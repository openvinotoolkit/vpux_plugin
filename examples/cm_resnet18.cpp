--- conflicted
+++ resolved
@@ -87,59 +87,6 @@
 
 int main()
 {
-<<<<<<< HEAD
-	// Define the primary compilation unit
-	mv::CompilationUnit unit("ResNet18");
-
-	// Obtain compositional model from the compilation unit
-	mv::CompositionalModel& cm = unit.model();
-
-	// Compose the model for ResNet18
-	auto input = cm.input({224, 224, 3}, mv::DTypeType::Float16, mv::OrderType::ColumnMajorPlanar);
-	auto conv1 = convBatchNormBlock(cm, input, {7, 7, 3, 64}, {2, 2}, {3, 3, 3, 3});
-	conv1 = cm.relu(conv1);
-	auto pool1 = cm.maxpool2D(conv1, {3, 3}, {2, 2}, {1, 1, 1, 1});
-	auto res2a = residualConvBlock(cm, pool1, 64, {1, 1});
-	auto res2b = residualBlock(cm, res2a);
-	auto res3a = residualConvBlock(cm, res2b, 128, {2, 2});
-	auto res3b = residualBlock(cm, res3a);
-	auto res4a = residualConvBlock(cm, res3b, 256, {2, 2});
-	auto res4b = residualBlock(cm, res4a);
-	auto res5a = residualConvBlock(cm, res4b, 512, {2, 2});
-	auto res5b = residualBlock(cm, res5a);
-	auto pool5 = cm.avgpool2D(res5b, {7, 7}, {1, 1,}, {0, 0, 0, 0});
-	std::vector<double> weightsData = mv::utils::generateSequence<double>(pool5->getShape().totalSize() * 1000u);
-	auto weights = cm.constant(weightsData, {pool5->getShape().totalSize(), 1000}, mv::DTypeType::Float16, mv::OrderType::ColumnMajorPlanar);
-	auto fc1000 = cm.fullyConnected(pool5, weights);
-	auto softmax = cm.softmax(fc1000);
-	cm.output(softmax);
-
-	// Load target descriptor for the selected target to the compilation unit
-	if (!unit.loadTargetDescriptor(mv::Target::ma2480))
-		exit(1);
-
-	// Define the manadatory arguments for passes using compilation descriptor obtained from compilation unit
-	unit.compilationDescriptor()["GenerateDot"]["output"] = std::string("cm_resnet18.dot");
-	unit.compilationDescriptor()["GenerateDot"]["scope"] = std::string("OpModel");
-	unit.compilationDescriptor()["GenerateDot"]["content"] = std::string("full");
-	unit.compilationDescriptor()["GenerateDot"]["html"] = true;
-	unit.compilationDescriptor()["GenerateBlob"]["output"] = std::string("resnet18.blob");
-	unit.compilationDescriptor()["MarkHardwareConvolution"]["disableHardware"] = true;
-
-	// Initialize compilation
-	unit.initialize();
-	//unit.passManager().disablePass(mv::PassGenre::Serialization);
-	//unit.passManager().disablePass(mv::PassGenre::Adaptation);
-
-	// Run all passes
-	unit.run();
-
-	//system("dot -Tsvg cm_resnet18.dot -o cm_resnet18.svg");
-	//system("dot -Tsvg cm_resnet18_adapt.dot -o cm_resnet18_adapt.svg");
-	//system("dot -Tsvg cm_resnet18_final.dot -o cm_resnet18_final.svg");
-	return 0;
-=======
-
     mv::Logger::setVerboseLevel(mv::Logger::VerboseLevel::VerboseDebug);
 
     // Define the primary compilation unit
@@ -192,6 +139,4 @@
     //system("dot -Tsvg cm_resnet18_adapt.dot -o cm_resnet18_adapt.svg");
     //system("dot -Tsvg cm_resnet18_final.dot -o cm_resnet18_final.svg");
     return 0;
->>>>>>> aaa35abb
-
 }