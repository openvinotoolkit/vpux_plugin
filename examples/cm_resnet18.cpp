--- conflicted
+++ resolved
@@ -87,13 +87,8 @@
 
 int main()
 {
-<<<<<<< HEAD
-
     mv::Logger::setVerboseLevel(mv::VerboseLevel::Info);
     mv::Logger::logFilter({std::regex("OpModel")}, true);
-=======
-    mv::Logger::setVerboseLevel(mv::Logger::VerboseLevel::VerboseDebug);
->>>>>>> 572537cb
 
     // Define the primary compilation unit
     mv::CompilationUnit unit("ResNet18");
