#include "include/mcm/computation/op/op_registry.hpp"
#include "meta/include/mcm/op_model.hpp"
#include "include/mcm/utils/data_generator.hpp"
<<<<<<< HEAD
#include "meta/include/mcm/recorded_compositional_model.hpp"
#include "include/mcm/computation/model/data_model.hpp"
=======
#include "include/mcm/tensor/order/order.hpp"
>>>>>>> 572537cb

int main()
{
    mv::OpModel om("TestModel");

    auto input = om.input({32, 32, 1}, mv::DTypeType::Float16, mv::OrderType::ColumnMajor);
    std::vector<double> weightsData({1.0f, 2.0f, 3.0f, 4.0f, 5.0f, 6.0f, 7.0f, 8.0f, 9.0f, 10.0f, 11.0f, 12.0f, 13.0f, 14.0f,
    15.0f, 16.0f, 17.0f, 18.0f, 19.0f, 20.0f, 21.0f, 22.0f, 23.0f, 24.0f, 25.0f, 26.0f, 27.0f});
    auto weights1 = om.constant(weightsData, {3, 3, 1, 3}, mv::DTypeType::Float16, mv::OrderType::ColumnMajor);
    auto conv = om.conv(input, weights1, {4, 4}, {1, 1, 1, 1});
    auto convOp = om.getSourceOp(conv);
    om.output(conv);
    
    mv::DataModel dm(om);
    unsigned tensorsCount = dm.tensorsCount();
    unsigned opsCount = om.opsCount();

<<<<<<< HEAD
    om.removeOp(convOp);
    std::cout << om.isValid(convOp) << std::endl;
    std::cout << dm.tensorsCount() << std::endl;
    std::cout << om.opsCount() << std::endl;
    return 0;
=======
    mv::Shape tShape({64, 64, 1024});
    std::vector<double> data1 = mv::utils::generateSequence<double>(tShape.totalSize(), start, diff);
    //std::vector<double> data2 = mv::utils::generateSequence<double>(tShape.totalSize(), -start, -diff);

    mv::Tensor t1("t1", tShape, mv::DTypeType::Float16, mv::Order("CHW"), data1);
    //mv::Tensor t2("t2", tShape, mv::DTypeType::Float16, mv::Order(Order::getRowMajorID(3));, data2);

    //auto t3 = mv::math::add(t1, t2);

    std::cout << t1.getShape().totalSize() << std::endl;
>>>>>>> 572537cb
}<|MERGE_RESOLUTION|>--- conflicted
+++ resolved
@@ -1,18 +1,15 @@
 #include "include/mcm/computation/op/op_registry.hpp"
 #include "meta/include/mcm/op_model.hpp"
 #include "include/mcm/utils/data_generator.hpp"
-<<<<<<< HEAD
 #include "meta/include/mcm/recorded_compositional_model.hpp"
 #include "include/mcm/computation/model/data_model.hpp"
-=======
 #include "include/mcm/tensor/order/order.hpp"
->>>>>>> 572537cb
 
 int main()
 {
     mv::OpModel om("TestModel");
 
-    auto input = om.input({32, 32, 1}, mv::DTypeType::Float16, mv::OrderType::ColumnMajor);
+    auto input = om.input({32, 32, 1}, mv::DTypeType::Float16, mv::Order("CHW"));
     std::vector<double> weightsData({1.0f, 2.0f, 3.0f, 4.0f, 5.0f, 6.0f, 7.0f, 8.0f, 9.0f, 10.0f, 11.0f, 12.0f, 13.0f, 14.0f,
     15.0f, 16.0f, 17.0f, 18.0f, 19.0f, 20.0f, 21.0f, 22.0f, 23.0f, 24.0f, 25.0f, 26.0f, 27.0f});
     auto weights1 = om.constant(weightsData, {3, 3, 1, 3}, mv::DTypeType::Float16, mv::OrderType::ColumnMajor);
@@ -24,22 +21,9 @@
     unsigned tensorsCount = dm.tensorsCount();
     unsigned opsCount = om.opsCount();
 
-<<<<<<< HEAD
     om.removeOp(convOp);
     std::cout << om.isValid(convOp) << std::endl;
     std::cout << dm.tensorsCount() << std::endl;
     std::cout << om.opsCount() << std::endl;
     return 0;
-=======
-    mv::Shape tShape({64, 64, 1024});
-    std::vector<double> data1 = mv::utils::generateSequence<double>(tShape.totalSize(), start, diff);
-    //std::vector<double> data2 = mv::utils::generateSequence<double>(tShape.totalSize(), -start, -diff);
-
-    mv::Tensor t1("t1", tShape, mv::DTypeType::Float16, mv::Order("CHW"), data1);
-    //mv::Tensor t2("t2", tShape, mv::DTypeType::Float16, mv::Order(Order::getRowMajorID(3));, data2);
-
-    //auto t3 = mv::math::add(t1, t2);
-
-    std::cout << t1.getShape().totalSize() << std::endl;
->>>>>>> 572537cb
 }