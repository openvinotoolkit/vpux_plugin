/**
 * @file mobilenet_v2.cpp
 * @brief Example of composition and compilation of full quantized neural network topology - MobileNetV2.
 */

#include "include/mcm/compiler/compilation_unit.hpp"
#include <iostream>
#include <fstream>

int main()
{

    double inf = std::numeric_limits<double>::infinity();

    mv::CompilationUnit unit("MobileNetV2");
    mv::OpModel& om = unit.model();
    auto input0 = om.input({224,224,3,1}, mv::DType("UInt8"), mv::Order::getZMajorID(4), {{128},{0.007843137718737125},{-1.0},{1.0}}, "input#170");

    std::vector<int64_t> weightsData0 = mv::utils::generateSequence<int64_t> (3*3*3*48);
    auto weights0 = om.constantInt(weightsData0,{3,3,3,48}, mv::DType("UInt8"), mv::Order::getZMajorID(4), {{143},{0.04871978983283043},{-6.9027419090271},{5.472084999084473}}, "MobilenetV2/Conv/Relu6#0_weights#1");
    auto conv0 = om.conv(input0, weights0, {2, 2}, {0, 1, 0, 1}, 1, 1, mv::DType("UInt8"), {{0},{0.023528477177023888},{0.0},{5.999761581420898}}, "MobilenetV2/Conv/Relu6#171");

    std::vector<int64_t> biasWeightsData0 = mv::utils::generateSequence<int64_t> (48);
    auto biasWeights0 = om.constantInt(biasWeightsData0,{48}, mv::DType("UInt8"), mv::Order::getColMajorID(1), {{0},{0.00038211600622162223},{-inf},{inf}}, "MobilenetV2/Conv/Relu6#0_bias#2");
    auto bias_c0 = om.bias(conv0, biasWeights0, mv::DType("UInt8"), {{0},{0.023528477177023888},{0.0},{5.999761581420898}});

    std::vector<int64_t> d_weightsData0 = mv::utils::generateSequence<int64_t> (3*3*48*1);
    auto d_weights0 = om.constantInt(d_weightsData0,{3,3,48,1}, mv::DType("UInt8"), mv::Order::getZMajorID(4), {{95},{0.4666302800178528},{-44.04890823364258},{74.47518157958984}}, "MobilenetV2/expanded_conv/depthwise/Relu6#3_weights#4");
    auto depthConv0 = om.depthwiseConv(bias_c0, d_weights0, {1, 1}, {1, 1, 1, 1}, 1, mv::DType("UInt8"), {{0},{0.023528477177023888},{0.0},{5.999761581420898}}, "MobilenetV2/expanded_conv/depthwise/Relu6#172");

    std::vector<int64_t> biasd_WeightsData0 = mv::utils::generateSequence<int64_t> (48);
    auto biasdWeights0 = om.constantInt(biasd_WeightsData0,{48}, mv::DType("UInt8"), mv::Order::getColMajorID(1), {{0},{0.010979099199175835},{-inf},{inf}}, "MobilenetV2/expanded_conv/depthwise/Relu6#3_bias#5");
    auto bias_cd0 = om.bias(depthConv0, biasdWeights0, mv::DType("UInt8"), {{0},{0.023528477177023888},{0.0},{5.999761581420898}});

    std::vector<int64_t> weightsData1 = mv::utils::generateSequence<int64_t> (1*1*48*24);
    auto weights1 = om.constantInt(weightsData1,{1,1,48,24}, mv::DType("UInt8"), mv::Order::getZMajorID(4), {{167},{0.04477492719888687},{-7.413511753082275},{3.959320068359375}}, "MobilenetV2/expanded_conv/project/eltwise_fold#6_weights#7");
    auto conv1 = om.conv(bias_cd0, weights1, {1, 1}, {0, 0, 0, 0}, 1, 1, mv::DType("UInt8"), {{126},{0.3486804664134979},{-43.933738708496094},{44.97977828979492}}, "MobilenetV2/expanded_conv/project/eltwise_fold#173");

    std::vector<int64_t> biasWeightsData1 = mv::utils::generateSequence<int64_t> (24);
    auto biasWeights1 = om.constantInt(biasWeightsData1,{24}, mv::DType("UInt8"), mv::Order::getColMajorID(1), {{0},{0.0010534859029576182},{-inf},{inf}}, "MobilenetV2/expanded_conv/project/eltwise_fold#6_bias#8");
    auto bias_c1 = om.bias(conv1, biasWeights1, mv::DType("UInt8"), {{126},{0.3486804664134979},{-43.933738708496094},{44.97977828979492}});

    std::vector<int64_t> weightsData2 = mv::utils::generateSequence<int64_t> (1*1*24*144);
    auto weights2 = om.constantInt(weightsData2,{1,1,24,144}, mv::DType("UInt8"), mv::Order::getZMajorID(4), {{132},{0.003087183926254511},{-0.40302228927612305},{0.3811224102973938}}, "MobilenetV2/expanded_conv_1/expand/Relu6#9_weights#10");
    auto conv2 = om.conv(bias_c1, weights2, {1, 1}, {0, 0, 0, 0}, 1, 1, mv::DType("UInt8"), {{0},{0.023528477177023888},{0.0},{5.999761581420898}}, "MobilenetV2/expanded_conv_1/expand/Relu6#174");

    std::vector<int64_t> biasWeightsData2 = mv::utils::generateSequence<int64_t> (144);
    auto biasWeights2 = om.constantInt(biasWeightsData2,{144}, mv::DType("UInt8"), mv::Order::getColMajorID(1), {{0},{0.0010764406761154532},{-inf},{inf}}, "MobilenetV2/expanded_conv_1/expand/Relu6#9_bias#11");
    auto bias_c2 = om.bias(conv2, biasWeights2, mv::DType("UInt8"), {{0},{0.023528477177023888},{0.0},{5.999761581420898}});

    std::vector<int64_t> d_weightsData1 = mv::utils::generateSequence<int64_t> (3*3*144*1);
    auto d_weights1 = om.constantInt(d_weightsData1,{3,3,144,1}, mv::DType("UInt8"), mv::Order::getZMajorID(4), {{103},{0.15689566731452942},{-15.936485290527344},{23.91501235961914}}, "MobilenetV2/expanded_conv_1/depthwise/Relu6#12_weights#13");
    auto depthConv1 = om.depthwiseConv(bias_c2, d_weights1, {2, 2}, {0, 1, 0, 1}, 1, mv::DType("UInt8"), {{0},{0.023528477177023888},{0.0},{5.999761581420898}}, "MobilenetV2/expanded_conv_1/depthwise/Relu6#175");

    std::vector<int64_t> biasd_WeightsData1 = mv::utils::generateSequence<int64_t> (144);
    auto biasdWeights1 = om.constantInt(biasd_WeightsData1,{144}, mv::DType("UInt8"), mv::Order::getColMajorID(1), {{0},{0.0036915158852934837},{-inf},{inf}}, "MobilenetV2/expanded_conv_1/depthwise/Relu6#12_bias#14");
    auto bias_cd1 = om.bias(depthConv1, biasdWeights1, mv::DType("UInt8"), {{0},{0.023528477177023888},{0.0},{5.999761581420898}});

    std::vector<int64_t> weightsData3 = mv::utils::generateSequence<int64_t> (1*1*144*32);
    auto weights3 = om.constantInt(weightsData3,{1,1,144,32}, mv::DType("UInt8"), mv::Order::getZMajorID(4), {{134},{0.021310776472091675},{-2.8283071517944336},{2.584630250930786}}, "MobilenetV2/expanded_conv_1/project/eltwise_fold#15_weights#16");
    auto conv3 = om.conv(bias_cd1, weights3, {1, 1}, {0, 0, 0, 0}, 1, 1, mv::DType("UInt8"), {{123},{0.3854878842830658},{-47.415008544921875},{50.884403228759766}}, "MobilenetV2/expanded_conv_1/project/eltwise_fold#176");

    std::vector<int64_t> biasWeightsData3 = mv::utils::generateSequence<int64_t> (32);
    auto biasWeights3 = om.constantInt(biasWeightsData3,{32}, mv::DType("UInt8"), mv::Order::getColMajorID(1), {{0},{0.0005014101043343544},{-inf},{inf}}, "MobilenetV2/expanded_conv_1/project/eltwise_fold#15_bias#17");
    auto bias_c3 = om.bias(conv3, biasWeights3, mv::DType("UInt8"), {{123},{0.3854878842830658},{-47.415008544921875},{50.884403228759766}});

    std::vector<int64_t> weightsData4 = mv::utils::generateSequence<int64_t> (1*1*32*192);
    auto weights4 = om.constantInt(weightsData4,{1,1,32,192}, mv::DType("UInt8"), mv::Order::getZMajorID(4), {{105},{0.002736554481089115},{-0.2840699851512909},{0.4110148251056671}}, "MobilenetV2/expanded_conv_2/expand/Relu6#18_weights#19");
    auto conv4 = om.conv(bias_c3, weights4, {1, 1}, {0, 0, 0, 0}, 1, 1, mv::DType("UInt8"), {{0},{0.023528477177023888},{0.0},{5.999761581420898}}, "MobilenetV2/expanded_conv_2/expand/Relu6#177");

    std::vector<int64_t> biasWeightsData4 = mv::utils::generateSequence<int64_t> (192);
    auto biasWeights4 = om.constantInt(biasWeightsData4,{192}, mv::DType("UInt8"), mv::Order::getColMajorID(1), {{0},{0.0010549086146056652},{-inf},{inf}}, "MobilenetV2/expanded_conv_2/expand/Relu6#18_bias#20");
    auto bias_c4 = om.bias(conv4, biasWeights4, mv::DType("UInt8"), {{0},{0.023528477177023888},{0.0},{5.999761581420898}});

    std::vector<int64_t> d_weightsData2 = mv::utils::generateSequence<int64_t> (3*3*192*1);
    auto d_weights2 = om.constantInt(d_weightsData2,{3,3,192,1}, mv::DType("UInt8"), mv::Order::getZMajorID(4), {{115},{0.054162535816431046},{-6.150203227996826},{7.607080459594727}}, "MobilenetV2/expanded_conv_2/depthwise/Relu6#21_weights#22");
    auto depthConv2 = om.depthwiseConv(bias_c4, d_weights2, {1, 1}, {1, 1, 1, 1}, 1, mv::DType("UInt8"), {{0},{0.023528477177023888},{0.0},{5.999761581420898}}, "MobilenetV2/expanded_conv_2/depthwise/Relu6#178");

    std::vector<int64_t> biasd_WeightsData2 = mv::utils::generateSequence<int64_t> (192);
    auto biasdWeights2 = om.constantInt(biasd_WeightsData2,{192}, mv::DType("UInt8"), mv::Order::getColMajorID(1), {{0},{0.0012743619736284018},{-inf},{inf}}, "MobilenetV2/expanded_conv_2/depthwise/Relu6#21_bias#23");
    auto bias_cd2 = om.bias(depthConv2, biasdWeights2, mv::DType("UInt8"), {{0},{0.023528477177023888},{0.0},{5.999761581420898}});

    std::vector<int64_t> weightsData5 = mv::utils::generateSequence<int64_t> (1*1*192*32);
    auto weights5 = om.constantInt(weightsData5,{1,1,192,32}, mv::DType("UInt8"), mv::Order::getZMajorID(4), {{113},{0.02357718162238598},{-2.6467220783233643},{3.3418822288513184}}, "MobilenetV2/expanded_conv_2/project/eltwise_fold#24_weights#25");
    auto conv5 = om.conv(bias_cd2, weights5, {1, 1}, {0, 0, 0, 0}, 1, 1, mv::DType("UInt8"), {{123},{0.3854878842830658},{-47.415008544921875},{50.884403228759766}}, "MobilenetV2/expanded_conv_2/project/eltwise_fold#179");

    std::vector<int64_t> biasWeightsData5 = mv::utils::generateSequence<int64_t> (32);
    auto biasWeights5 = om.constantInt(biasWeightsData5,{32}, mv::DType("UInt8"), mv::Order::getColMajorID(1), {{0},{0.0005547351902350783},{-inf},{inf}}, "MobilenetV2/expanded_conv_2/project/eltwise_fold#24_bias#26");
    auto bias_c5 = om.bias(conv5, biasWeights5, mv::DType("UInt8"), {{123},{0.3854878842830658},{-47.415008544921875},{50.884403228759766}});

    auto eltwise0 = om.eltwise({bias_c5,bias_c3}, "Add", mv::DType("UInt8"), {{126},{0.3989315927028656},{-50.265380859375},{51.46217346191406}}, "MobilenetV2/expanded_conv_2/eltwise#180");

    std::vector<int64_t> weightsData6 = mv::utils::generateSequence<int64_t> (1*1*32*192);
    auto weights6 = om.constantInt(weightsData6,{1,1,32,192}, mv::DType("UInt8"), mv::Order::getZMajorID(4), {{113},{0.003178063780069351},{-0.35494738817214966},{0.45228078961372375}}, "MobilenetV2/expanded_conv_3/expand/Relu6#28_weights#29");
    auto conv6 = om.conv(eltwise0, weights6, {1, 1}, {0, 0, 0, 0}, 1, 1, mv::DType("UInt8"), {{0},{0.023528477177023888},{0.0},{5.999761581420898}}, "MobilenetV2/expanded_conv_3/expand/Relu6#181");

    std::vector<int64_t> biasWeightsData6 = mv::utils::generateSequence<int64_t> (192);
    auto biasWeights6 = om.constantInt(biasWeightsData6,{192}, mv::DType("UInt8"), mv::Order::getColMajorID(1), {{0},{0.0012678300263360143},{-inf},{inf}}, "MobilenetV2/expanded_conv_3/expand/Relu6#28_bias#30");
    auto bias_c6 = om.bias(conv6, biasWeights6, mv::DType("UInt8"), {{0},{0.023528477177023888},{0.0},{5.999761581420898}});

    std::vector<int64_t> d_weightsData3 = mv::utils::generateSequence<int64_t> (3*3*192*1);
    auto d_weights3 = om.constantInt(d_weightsData3,{3,3,192,1}, mv::DType("UInt8"), mv::Order::getZMajorID(4), {{131},{0.016847463324666023},{-2.1872148513793945},{2.092041015625}}, "MobilenetV2/expanded_conv_3/depthwise/Relu6#31_weights#32");
    auto depthConv3 = om.depthwiseConv(bias_c6, d_weights3, {2, 2}, {0, 1, 0, 1}, 1, mv::DType("UInt8"), {{0},{0.023528477177023888},{0.0},{5.999761581420898}}, "MobilenetV2/expanded_conv_3/depthwise/Relu6#182");

    std::vector<int64_t> biasd_WeightsData3 = mv::utils::generateSequence<int64_t> (192);
    auto biasdWeights3 = om.constantInt(biasd_WeightsData3,{192}, mv::DType("UInt8"), mv::Order::getColMajorID(1), {{0},{0.00039639516035094857},{-inf},{inf}}, "MobilenetV2/expanded_conv_3/depthwise/Relu6#31_bias#33");
    auto bias_cd3 = om.bias(depthConv3, biasdWeights3, mv::DType("UInt8"), {{0},{0.023528477177023888},{0.0},{5.999761581420898}});

    std::vector<int64_t> weightsData7 = mv::utils::generateSequence<int64_t> (1*1*192*48);
    auto weights7 = om.constantInt(weightsData7,{1,1,192,48}, mv::DType("UInt8"), mv::Order::getZMajorID(4), {{131},{0.013815086334943771},{-1.802670955657959},{1.706360936164856}}, "MobilenetV2/expanded_conv_3/project/eltwise_fold#34_weights#35");
    auto conv7 = om.conv(bias_cd3, weights7, {1, 1}, {0, 0, 0, 0}, 1, 1, mv::DType("UInt8"), {{135},{0.21764534711837769},{-29.382122039794922},{26.117443084716797}}, "MobilenetV2/expanded_conv_3/project/eltwise_fold#183");

    std::vector<int64_t> biasWeightsData7 = mv::utils::generateSequence<int64_t> (48);
    auto biasWeights7 = om.constantInt(biasWeightsData7,{48}, mv::DType("UInt8"), mv::Order::getColMajorID(1), {{0},{0.0003250479348935187},{-inf},{inf}}, "MobilenetV2/expanded_conv_3/project/eltwise_fold#34_bias#36");
    auto bias_c7 = om.bias(conv7, biasWeights7, mv::DType("UInt8"), {{135},{0.21764534711837769},{-29.382122039794922},{26.117443084716797}});

    std::vector<int64_t> weightsData8 = mv::utils::generateSequence<int64_t> (1*1*48*288);
    auto weights8 = om.constantInt(weightsData8,{1,1,48,288}, mv::DType("UInt8"), mv::Order::getZMajorID(4), {{100},{0.0028932993300259113},{-0.2876748740673065},{0.44722312688827515}}, "MobilenetV2/expanded_conv_4/expand/Relu6#37_weights#38");
    auto conv8 = om.conv(bias_c7, weights8, {1, 1}, {0, 0, 0, 0}, 1, 1, mv::DType("UInt8"), {{0},{0.023528477177023888},{0.0},{5.999761581420898}}, "MobilenetV2/expanded_conv_4/expand/Relu6#184");

    std::vector<int64_t> biasWeightsData8 = mv::utils::generateSequence<int64_t> (288);
    auto biasWeights8 = om.constantInt(biasWeightsData8,{288}, mv::DType("UInt8"), mv::Order::getColMajorID(1), {{0},{0.0006297131185419858},{-inf},{inf}}, "MobilenetV2/expanded_conv_4/expand/Relu6#37_bias#39");
    auto bias_c8 = om.bias(conv8, biasWeights8, mv::DType("UInt8"), {{0},{0.023528477177023888},{0.0},{5.999761581420898}});

    std::vector<int64_t> d_weightsData4 = mv::utils::generateSequence<int64_t> (3*3*288*1);
    auto d_weights4 = om.constantInt(d_weightsData4,{3,3,288,1}, mv::DType("UInt8"), mv::Order::getZMajorID(4), {{42},{0.20124445855617523},{-8.333209037780762},{42.78288269042969}}, "MobilenetV2/expanded_conv_4/depthwise/Relu6#40_weights#41");
    auto depthConv4 = om.depthwiseConv(bias_c8, d_weights4, {1, 1}, {1, 1, 1, 1}, 1, mv::DType("UInt8"), {{0},{0.023528477177023888},{0.0},{5.999761581420898}}, "MobilenetV2/expanded_conv_4/depthwise/Relu6#185");

    std::vector<int64_t> biasd_WeightsData4 = mv::utils::generateSequence<int64_t> (288);
    auto biasdWeights4 = om.constantInt(biasd_WeightsData4,{288}, mv::DType("UInt8"), mv::Order::getColMajorID(1), {{0},{0.0047349752858281136},{-inf},{inf}}, "MobilenetV2/expanded_conv_4/depthwise/Relu6#40_bias#42");
    auto bias_cd4 = om.bias(depthConv4, biasdWeights4, mv::DType("UInt8"), {{0},{0.023528477177023888},{0.0},{5.999761581420898}});

    std::vector<int64_t> weightsData9 = mv::utils::generateSequence<int64_t> (1*1*288*48);
    auto weights9 = om.constantInt(weightsData9,{1,1,288,48}, mv::DType("UInt8"), mv::Order::getZMajorID(4), {{120},{0.013498425483703613},{-1.6002382040023804},{1.8283618688583374}}, "MobilenetV2/expanded_conv_4/project/eltwise_fold#43_weights#44");
    auto conv9 = om.conv(bias_cd4, weights9, {1, 1}, {0, 0, 0, 0}, 1, 1, mv::DType("UInt8"), {{135},{0.21764534711837769},{-29.382122039794922},{26.117443084716797}}, "MobilenetV2/expanded_conv_4/project/eltwise_fold#186");

    std::vector<int64_t> biasWeightsData9 = mv::utils::generateSequence<int64_t> (48);
    auto biasWeights9 = om.constantInt(biasWeightsData9,{48}, mv::DType("UInt8"), mv::Order::getColMajorID(1), {{0},{0.0003175973834004253},{-inf},{inf}}, "MobilenetV2/expanded_conv_4/project/eltwise_fold#43_bias#45");
    auto bias_c9 = om.bias(conv9, biasWeights9, mv::DType("UInt8"), {{135},{0.21764534711837769},{-29.382122039794922},{26.117443084716797}});

    auto eltwise1 = om.eltwise({bias_c9,bias_c7}, "Add", mv::DType("UInt8"), {{121},{0.24245388805866241},{-29.33692169189453},{32.48882293701172}}, "MobilenetV2/expanded_conv_4/eltwise#187");

    std::vector<int64_t> weightsData10 = mv::utils::generateSequence<int64_t> (1*1*48*288);
    auto weights10 = om.constantInt(weightsData10,{1,1,48,288}, mv::DType("UInt8"), mv::Order::getZMajorID(4), {{123},{0.0016727788606658578},{-0.2040429711341858},{0.2208428531885147}}, "MobilenetV2/expanded_conv_5/expand/Relu6#47_weights#48");
    auto conv10 = om.conv(eltwise1, weights10, {1, 1}, {0, 0, 0, 0}, 1, 1, mv::DType("UInt8"), {{0},{0.023528477177023888},{0.0},{5.999761581420898}}, "MobilenetV2/expanded_conv_5/expand/Relu6#188");

    std::vector<int64_t> biasWeightsData10 = mv::utils::generateSequence<int64_t> (288);
    auto biasWeights10 = om.constantInt(biasWeightsData10,{288}, mv::DType("UInt8"), mv::Order::getColMajorID(1), {{0},{0.000405571743613109},{-inf},{inf}}, "MobilenetV2/expanded_conv_5/expand/Relu6#47_bias#49");
    auto bias_c10 = om.bias(conv10, biasWeights10, mv::DType("UInt8"), {{0},{0.023528477177023888},{0.0},{5.999761581420898}});

    std::vector<int64_t> d_weightsData5 = mv::utils::generateSequence<int64_t> (3*3*288*1);
    auto d_weights5 = om.constantInt(d_weightsData5,{3,3,288,1}, mv::DType("UInt8"), mv::Order::getZMajorID(4), {{113},{0.048299793154001236},{-5.421045303344727},{6.847102165222168}}, "MobilenetV2/expanded_conv_5/depthwise/Relu6#50_weights#51");
    auto depthConv5 = om.depthwiseConv(bias_c10, d_weights5, {1, 1}, {1, 1, 1, 1}, 1, mv::DType("UInt8"), {{0},{0.023528477177023888},{0.0},{5.999761581420898}}, "MobilenetV2/expanded_conv_5/depthwise/Relu6#189");

    std::vector<int64_t> biasd_WeightsData5 = mv::utils::generateSequence<int64_t> (288);
    auto biasdWeights5 = om.constantInt(biasd_WeightsData5,{288}, mv::DType("UInt8"), mv::Order::getColMajorID(1), {{0},{0.001136420527473092},{-inf},{inf}}, "MobilenetV2/expanded_conv_5/depthwise/Relu6#50_bias#52");
    auto bias_cd5 = om.bias(depthConv5, biasdWeights5, mv::DType("UInt8"), {{0},{0.023528477177023888},{0.0},{5.999761581420898}});

    std::vector<int64_t> weightsData11 = mv::utils::generateSequence<int64_t> (1*1*288*48);
    auto weights11 = om.constantInt(weightsData11,{1,1,288,48}, mv::DType("UInt8"), mv::Order::getZMajorID(4), {{114},{0.016102129593491554},{-1.8154624700546265},{2.2744784355163574}}, "MobilenetV2/expanded_conv_5/project/eltwise_fold#53_weights#54");
    auto conv11 = om.conv(bias_cd5, weights11, {1, 1}, {0, 0, 0, 0}, 1, 1, mv::DType("UInt8"), {{121},{0.24245388805866241},{-29.33692169189453},{32.48882293701172}}, "MobilenetV2/expanded_conv_5/project/eltwise_fold#190");

    std::vector<int64_t> biasWeightsData11 = mv::utils::generateSequence<int64_t> (48);
    auto biasWeights11 = om.constantInt(biasWeightsData11,{48}, mv::DType("UInt8"), mv::Order::getColMajorID(1), {{0},{0.00037885858910158277},{-inf},{inf}}, "MobilenetV2/expanded_conv_5/project/eltwise_fold#53_bias#55");
    auto bias_c11 = om.bias(conv11, biasWeights11, mv::DType("UInt8"), {{121},{0.24245388805866241},{-29.33692169189453},{32.48882293701172}});

    auto eltwise2 = om.eltwise({bias_c11,eltwise1}, "Add", mv::DType("UInt8"), {{129},{0.2784804701805115},{-35.923980712890625},{35.088539123535156}}, "MobilenetV2/expanded_conv_5/eltwise#191");

    std::vector<int64_t> weightsData12 = mv::utils::generateSequence<int64_t> (1*1*48*288);
    auto weights12 = om.constantInt(weightsData12,{1,1,48,288}, mv::DType("UInt8"), mv::Order::getZMajorID(4), {{118},{0.0022823605686426163},{-0.2673361897468567},{0.31238338351249695}}, "MobilenetV2/expanded_conv_6/expand/Relu6#57_weights#58");
    auto conv12 = om.conv(eltwise2, weights12, {1, 1}, {0, 0, 0, 0}, 1, 1, mv::DType("UInt8"), {{0},{0.023528477177023888},{0.0},{5.999761581420898}}, "MobilenetV2/expanded_conv_6/expand/Relu6#192");

    std::vector<int64_t> biasWeightsData12 = mv::utils::generateSequence<int64_t> (288);
    auto biasWeights12 = om.constantInt(biasWeightsData12,{288}, mv::DType("UInt8"), mv::Order::getColMajorID(1), {{0},{0.0006355928489938378},{-inf},{inf}}, "MobilenetV2/expanded_conv_6/expand/Relu6#57_bias#59");
    auto bias_c12 = om.bias(conv12, biasWeights12, mv::DType("UInt8"), {{0},{0.023528477177023888},{0.0},{5.999761581420898}});

    std::vector<int64_t> d_weightsData6 = mv::utils::generateSequence<int64_t> (3*3*288*1);
    auto d_weights6 = om.constantInt(d_weightsData6,{3,3,288,1}, mv::DType("UInt8"), mv::Order::getZMajorID(4), {{106},{0.032531071454286575},{-3.426931142807007},{4.83596134185791}}, "MobilenetV2/expanded_conv_6/depthwise/Relu6#60_weights#61");
    auto depthConv6 = om.depthwiseConv(bias_c12, d_weights6, {2, 2}, {0, 1, 0, 1}, 1, mv::DType("UInt8"), {{0},{0.023528477177023888},{0.0},{5.999761581420898}}, "MobilenetV2/expanded_conv_6/depthwise/Relu6#193");

    std::vector<int64_t> biasd_WeightsData6 = mv::utils::generateSequence<int64_t> (288);
    auto biasdWeights6 = om.constantInt(biasd_WeightsData6,{288}, mv::DType("UInt8"), mv::Order::getColMajorID(1), {{0},{0.0007654065848328173},{-inf},{inf}}, "MobilenetV2/expanded_conv_6/depthwise/Relu6#60_bias#62");
    auto bias_cd6 = om.bias(depthConv6, biasdWeights6, mv::DType("UInt8"), {{0},{0.023528477177023888},{0.0},{5.999761581420898}});

    std::vector<int64_t> weightsData13 = mv::utils::generateSequence<int64_t> (1*1*288*88);
    auto weights13 = om.constantInt(weightsData13,{1,1,288,88}, mv::DType("UInt8"), mv::Order::getZMajorID(4), {{140},{0.010896427556872368},{-1.5156992673873901},{1.2519932985305786}}, "MobilenetV2/expanded_conv_6/project/eltwise_fold#63_weights#64");
    auto conv13 = om.conv(bias_cd6, weights13, {1, 1}, {0, 0, 0, 0}, 1, 1, mv::DType("UInt8"), {{124},{0.17781981825828552},{-22.049657821655273},{23.294397354125977}}, "MobilenetV2/expanded_conv_6/project/eltwise_fold#194");

    std::vector<int64_t> biasWeightsData13 = mv::utils::generateSequence<int64_t> (88);
    auto biasWeights13 = om.constantInt(biasWeightsData13,{88}, mv::DType("UInt8"), mv::Order::getColMajorID(1), {{0},{0.00025637634098529816},{-inf},{inf}}, "MobilenetV2/expanded_conv_6/project/eltwise_fold#63_bias#65");
    auto bias_c13 = om.bias(conv13, biasWeights13, mv::DType("UInt8"), {{124},{0.17781981825828552},{-22.049657821655273},{23.294397354125977}});

    std::vector<int64_t> weightsData14 = mv::utils::generateSequence<int64_t> (1*1*88*528);
    auto weights14 = om.constantInt(weightsData14,{1,1,88,528}, mv::DType("UInt8"), mv::Order::getZMajorID(4), {{150},{0.0016304106684401631},{-0.24213194847106934},{0.17199234664440155}}, "MobilenetV2/expanded_conv_7/expand/Relu6#66_weights#67");
    auto conv14 = om.conv(bias_c13, weights14, {1, 1}, {0, 0, 0, 0}, 1, 1, mv::DType("UInt8"), {{0},{0.023528477177023888},{0.0},{5.999761581420898}}, "MobilenetV2/expanded_conv_7/expand/Relu6#195");

    std::vector<int64_t> biasWeightsData14 = mv::utils::generateSequence<int64_t> (528);
    auto biasWeights14 = om.constantInt(biasWeightsData14,{528}, mv::DType("UInt8"), mv::Order::getColMajorID(1), {{0},{0.00028991932049393654},{-inf},{inf}}, "MobilenetV2/expanded_conv_7/expand/Relu6#66_bias#68");
    auto bias_c14 = om.bias(conv14, biasWeights14, mv::DType("UInt8"), {{0},{0.023528477177023888},{0.0},{5.999761581420898}});

    std::vector<int64_t> d_weightsData7 = mv::utils::generateSequence<int64_t> (3*3*528*1);
    auto d_weights7 = om.constantInt(d_weightsData7,{3,3,528,1}, mv::DType("UInt8"), mv::Order::getZMajorID(4), {{154},{0.0981987714767456},{-15.065185546875},{9.877303123474121}}, "MobilenetV2/expanded_conv_7/depthwise/Relu6#69_weights#70");
    auto depthConv7 = om.depthwiseConv(bias_c14, d_weights7, {1, 1}, {1, 1, 1, 1}, 1, mv::DType("UInt8"), {{0},{0.023528477177023888},{0.0},{5.999761581420898}}, "MobilenetV2/expanded_conv_7/depthwise/Relu6#196");

    std::vector<int64_t> biasd_WeightsData7 = mv::utils::generateSequence<int64_t> (528);
    auto biasdWeights7 = om.constantInt(biasd_WeightsData7,{528}, mv::DType("UInt8"), mv::Order::getColMajorID(1), {{0},{0.0023104676511138678},{-inf},{inf}}, "MobilenetV2/expanded_conv_7/depthwise/Relu6#69_bias#71");
    auto bias_cd7 = om.bias(depthConv7, biasdWeights7, mv::DType("UInt8"), {{0},{0.023528477177023888},{0.0},{5.999761581420898}});

    std::vector<int64_t> weightsData15 = mv::utils::generateSequence<int64_t> (1*1*528*88);
    auto weights15 = om.constantInt(weightsData15,{1,1,528,88}, mv::DType("UInt8"), mv::Order::getZMajorID(4), {{147},{0.015141614712774754},{-2.21028733253479},{1.6356828212738037}}, "MobilenetV2/expanded_conv_7/project/eltwise_fold#72_weights#73");
    auto conv15 = om.conv(bias_cd7, weights15, {1, 1}, {0, 0, 0, 0}, 1, 1, mv::DType("UInt8"), {{124},{0.17781981825828552},{-22.049657821655273},{23.294397354125977}}, "MobilenetV2/expanded_conv_7/project/eltwise_fold#197");

    std::vector<int64_t> biasWeightsData15 = mv::utils::generateSequence<int64_t> (88);
    auto biasWeights15 = om.constantInt(biasWeightsData15,{88}, mv::DType("UInt8"), mv::Order::getColMajorID(1), {{0},{0.000356259144609794},{-inf},{inf}}, "MobilenetV2/expanded_conv_7/project/eltwise_fold#72_bias#74");
    auto bias_c15 = om.bias(conv15, biasWeights15, mv::DType("UInt8"), {{124},{0.17781981825828552},{-22.049657821655273},{23.294397354125977}});

    auto eltwise3 = om.eltwise({bias_c15,bias_c13}, "Add", mv::DType("UInt8"), {{125},{0.1822538673877716},{-22.7817325592041},{23.693002700805664}}, "MobilenetV2/expanded_conv_7/eltwise#198");

    std::vector<int64_t> weightsData16 = mv::utils::generateSequence<int64_t> (1*1*88*528);
    auto weights16 = om.constantInt(weightsData16,{1,1,88,528}, mv::DType("UInt8"), mv::Order::getZMajorID(4), {{134},{0.001458671409636736},{-0.19451169669628143},{0.17599084973335266}}, "MobilenetV2/expanded_conv_8/expand/Relu6#76_weights#77");
    auto conv16 = om.conv(eltwise3, weights16, {1, 1}, {0, 0, 0, 0}, 1, 1, mv::DType("UInt8"), {{0},{0.023528477177023888},{0.0},{5.999761581420898}}, "MobilenetV2/expanded_conv_8/expand/Relu6#199");

    std::vector<int64_t> biasWeightsData16 = mv::utils::generateSequence<int64_t> (528);
    auto biasWeights16 = om.constantInt(biasWeightsData16,{528}, mv::DType("UInt8"), mv::Order::getColMajorID(1), {{0},{0.00026584850274957716},{-inf},{inf}}, "MobilenetV2/expanded_conv_8/expand/Relu6#76_bias#78");
    auto bias_c16 = om.bias(conv16, biasWeights16, mv::DType("UInt8"), {{0},{0.023528477177023888},{0.0},{5.999761581420898}});

    std::vector<int64_t> d_weightsData8 = mv::utils::generateSequence<int64_t> (3*3*528*1);
    auto d_weights8 = om.constantInt(d_weightsData8,{3,3,528,1}, mv::DType("UInt8"), mv::Order::getZMajorID(4), {{135},{0.03744745999574661},{-5.00202751159668},{4.509627342224121}}, "MobilenetV2/expanded_conv_8/depthwise/Relu6#79_weights#80");
    auto depthConv8 = om.depthwiseConv(bias_c16, d_weights8, {1, 1}, {1, 1, 1, 1}, 1, mv::DType("UInt8"), {{0},{0.023528477177023888},{0.0},{5.999761581420898}}, "MobilenetV2/expanded_conv_8/depthwise/Relu6#200");

    std::vector<int64_t> biasd_WeightsData8 = mv::utils::generateSequence<int64_t> (528);
    auto biasdWeights8 = om.constantInt(biasd_WeightsData8,{528}, mv::DType("UInt8"), mv::Order::getColMajorID(1), {{0},{0.0008810816798359156},{-inf},{inf}}, "MobilenetV2/expanded_conv_8/depthwise/Relu6#79_bias#81");
    auto bias_cd8 = om.bias(depthConv8, biasdWeights8, mv::DType("UInt8"), {{0},{0.023528477177023888},{0.0},{5.999761581420898}});

    std::vector<int64_t> weightsData17 = mv::utils::generateSequence<int64_t> (1*1*528*88);
    auto weights17 = om.constantInt(weightsData17,{1,1,528,88}, mv::DType("UInt8"), mv::Order::getZMajorID(4), {{125},{0.01288581546396017},{-1.5957942008972168},{1.677202820777893}}, "MobilenetV2/expanded_conv_8/project/eltwise_fold#82_weights#83");
    auto conv17 = om.conv(bias_cd8, weights17, {1, 1}, {0, 0, 0, 0}, 1, 1, mv::DType("UInt8"), {{125},{0.1822538673877716},{-22.7817325592041},{23.693002700805664}}, "MobilenetV2/expanded_conv_8/project/eltwise_fold#201");

    std::vector<int64_t> biasWeightsData17 = mv::utils::generateSequence<int64_t> (88);
    auto biasWeights17 = om.constantInt(biasWeightsData17,{88}, mv::DType("UInt8"), mv::Order::getColMajorID(1), {{0},{0.0003031835949514061},{-inf},{inf}}, "MobilenetV2/expanded_conv_8/project/eltwise_fold#82_bias#84");
    auto bias_c17 = om.bias(conv17, biasWeights17, mv::DType("UInt8"), {{125},{0.1822538673877716},{-22.7817325592041},{23.693002700805664}});

    auto eltwise4 = om.eltwise({bias_c17,eltwise3}, "Add", mv::DType("UInt8"), {{123},{0.19228406250476837},{-23.650938034057617},{25.38149642944336}}, "MobilenetV2/expanded_conv_8/eltwise#202");

    std::vector<int64_t> weightsData18 = mv::utils::generateSequence<int64_t> (1*1*88*528);
    auto weights18 = om.constantInt(weightsData18,{1,1,88,528}, mv::DType("UInt8"), mv::Order::getZMajorID(4), {{119},{0.0013497850159183145},{-0.15888012945652008},{0.183965265750885}}, "MobilenetV2/expanded_conv_9/expand/Relu6#86_weights#87");
    auto conv18 = om.conv(eltwise4, weights18, {1, 1}, {0, 0, 0, 0}, 1, 1, mv::DType("UInt8"), {{0},{0.023528477177023888},{0.0},{5.999761581420898}}, "MobilenetV2/expanded_conv_9/expand/Relu6#203");

    std::vector<int64_t> biasWeightsData18 = mv::utils::generateSequence<int64_t> (528);
    auto biasWeights18 = om.constantInt(biasWeightsData18,{528}, mv::DType("UInt8"), mv::Order::getColMajorID(1), {{0},{0.0002595421392470598},{-inf},{inf}}, "MobilenetV2/expanded_conv_9/expand/Relu6#86_bias#88");
    auto bias_c18 = om.bias(conv18, biasWeights18, mv::DType("UInt8"), {{0},{0.023528477177023888},{0.0},{5.999761581420898}});

    std::vector<int64_t> d_weightsData9 = mv::utils::generateSequence<int64_t> (3*3*528*1);
    auto d_weights9 = om.constantInt(d_weightsData9,{3,3,528,1}, mv::DType("UInt8"), mv::Order::getZMajorID(4), {{145},{0.03613342344760895},{-5.188309669494629},{3.9895801544189453}}, "MobilenetV2/expanded_conv_9/depthwise/Relu6#89_weights#90");
    auto depthConv9 = om.depthwiseConv(bias_c18, d_weights9, {1, 1}, {1, 1, 1, 1}, 1, mv::DType("UInt8"), {{0},{0.023528477177023888},{0.0},{5.999761581420898}}, "MobilenetV2/expanded_conv_9/depthwise/Relu6#204");

    std::vector<int64_t> biasd_WeightsData9 = mv::utils::generateSequence<int64_t> (528);
    auto biasdWeights9 = om.constantInt(biasd_WeightsData9,{528}, mv::DType("UInt8"), mv::Order::getColMajorID(1), {{0},{0.0008501644479110837},{-inf},{inf}}, "MobilenetV2/expanded_conv_9/depthwise/Relu6#89_bias#91");
    auto bias_cd9 = om.bias(depthConv9, biasdWeights9, mv::DType("UInt8"), {{0},{0.023528477177023888},{0.0},{5.999761581420898}});

    std::vector<int64_t> weightsData19 = mv::utils::generateSequence<int64_t> (1*1*528*88);
    auto weights19 = om.constantInt(weightsData19,{1,1,528,88}, mv::DType("UInt8"), mv::Order::getZMajorID(4), {{141},{0.012727844528853893},{-1.7835627794265747},{1.4493098258972168}}, "MobilenetV2/expanded_conv_9/project/eltwise_fold#92_weights#93");
    auto conv19 = om.conv(bias_cd9, weights19, {1, 1}, {0, 0, 0, 0}, 1, 1, mv::DType("UInt8"), {{123},{0.19228406250476837},{-23.650938034057617},{25.38149642944336}}, "MobilenetV2/expanded_conv_9/project/eltwise_fold#205");

    std::vector<int64_t> biasWeightsData19 = mv::utils::generateSequence<int64_t> (88);
    auto biasWeights19 = om.constantInt(biasWeightsData19,{88}, mv::DType("UInt8"), mv::Order::getColMajorID(1), {{0},{0.0002994668029714376},{-inf},{inf}}, "MobilenetV2/expanded_conv_9/project/eltwise_fold#92_bias#94");
    auto bias_c19 = om.bias(conv19, biasWeights19, mv::DType("UInt8"), {{123},{0.19228406250476837},{-23.650938034057617},{25.38149642944336}});

    auto eltwise5 = om.eltwise({bias_c19,eltwise4}, "Add", mv::DType("UInt8"), {{124},{0.19631874561309814},{-24.343524932861328},{25.717754364013672}}, "MobilenetV2/expanded_conv_9/eltwise#206");

    std::vector<int64_t> weightsData20 = mv::utils::generateSequence<int64_t> (1*1*88*528);
    auto weights20 = om.constantInt(weightsData20,{1,1,88,528}, mv::DType("UInt8"), mv::Order::getZMajorID(4), {{145},{0.0018451373325660825},{-0.26635316014289856},{0.202311709523201}}, "MobilenetV2/expanded_conv_10/expand/Relu6#96_weights#97");
    auto conv20 = om.conv(eltwise5, weights20, {1, 1}, {0, 0, 0, 0}, 1, 1, mv::DType("UInt8"), {{0},{0.023528477177023888},{0.0},{5.999761581420898}}, "MobilenetV2/expanded_conv_10/expand/Relu6#207");

    std::vector<int64_t> biasWeightsData20 = mv::utils::generateSequence<int64_t> (528);
    auto biasWeights20 = om.constantInt(biasWeightsData20,{528}, mv::DType("UInt8"), mv::Order::getColMajorID(1), {{0},{0.00036223503411747515},{-inf},{inf}}, "MobilenetV2/expanded_conv_10/expand/Relu6#96_bias#98");
    auto bias_c20 = om.bias(conv20, biasWeights20, mv::DType("UInt8"), {{0},{0.023528477177023888},{0.0},{5.999761581420898}});

    std::vector<int64_t> d_weightsData10 = mv::utils::generateSequence<int64_t> (3*3*528*1);
    auto d_weights10 = om.constantInt(d_weightsData10,{3,3,528,1}, mv::DType("UInt8"), mv::Order::getZMajorID(4), {{154},{0.0302275437861681},{-4.638733386993408},{3.0390625}}, "MobilenetV2/expanded_conv_10/depthwise/Relu6#99_weights#100");
    auto depthConv10 = om.depthwiseConv(bias_c20, d_weights10, {1, 1}, {1, 1, 1, 1}, 1, mv::DType("UInt8"), {{0},{0.023528477177023888},{0.0},{5.999761581420898}}, "MobilenetV2/expanded_conv_10/depthwise/Relu6#208");

    std::vector<int64_t> biasd_WeightsData10 = mv::utils::generateSequence<int64_t> (528);
    auto biasdWeights10 = om.constantInt(biasd_WeightsData10,{528}, mv::DType("UInt8"), mv::Order::getColMajorID(1), {{0},{0.0007112080347724259},{-inf},{inf}}, "MobilenetV2/expanded_conv_10/depthwise/Relu6#99_bias#101");
    auto bias_cd10 = om.bias(depthConv10, biasdWeights10, mv::DType("UInt8"), {{0},{0.023528477177023888},{0.0},{5.999761581420898}});

    std::vector<int64_t> weightsData21 = mv::utils::generateSequence<int64_t> (1*1*528*136);
    auto weights21 = om.constantInt(weightsData21,{1,1,528,136}, mv::DType("UInt8"), mv::Order::getZMajorID(4), {{122},{0.005562151782214642},{-0.6710951924324036},{0.7416913509368896}}, "MobilenetV2/expanded_conv_10/project/eltwise_fold#102_weights#103");
    auto conv21 = om.conv(bias_cd10, weights21, {1, 1}, {0, 0, 0, 0}, 1, 1, mv::DType("UInt8"), {{136},{0.15925274789333344},{-21.65837287902832},{18.95107650756836}}, "MobilenetV2/expanded_conv_10/project/eltwise_fold#209");

    std::vector<int64_t> biasWeightsData21 = mv::utils::generateSequence<int64_t> (136);
    auto biasWeights21 = om.constantInt(biasWeightsData21,{136}, mv::DType("UInt8"), mv::Order::getColMajorID(1), {{0},{0.00013086895341984928},{-inf},{inf}}, "MobilenetV2/expanded_conv_10/project/eltwise_fold#102_bias#104");
    auto bias_c21 = om.bias(conv21, biasWeights21, mv::DType("UInt8"), {{136},{0.15925274789333344},{-21.65837287902832},{18.95107650756836}});

    std::vector<int64_t> weightsData22 = mv::utils::generateSequence<int64_t> (1*1*136*816);
    auto weights22 = om.constantInt(weightsData22,{1,1,136,816}, mv::DType("UInt8"), mv::Order::getZMajorID(4), {{135},{0.002318246988579631},{-0.3094905912876129},{0.2793441712856293}}, "MobilenetV2/expanded_conv_11/expand/Relu6#105_weights#106");
    auto conv22 = om.conv(bias_c21, weights22, {1, 1}, {0, 0, 0, 0}, 1, 1, mv::DType("UInt8"), {{0},{0.023528477177023888},{0.0},{5.999761581420898}}, "MobilenetV2/expanded_conv_11/expand/Relu6#210");

    std::vector<int64_t> biasWeightsData22 = mv::utils::generateSequence<int64_t> (816);
    auto biasWeights22 = om.constantInt(biasWeightsData22,{816}, mv::DType("UInt8"), mv::Order::getColMajorID(1), {{0},{0.0003691872116178274},{-inf},{inf}}, "MobilenetV2/expanded_conv_11/expand/Relu6#105_bias#107");
    auto bias_c22 = om.bias(conv22, biasWeights22, mv::DType("UInt8"), {{0},{0.023528477177023888},{0.0},{5.999761581420898}});

    std::vector<int64_t> d_weightsData11 = mv::utils::generateSequence<int64_t> (3*3*816*1);
    auto d_weights11 = om.constantInt(d_weightsData11,{3,3,816,1}, mv::DType("UInt8"), mv::Order::getZMajorID(4), {{161},{0.10311193764209747},{-16.469228744506836},{9.721202850341797}}, "MobilenetV2/expanded_conv_11/depthwise/Relu6#108_weights#109");
    auto depthConv11 = om.depthwiseConv(bias_c22, d_weights11, {1, 1}, {1, 1, 1, 1}, 1, mv::DType("UInt8"), {{0},{0.023528477177023888},{0.0},{5.999761581420898}}, "MobilenetV2/expanded_conv_11/depthwise/Relu6#211");

    std::vector<int64_t> biasd_WeightsData11 = mv::utils::generateSequence<int64_t> (816);
    auto biasdWeights11 = om.constantInt(biasd_WeightsData11,{816}, mv::DType("UInt8"), mv::Order::getColMajorID(1), {{0},{0.002426066668704152},{-inf},{inf}}, "MobilenetV2/expanded_conv_11/depthwise/Relu6#108_bias#110");
    auto bias_cd11 = om.bias(depthConv11, biasdWeights11, mv::DType("UInt8"), {{0},{0.023528477177023888},{0.0},{5.999761581420898}});

    std::vector<int64_t> weightsData23 = mv::utils::generateSequence<int64_t> (1*1*816*136);
    auto weights23 = om.constantInt(weightsData23,{1,1,816,136}, mv::DType("UInt8"), mv::Order::getZMajorID(4), {{126},{0.007108029909431934},{-0.8901153206825256},{0.915324330329895}}, "MobilenetV2/expanded_conv_11/project/eltwise_fold#111_weights#112");
    auto conv23 = om.conv(bias_cd11, weights23, {1, 1}, {0, 0, 0, 0}, 1, 1, mv::DType("UInt8"), {{136},{0.15925274789333344},{-21.65837287902832},{18.95107650756836}}, "MobilenetV2/expanded_conv_11/project/eltwise_fold#212");

    std::vector<int64_t> biasWeightsData23 = mv::utils::generateSequence<int64_t> (136);
    auto biasWeights23 = om.constantInt(biasWeightsData23,{136}, mv::DType("UInt8"), mv::Order::getColMajorID(1), {{0},{0.00016724111628718674},{-inf},{inf}}, "MobilenetV2/expanded_conv_11/project/eltwise_fold#111_bias#113");
    auto bias_c23 = om.bias(conv23, biasWeights23, mv::DType("UInt8"), {{136},{0.15925274789333344},{-21.65837287902832},{18.95107650756836}});

    auto eltwise6 = om.eltwise({bias_c23,bias_c21}, "Add", mv::DType("UInt8"), {{134},{0.1797730028629303},{-24.089582443237305},{21.752532958984375}}, "MobilenetV2/expanded_conv_11/eltwise#213");

    std::vector<int64_t> weightsData24 = mv::utils::generateSequence<int64_t> (1*1*136*816);
    auto weights24 = om.constantInt(weightsData24,{1,1,136,816}, mv::DType("UInt8"), mv::Order::getZMajorID(4), {{124},{0.0012751613976433873},{-0.15654702484607697},{0.16734395921230316}}, "MobilenetV2/expanded_conv_12/expand/Relu6#115_weights#116");
    auto conv24 = om.conv(eltwise6, weights24, {1, 1}, {0, 0, 0, 0}, 1, 1, mv::DType("UInt8"), {{0},{0.023528477177023888},{0.0},{5.999761581420898}}, "MobilenetV2/expanded_conv_12/expand/Relu6#214");

    std::vector<int64_t> biasWeightsData24 = mv::utils::generateSequence<int64_t> (816);
    auto biasWeights24 = om.constantInt(biasWeightsData24,{816}, mv::DType("UInt8"), mv::Order::getColMajorID(1), {{0},{0.00022923958022147417},{-inf},{inf}}, "MobilenetV2/expanded_conv_12/expand/Relu6#115_bias#117");
    auto bias_c24 = om.bias(conv24, biasWeights24, mv::DType("UInt8"), {{0},{0.023528477177023888},{0.0},{5.999761581420898}});

    std::vector<int64_t> d_weightsData12 = mv::utils::generateSequence<int64_t> (3*3*816*1);
    auto d_weights12 = om.constantInt(d_weightsData12,{3,3,816,1}, mv::DType("UInt8"), mv::Order::getZMajorID(4), {{94},{0.08174128085374832},{-7.640551567077637},{13.121733665466309}}, "MobilenetV2/expanded_conv_12/depthwise/Relu6#118_weights#119");
    auto depthConv12 = om.depthwiseConv(bias_c24, d_weights12, {1, 1}, {1, 1, 1, 1}, 1, mv::DType("UInt8"), {{0},{0.023528477177023888},{0.0},{5.999761581420898}}, "MobilenetV2/expanded_conv_12/depthwise/Relu6#215");

    std::vector<int64_t> biasd_WeightsData12 = mv::utils::generateSequence<int64_t> (816);
    auto biasdWeights12 = om.constantInt(biasd_WeightsData12,{816}, mv::DType("UInt8"), mv::Order::getColMajorID(1), {{0},{0.00192324782256037},{-inf},{inf}}, "MobilenetV2/expanded_conv_12/depthwise/Relu6#118_bias#120");
    auto bias_cd12 = om.bias(depthConv12, biasdWeights12, mv::DType("UInt8"), {{0},{0.023528477177023888},{0.0},{5.999761581420898}});

    std::vector<int64_t> weightsData25 = mv::utils::generateSequence<int64_t> (1*1*816*136);
    auto weights25 = om.constantInt(weightsData25,{1,1,816,136}, mv::DType("UInt8"), mv::Order::getZMajorID(4), {{129},{0.020400067791342735},{-2.6093571186065674},{2.5722601413726807}}, "MobilenetV2/expanded_conv_12/project/eltwise_fold#121_weights#122");
    auto conv25 = om.conv(bias_cd12, weights25, {1, 1}, {0, 0, 0, 0}, 1, 1, mv::DType("UInt8"), {{134},{0.1797730028629303},{-24.089582443237305},{21.752532958984375}}, "MobilenetV2/expanded_conv_12/project/eltwise_fold#216");

    std::vector<int64_t> biasWeightsData25 = mv::utils::generateSequence<int64_t> (136);
    auto biasWeights25 = om.constantInt(biasWeightsData25,{136}, mv::DType("UInt8"), mv::Order::getColMajorID(1), {{0},{0.00047998252557590604},{-inf},{inf}}, "MobilenetV2/expanded_conv_12/project/eltwise_fold#121_bias#123");
    auto bias_c25 = om.bias(conv25, biasWeights25, mv::DType("UInt8"), {{134},{0.1797730028629303},{-24.089582443237305},{21.752532958984375}});

    auto eltwise7 = om.eltwise({bias_c25,eltwise6}, "Add", mv::DType("UInt8"), {{129},{0.21570342779159546},{-27.825742721557617},{27.178630828857422}}, "MobilenetV2/expanded_conv_12/eltwise#217");

    std::vector<int64_t> weightsData26 = mv::utils::generateSequence<int64_t> (1*1*136*816);
    auto weights26 = om.constantInt(weightsData26,{1,1,136,816}, mv::DType("UInt8"), mv::Order::getZMajorID(4), {{122},{0.0017686078790575266},{-0.21449504792690277},{0.23473136126995087}}, "MobilenetV2/expanded_conv_13/expand/Relu6#125_weights#126");
    auto conv26 = om.conv(eltwise7, weights26, {1, 1}, {0, 0, 0, 0}, 1, 1, mv::DType("UInt8"), {{0},{0.023528477177023888},{0.0},{5.999761581420898}}, "MobilenetV2/expanded_conv_13/expand/Relu6#218");

    std::vector<int64_t> biasWeightsData26 = mv::utils::generateSequence<int64_t> (816);
    auto biasWeights26 = om.constantInt(biasWeightsData26,{816}, mv::DType("UInt8"), mv::Order::getColMajorID(1), {{0},{0.00038149478496052325},{-inf},{inf}}, "MobilenetV2/expanded_conv_13/expand/Relu6#125_bias#127");
    auto bias_c26 = om.bias(conv26, biasWeights26, mv::DType("UInt8"), {{0},{0.023528477177023888},{0.0},{5.999761581420898}});

    std::vector<int64_t> d_weightsData13 = mv::utils::generateSequence<int64_t> (3*3*816*1);
    auto d_weights13 = om.constantInt(d_weightsData13,{3,3,816,1}, mv::DType("UInt8"), mv::Order::getZMajorID(4), {{132},{0.012934424914419651},{-1.6939210891723633},{1.5914229154586792}}, "MobilenetV2/expanded_conv_13/depthwise/Relu6#128_weights#129");
    auto depthConv13 = om.depthwiseConv(bias_c26, d_weights13, {2, 2}, {0, 1, 0, 1}, 1, mv::DType("UInt8"), {{0},{0.023528477177023888},{0.0},{5.999761581420898}}, "MobilenetV2/expanded_conv_13/depthwise/Relu6#219");

    std::vector<int64_t> biasd_WeightsData13 = mv::utils::generateSequence<int64_t> (816);
    auto biasdWeights13 = om.constantInt(biasd_WeightsData13,{816}, mv::DType("UInt8"), mv::Order::getColMajorID(1), {{0},{0.00030432731728069484},{-inf},{inf}}, "MobilenetV2/expanded_conv_13/depthwise/Relu6#128_bias#130");
    auto bias_cd13 = om.bias(depthConv13, biasdWeights13, mv::DType("UInt8"), {{0},{0.023528477177023888},{0.0},{5.999761581420898}});

    std::vector<int64_t> weightsData27 = mv::utils::generateSequence<int64_t> (1*1*816*224);
    auto weights27 = om.constantInt(weightsData27,{1,1,816,224}, mv::DType("UInt8"), mv::Order::getZMajorID(4), {{115},{0.011571649461984634},{-1.3166073560714722},{1.6225916147232056}}, "MobilenetV2/expanded_conv_13/project/eltwise_fold#131_weights#132");
    auto conv27 = om.conv(bias_cd13, weights27, {1, 1}, {0, 0, 0, 0}, 1, 1, mv::DType("UInt8"), {{132},{0.1171712577342987},{-15.466606140136719},{14.412064552307129}}, "MobilenetV2/expanded_conv_13/project/eltwise_fold#220");

    std::vector<int64_t> biasWeightsData27 = mv::utils::generateSequence<int64_t> (224);
    auto biasWeights27 = om.constantInt(biasWeightsData27,{224}, mv::DType("UInt8"), mv::Order::getColMajorID(1), {{0},{0.00027226327802054584},{-inf},{inf}}, "MobilenetV2/expanded_conv_13/project/eltwise_fold#131_bias#133");
    auto bias_c27 = om.bias(conv27, biasWeights27, mv::DType("UInt8"), {{132},{0.1171712577342987},{-15.466606140136719},{14.412064552307129}});

    std::vector<int64_t> weightsData28 = mv::utils::generateSequence<int64_t> (1*1*224*1344);
    auto weights28 = om.constantInt(weightsData28,{1,1,224,1344}, mv::DType("UInt8"), mv::Order::getZMajorID(4), {{120},{0.0020822309888899326},{-0.24870409071445465},{0.2801826000213623}}, "MobilenetV2/expanded_conv_14/expand/Relu6#134_weights#135");
    auto conv28 = om.conv(bias_c27, weights28, {1, 1}, {0, 0, 0, 0}, 1, 1, mv::DType("UInt8"), {{0},{0.023528477177023888},{0.0},{5.999761581420898}}, "MobilenetV2/expanded_conv_14/expand/Relu6#221");

    std::vector<int64_t> biasWeightsData28 = mv::utils::generateSequence<int64_t> (1344);
    auto biasWeights28 = om.constantInt(biasWeightsData28,{1344}, mv::DType("UInt8"), mv::Order::getColMajorID(1), {{0},{0.00024397762899752706},{-inf},{inf}}, "MobilenetV2/expanded_conv_14/expand/Relu6#134_bias#136");
    auto bias_c28 = om.bias(conv28, biasWeights28, mv::DType("UInt8"), {{0},{0.023528477177023888},{0.0},{5.999761581420898}});

    std::vector<int64_t> d_weightsData14 = mv::utils::generateSequence<int64_t> (3*3*1344*1);
    auto d_weights14 = om.constantInt(d_weightsData14,{3,3,1344,1}, mv::DType("UInt8"), mv::Order::getZMajorID(4), {{119},{0.05240687355399132},{-6.17596435546875},{7.13538122177124}}, "MobilenetV2/expanded_conv_14/depthwise/Relu6#137_weights#138");
    auto depthConv14 = om.depthwiseConv(bias_c28, d_weights14, {1, 1}, {1, 1, 1, 1}, 1, mv::DType("UInt8"), {{0},{0.023528477177023888},{0.0},{5.999761581420898}}, "MobilenetV2/expanded_conv_14/depthwise/Relu6#222");

    std::vector<int64_t> biasd_WeightsData14 = mv::utils::generateSequence<int64_t> (1344);
    auto biasdWeights14 = om.constantInt(biasd_WeightsData14,{1344}, mv::DType("UInt8"), mv::Order::getColMajorID(1), {{0},{0.0012330538593232632},{-inf},{inf}}, "MobilenetV2/expanded_conv_14/depthwise/Relu6#137_bias#139");
    auto bias_cd14 = om.bias(depthConv14, biasdWeights14, mv::DType("UInt8"), {{0},{0.023528477177023888},{0.0},{5.999761581420898}});

    std::vector<int64_t> weightsData29 = mv::utils::generateSequence<int64_t> (1*1*1344*224);
    auto weights29 = om.constantInt(weightsData29,{1,1,1344,224}, mv::DType("UInt8"), mv::Order::getZMajorID(4), {{136},{0.008338418789207935},{-1.1252025365829468},{0.9927559494972229}}, "MobilenetV2/expanded_conv_14/project/eltwise_fold#140_weights#141");
    auto conv29 = om.conv(bias_cd14, weights29, {1, 1}, {0, 0, 0, 0}, 1, 1, mv::DType("UInt8"), {{132},{0.1171712577342987},{-15.466606140136719},{14.412064552307129}}, "MobilenetV2/expanded_conv_14/project/eltwise_fold#223");

    std::vector<int64_t> biasWeightsData29 = mv::utils::generateSequence<int64_t> (224);
    auto biasWeights29 = om.constantInt(biasWeightsData29,{224}, mv::DType("UInt8"), mv::Order::getColMajorID(1), {{0},{0.0001961903035407886},{-inf},{inf}}, "MobilenetV2/expanded_conv_14/project/eltwise_fold#140_bias#142");
    auto bias_c29 = om.bias(conv29, biasWeights29, mv::DType("UInt8"), {{132},{0.1171712577342987},{-15.466606140136719},{14.412064552307129}});

    auto eltwise8 = om.eltwise({bias_c29,bias_c27}, "Add", mv::DType("UInt8"), {{126},{0.18661798536777496},{-23.513866424560547},{24.073720932006836}}, "MobilenetV2/expanded_conv_14/eltwise#224");

    std::vector<int64_t> weightsData30 = mv::utils::generateSequence<int64_t> (1*1*224*1344);
    auto weights30 = om.constantInt(weightsData30,{1,1,224,1344}, mv::DType("UInt8"), mv::Order::getZMajorID(4), {{144},{0.001718836254440248},{-0.24598367512226105},{0.19060073792934418}}, "MobilenetV2/expanded_conv_15/expand/Relu6#144_weights#145");
    auto conv30 = om.conv(eltwise8, weights30, {1, 1}, {0, 0, 0, 0}, 1, 1, mv::DType("UInt8"), {{0},{0.023528477177023888},{0.0},{5.999761581420898}}, "MobilenetV2/expanded_conv_15/expand/Relu6#225");

    std::vector<int64_t> biasWeightsData30 = mv::utils::generateSequence<int64_t> (1344);
    auto biasWeights30 = om.constantInt(biasWeightsData30,{1344}, mv::DType("UInt8"), mv::Order::getColMajorID(1), {{0},{0.00032076577190309763},{-inf},{inf}}, "MobilenetV2/expanded_conv_15/expand/Relu6#144_bias#146");
    auto bias_c30 = om.bias(conv30, biasWeights30, mv::DType("UInt8"), {{0},{0.023528477177023888},{0.0},{5.999761581420898}});

    std::vector<int64_t> d_weightsData15 = mv::utils::generateSequence<int64_t> (3*3*1344*1);
    auto d_weights15 = om.constantInt(d_weightsData15,{3,3,1344,1}, mv::DType("UInt8"), mv::Order::getZMajorID(4), {{123},{0.0694165825843811},{-8.479001998901367},{9.152810096740723}}, "MobilenetV2/expanded_conv_15/depthwise/Relu6#147_weights#148");
    auto depthConv15 = om.depthwiseConv(bias_c30, d_weights15, {1, 1}, {1, 1, 1, 1}, 1, mv::DType("UInt8"), {{0},{0.023528477177023888},{0.0},{5.999761581420898}}, "MobilenetV2/expanded_conv_15/depthwise/Relu6#226");

    std::vector<int64_t> biasd_WeightsData15 = mv::utils::generateSequence<int64_t> (1344);
    auto biasdWeights15 = om.constantInt(biasd_WeightsData15,{1344}, mv::DType("UInt8"), mv::Order::getColMajorID(1), {{0},{0.0016332664526998997},{-inf},{inf}}, "MobilenetV2/expanded_conv_15/depthwise/Relu6#147_bias#149");
    auto bias_cd15 = om.bias(depthConv15, biasdWeights15, mv::DType("UInt8"), {{0},{0.023528477177023888},{0.0},{5.999761581420898}});

    std::vector<int64_t> weightsData31 = mv::utils::generateSequence<int64_t> (1*1*1344*224);
    auto weights31 = om.constantInt(weightsData31,{1,1,1344,224}, mv::DType("UInt8"), mv::Order::getZMajorID(4), {{116},{0.033401161432266235},{-3.829883098602295},{4.6540117263793945}}, "MobilenetV2/expanded_conv_15/project/eltwise_fold#150_weights#151");
    auto conv31 = om.conv(bias_cd15, weights31, {1, 1}, {0, 0, 0, 0}, 1, 1, mv::DType("UInt8"), {{126},{0.18661798536777496},{-23.513866424560547},{24.073720932006836}}, "MobilenetV2/expanded_conv_15/project/eltwise_fold#227");

    std::vector<int64_t> biasWeightsData31 = mv::utils::generateSequence<int64_t> (224);
    auto biasWeights31 = om.constantInt(biasWeightsData31,{224}, mv::DType("UInt8"), mv::Order::getColMajorID(1), {{0},{0.0007858784520067275},{-inf},{inf}}, "MobilenetV2/expanded_conv_15/project/eltwise_fold#150_bias#152");
    auto bias_c31 = om.bias(conv31, biasWeights31, mv::DType("UInt8"), {{126},{0.18661798536777496},{-23.513866424560547},{24.073720932006836}});

    auto eltwise9 = om.eltwise({bias_c31,eltwise8}, "Add", mv::DType("UInt8"), {{115},{0.22534283995628357},{-25.914426803588867},{31.547996520996094}}, "MobilenetV2/expanded_conv_15/eltwise#228");

    std::vector<int64_t> weightsData32 = mv::utils::generateSequence<int64_t> (1*1*224*1344);
    auto weights32 = om.constantInt(weightsData32,{1,1,224,1344}, mv::DType("UInt8"), mv::Order::getZMajorID(4), {{122},{0.0027454663068056107},{-0.3331298828125},{0.364218533039093}}, "MobilenetV2/expanded_conv_16/expand/Relu6#154_weights#155");
    auto conv32 = om.conv(eltwise9, weights32, {1, 1}, {0, 0, 0, 0}, 1, 1, mv::DType("UInt8"), {{0},{0.023528477177023888},{0.0},{5.999761581420898}}, "MobilenetV2/expanded_conv_16/expand/Relu6#229");

    std::vector<int64_t> biasWeightsData32 = mv::utils::generateSequence<int64_t> (1344);
    auto biasWeights32 = om.constantInt(biasWeightsData32,{1344}, mv::DType("UInt8"), mv::Order::getColMajorID(1), {{0},{0.000618671125266701},{-inf},{inf}}, "MobilenetV2/expanded_conv_16/expand/Relu6#154_bias#156");
    auto bias_c32 = om.bias(conv32, biasWeights32, mv::DType("UInt8"), {{0},{0.023528477177023888},{0.0},{5.999761581420898}});

    std::vector<int64_t> d_weightsData16 = mv::utils::generateSequence<int64_t> (3*3*1344*1);
    auto d_weights16 = om.constantInt(d_weightsData16,{3,3,1344,1}, mv::DType("UInt8"), mv::Order::getZMajorID(4), {{200},{0.1743541955947876},{-34.66250991821289},{9.623455047607422}}, "MobilenetV2/expanded_conv_16/depthwise/Relu6#157_weights#158");
    auto depthConv16 = om.depthwiseConv(bias_c32, d_weights16, {1, 1}, {1, 1, 1, 1}, 1, mv::DType("UInt8"), {{0},{0.023528477177023888},{0.0},{5.999761581420898}}, "MobilenetV2/expanded_conv_16/depthwise/Relu6#230");

    std::vector<int64_t> biasd_WeightsData16 = mv::utils::generateSequence<int64_t> (1344);
    auto biasdWeights16 = om.constantInt(biasd_WeightsData16,{1344}, mv::DType("UInt8"), mv::Order::getColMajorID(1), {{0},{0.004102288745343685},{-inf},{inf}}, "MobilenetV2/expanded_conv_16/depthwise/Relu6#157_bias#159");
    auto bias_cd16 = om.bias(depthConv16, biasdWeights16, mv::DType("UInt8"), {{0},{0.023528477177023888},{0.0},{5.999761581420898}});

    std::vector<int64_t> weightsData33 = mv::utils::generateSequence<int64_t> (1*1*1344*448);
    auto weights33 = om.constantInt(weightsData33,{1,1,1344,448}, mv::DType("UInt8"), mv::Order::getZMajorID(4), {{143},{0.006061397958546877},{-0.8624204397201538},{0.6771746277809143}}, "MobilenetV2/expanded_conv_16/project/eltwise_fold#160_weights#161");
    auto conv33 = om.conv(bias_cd16, weights33, {1, 1}, {0, 0, 0, 0}, 1, 1, mv::DType("UInt8"), {{127},{0.08560898900032043},{-10.87234115600586},{10.957950592041016}}, "MobilenetV2/expanded_conv_16/project/eltwise_fold#231");

    std::vector<int64_t> biasWeightsData33 = mv::utils::generateSequence<int64_t> (448);
    auto biasWeights33 = om.constantInt(biasWeightsData33,{448}, mv::DType("UInt8"), mv::Order::getColMajorID(1), {{0},{0.0001426154631190002},{-inf},{inf}}, "MobilenetV2/expanded_conv_16/project/eltwise_fold#160_bias#162");
    auto bias_c33 = om.bias(conv33, biasWeights33, mv::DType("UInt8"), {{127},{0.08560898900032043},{-10.87234115600586},{10.957950592041016}});

    std::vector<int64_t> weightsData34 = mv::utils::generateSequence<int64_t> (1*1*448*1792);
    auto weights34 = om.constantInt(weightsData34,{1,1,448,1792}, mv::DType("UInt8"), mv::Order::getZMajorID(4), {{139},{0.004873978905379772},{-0.6718925833702087},{0.5660980939865112}}, "MobilenetV2/Conv_1/Relu6#163_weights#164");
    auto conv34 = om.conv(bias_c33, weights34, {1, 1}, {0, 0, 0, 0}, 1, 1, mv::DType("UInt8"), {{0},{0.023528477177023888},{0.0},{5.999761581420898}}, "MobilenetV2/Conv_1/Relu6#232");

    std::vector<int64_t> biasWeightsData34 = mv::utils::generateSequence<int64_t> (1792);
    auto biasWeights34 = om.constantInt(biasWeightsData34,{1792}, mv::DType("UInt8"), mv::Order::getColMajorID(1), {{0},{0.00041725640767253935},{-inf},{inf}}, "MobilenetV2/Conv_1/Relu6#163_bias#165");
    auto bias_c34 = om.bias(conv34, biasWeights34, mv::DType("UInt8"), {{0},{0.023528477177023888},{0.0},{5.999761581420898}});

    auto pool0 = om.averagePool(bias_c34, {7, 7}, {1, 1}, {0, 0, 0, 0}, true, "", "floor", mv::DType("UInt8"), {{0},{0.023528477177023888},{0.0},{5.999761581420898}}, "MobilenetV2/Logits/AvgPool#233");

    std::vector<int64_t> weightsData35 = mv::utils::generateSequence<int64_t> (1*1*1792*1001);
    auto weights35 = om.constantInt(weightsData35,{1,1,1792,1001}, mv::DType("UInt8"), mv::Order::getZMajorID(4), {{106},{0.0015488684875890613},{-0.16265293955802917},{0.2307596653699875}}, "MobilenetV2/Logits/Conv2d_1c_1x1/act_quant/FakeQuantWithMinMaxVars#167_weights#168");
    auto conv35 = om.conv(pool0, weights35, {1, 1}, {0, 0, 0, 0}, 1, 1, mv::DType("UInt8"), {{70},{0.09544266015291214},{-6.680986404418945},{17.656892776489258}}, "MobilenetV2/Logits/Conv2d_1c_1x1/act_quant/FakeQuantWithMinMaxVars#234");

    std::vector<int64_t> biasWeightsData35 = mv::utils::generateSequence<int64_t> (1001);
    auto biasWeights35 = om.constantInt(biasWeightsData35,{1001}, mv::DType("UInt8"), mv::Order::getColMajorID(1), {{0},{3.644251773948781e-05},{-inf},{inf}}, "MobilenetV2/Logits/Conv2d_1c_1x1/act_quant/FakeQuantWithMinMaxVars#167_bias#169");
    auto bias_c35 = om.bias(conv35, biasWeights35, mv::DType("UInt8"), {{70},{0.09544266015291214},{-6.680986404418945},{17.656892776489258}});

    om.output(bias_c35);

    std::string compDescPath = mv::utils::projectRootPath() + "/config/compilation/release_kmb_MC-Prefetch1.json";
    unit.loadCompilationDescriptor(compDescPath);

    unit.loadTargetDescriptor(mv::Target::ma2490);
    unit.initialize();
    unit.run();
<<<<<<< HEAD

}
=======
    
}
>>>>>>> 6aabf7af
<|MERGE_RESOLUTION|>--- conflicted
+++ resolved
@@ -470,10 +470,5 @@
     unit.loadTargetDescriptor(mv::Target::ma2490);
     unit.initialize();
     unit.run();
-<<<<<<< HEAD
 
 }
-=======
-    
-}
->>>>>>> 6aabf7af
