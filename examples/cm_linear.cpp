<<<<<<< HEAD
#include "meta/include/mcm/op_model.hpp"
#include "include/mcm/computation/model/data_model.hpp"
#include "include/mcm/computation/model/control_model.hpp"
=======
#include "include/mcm/compiler/compilation_unit.hpp"
>>>>>>> b3254039
#include "include/mcm/utils/data_generator.hpp"

int main()
{

    mv::Logger::setVerboseLevel(mv::VerboseLevel::Debug);

    // Define blank computation model (op view)
    mv::OpModel om("Model1");

    // Initialize weights data
    std::vector<double> weights1Data = mv::utils::generateSequence<double>(3u * 3u * 3u * 8u);
    std::vector<double> weights2Data = mv::utils::generateSequence<double>(5u * 5u * 8u * 16u);
    std::vector<double> weights3Data = mv::utils::generateSequence<double>(4u * 4u * 16u * 32u);

    // Compose model - use Composition API to create ops and obtain tensors
<<<<<<< HEAD
    auto input = om.input({128, 128, 3}, mv::DTypeType::Float16, mv::Order("CHW"));
    auto weights1 = om.constant(weights1Data, {3, 3, 3, 8}, mv::DTypeType::Float16, mv::Order("CHW"));
    auto conv1 = om.conv(input, weights1, {2, 2}, {1, 1, 1, 1});
    auto pool1 = om.maxPool(conv1, {3, 3}, {2, 2}, {1, 1, 1, 1});
    auto weights2 = om.constant(weights2Data, {5, 5, 8, 16}, mv::DTypeType::Float16, mv::Order("CHW"));
    auto conv2 = om.conv(pool1, weights2, {2, 2}, {2, 2, 2, 2});
    auto pool2 = om.maxPool(conv2, {5, 5}, {4, 4}, {2, 2, 2, 2});
    auto weights3 = om.constant(weights3Data, {4, 4, 16, 32}, mv::DTypeType::Float16, mv::Order("CHW"));
=======
    auto input = om.input({128, 128, 3}, mv::DTypeType::Float16, mv::OrderType::ColumnMajor);
    auto weights1 = om.constant(weights1Data, {3, 3, 3, 8}, mv::DTypeType::Float16, mv::OrderType::ColumnMajor);
    auto conv1 = om.conv(input, weights1, {2, 2}, {1, 1, 1, 1});
    auto pool1 = om.maxpool2D(conv1, {3, 3}, {2, 2}, {1, 1, 1, 1});
    auto weights2 = om.constant(weights2Data, {5, 5, 8, 16}, mv::DTypeType::Float16, mv::OrderType::ColumnMajor);
    auto conv2 = om.conv(pool1, weights2, {2, 2}, {2, 2, 2, 2});
    auto pool2 = om.maxpool2D(conv2, {5, 5}, {4, 4}, {2, 2, 2, 2});
    auto weights3 = om.constant(weights3Data, {4, 4, 16, 32}, mv::DTypeType::Float16, mv::OrderType::ColumnMajor);
>>>>>>> b3254039
    auto conv3 = om.conv(pool2, weights3, {1, 1}, {0, 0, 0, 0});
    om.output(conv3);

    // Obtain ops from tensors and add them to groups
    auto pool1Op = om.getSourceOp(pool1);
    auto pool2Op = om.getSourceOp(pool2);
    /*auto group1It = om.addGroup("pools");
    om.addGroupElement(pool1Op, group1It);
    om.addGroupElement(pool2Op, group1It);

    auto group2It = om.addGroup("convs");
    auto conv1Op = om.getSourceOp(conv1);
    auto conv2Op = om.getSourceOp(conv2);
    auto conv3Op = om.getSourceOp(conv3);
    om.addGroupElement(conv1Op, group2It);
    om.addGroupElement(conv2Op, group2It);
    om.addGroupElement(conv3Op, group2It);

    // Add groups to another group
    auto group3It = om.addGroup("ops");
    om.addGroupElement(group1It, group3It);
    om.addGroupElement(group2It, group3It);

    // Add ops that are already in some group to another group
    auto group4It = om.addGroup("first");
    om.addGroupElement(conv1Op, group4It);
    om.addGroupElement(pool1Op, group4It);

    mv::json::Value v = om.toJsonValue();
    mv::OpModel om2(v);
    mv::json::Value v2 = om2.toJsonValue();*/

    /*mv::Logger::setVerboseLevel(mv::VerboseLevel::Debug);

    mv::OpModel om;
    auto input = om.input({128, 128, 3}, mv::DTypeType::Float, mv::Order("CHW"));
    std::vector<double> weights1Data = mv::utils::generateSequence<double>(3u * 3u * 3u * 8u);
    std::vector<double> weights2Data = mv::utils::generateSequence<double>(5u * 5u * 8u * 16u);
    std::vector<double> weights3Data = mv::utils::generateSequence<double>(4u * 4u * 16u * 32u);

    auto weights1 = om.constant(weights1Data, {3, 3, 3, 8}, mv::DTypeType::Float, mv::Order("CHW"));
    auto conv1 = om.conv2D(input, weights1, {2, 2}, {1, 1, 1, 1});
    auto pool1 = om.maxpool2D(conv1, {3, 3}, {2, 2}, {1, 1, 1, 1});
    auto weights2 = om.constant(weights2Data, {5, 5, 8, 16}, mv::DTypeType::Float, mv::Order("CHW"));
    auto conv2 = om.conv2D(pool1, weights2, {2, 2}, {2, 2, 2, 2});
    auto pool2 = om.maxpool2D(conv2, {5, 5}, {4, 4}, {2, 2, 2, 2});
    auto weights3 = om.constant(weights3Data, {4, 4, 16, 32}, mv::DTypeType::Float, mv::Order("CHW"));
    auto conv3 = om.conv2D(pool2, weights3, {1, 1}, {0, 0, 0, 0});
    auto output = om.output(conv3);*/

    /*auto msgType = mv::Logger::MessageType::Info;

    auto attr = output->getAttr("shape");
    om.logger().log(msgType, "Tensor '" + output->getName() + "' attribute 'shape' content: " + attr.getContent<mv::Shape>().toString());
    om.logger().log(msgType, "Tensor '" + output->getName() + "' attribute 'shape' type: " +  mv::Printable::toString(output->getAttrType("shape")));

    om.addAttr(om.getSourceOp(conv1), "customAttr", mv::Attribute(mv::AttrType::IntegerType, 10));
    om.addAttr(om.getSourceOp(input), "customAttr", mv::Attribute(mv::AttrType::UnsignedType, 1U));

    om.logger().log(msgType, "Tensor '" + input->getName() + "' - number of attributes: " + mv::Printable::toString(input->attrsCount()));
    om.logger().log(msgType, "Tensor '" + conv1->getName() + "' - number of attributes: " + mv::Printable::toString(conv1->attrsCount()));
    om.logger().log(msgType, "Tensor '" + output->getName() + "' - number of attributes: " + mv::Printable::toString(output->attrsCount()));

    mv::DataModel dm(om);

    dm.logger().log(msgType, "Input op: " + om.getInput()->getName());
    dm.logger().log(msgType, "Input tensor (output tensor of the input op): " + dm.getInputFlow()->getTensor()->getName());
    dm.logger().log(msgType, "Output op: " + om.getOutput()->getName());
    dm.logger().log(msgType, "Output tensor (input tensor of the output op): " + dm.getOutputFlow()->getTensor()->getName());

    mv::ControlModel cm(om);

    std::size_t i = 0;
    for (mv::Control::OpDFSIterator it = cm.getFirst(); it != cm.opEnd(); ++it)
    {
        cm.logger().log(msgType, "Op " + mv::Printable::toString(i) + ": " + it->getName());
        ++i;
    }*/

}<|MERGE_RESOLUTION|>--- conflicted
+++ resolved
@@ -1,10 +1,7 @@
-<<<<<<< HEAD
 #include "meta/include/mcm/op_model.hpp"
 #include "include/mcm/computation/model/data_model.hpp"
 #include "include/mcm/computation/model/control_model.hpp"
-=======
 #include "include/mcm/compiler/compilation_unit.hpp"
->>>>>>> b3254039
 #include "include/mcm/utils/data_generator.hpp"
 
 int main()
@@ -21,7 +18,6 @@
     std::vector<double> weights3Data = mv::utils::generateSequence<double>(4u * 4u * 16u * 32u);
 
     // Compose model - use Composition API to create ops and obtain tensors
-<<<<<<< HEAD
     auto input = om.input({128, 128, 3}, mv::DTypeType::Float16, mv::Order("CHW"));
     auto weights1 = om.constant(weights1Data, {3, 3, 3, 8}, mv::DTypeType::Float16, mv::Order("CHW"));
     auto conv1 = om.conv(input, weights1, {2, 2}, {1, 1, 1, 1});
@@ -30,16 +26,6 @@
     auto conv2 = om.conv(pool1, weights2, {2, 2}, {2, 2, 2, 2});
     auto pool2 = om.maxPool(conv2, {5, 5}, {4, 4}, {2, 2, 2, 2});
     auto weights3 = om.constant(weights3Data, {4, 4, 16, 32}, mv::DTypeType::Float16, mv::Order("CHW"));
-=======
-    auto input = om.input({128, 128, 3}, mv::DTypeType::Float16, mv::OrderType::ColumnMajor);
-    auto weights1 = om.constant(weights1Data, {3, 3, 3, 8}, mv::DTypeType::Float16, mv::OrderType::ColumnMajor);
-    auto conv1 = om.conv(input, weights1, {2, 2}, {1, 1, 1, 1});
-    auto pool1 = om.maxpool2D(conv1, {3, 3}, {2, 2}, {1, 1, 1, 1});
-    auto weights2 = om.constant(weights2Data, {5, 5, 8, 16}, mv::DTypeType::Float16, mv::OrderType::ColumnMajor);
-    auto conv2 = om.conv(pool1, weights2, {2, 2}, {2, 2, 2, 2});
-    auto pool2 = om.maxpool2D(conv2, {5, 5}, {4, 4}, {2, 2, 2, 2});
-    auto weights3 = om.constant(weights3Data, {4, 4, 16, 32}, mv::DTypeType::Float16, mv::OrderType::ColumnMajor);
->>>>>>> b3254039
     auto conv3 = om.conv(pool2, weights3, {1, 1}, {0, 0, 0, 0});
     om.output(conv3);
 
