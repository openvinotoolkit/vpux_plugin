#include "include/mcm/compiler/compilation_unit.hpp"
#include "include/mcm/utils/data_generator.hpp"
#include "include/mcm/utils/serializer/Fp16Convert.h"
#include "meta/include/mcm/op_model.hpp"
#include "include/mcm/utils/hardware_tests.hpp"

#include <iostream>
#include <fstream>

int main()
{
    mv::CompilationUnit unit("testModel");
    mv::OpModel& test_cm = unit.model();
    mv::ControlModel cm(test_cm);

    auto input1 = test_cm.input({16, 16, 16}, mv::DType("Float16"), mv::Order("CHW"));
    auto input1dmaIN = test_cm.dMATask(input1, mv::DmaDirectionEnum::DDR2CMX);
    test_cm.deAllocate(input1dmaIN);
    std::vector<double> weights1Data = mv::utils::generateSequence<double>(3*3*16*16);
    auto weights1 = test_cm.constant(weights1Data, {3, 3, 16, 16}, mv::DType("Float16"), mv::Order("NCWH"));
    auto dmaINweights1 = test_cm.dMATask(weights1, mv::DmaDirectionEnum::DDR2CMX);
    test_cm.deAllocate(dmaINweights1);
    auto dpuconv1 = test_cm.dPUTaskConv({input1dmaIN, dmaINweights1}, {1,1}, {1,1,1,1});
    auto dmaOutput = test_cm.dMATask(dpuconv1, mv::DmaDirectionEnum::CMX2DDR);
    test_cm.output(dmaOutput);


    auto inputOp = test_cm.getSourceOp(input1);
    auto input1dmaINOp = test_cm.getSourceOp(input1dmaIN);
    auto input1dmaOutOp = test_cm.getOp("DeAllocate_0");
    auto weightsOp = test_cm.getSourceOp(weights1);
    auto dmaINweights1Op = test_cm.getSourceOp(dmaINweights1);
    auto dmaOUTWeights1Op = test_cm.getOp("DeAllocate_1");
    auto dpuconv1Op = test_cm.getSourceOp(dpuconv1);
    auto dmaOutputOp = test_cm.getSourceOp(dmaOutput);
    auto outputOp = test_cm.getOp("Output_0");

    std::string outputName("dpu_task");
    cm.defineFlow(inputOp, input1dmaINOp);
    cm.defineFlow(inputOp, dmaINweights1Op);

    cm.defineFlow(input1dmaINOp, dpuconv1Op);
    cm.defineFlow(dmaINweights1Op, dpuconv1Op);

    cm.defineFlow(input1dmaINOp, input1dmaOutOp);
    cm.defineFlow(dmaINweights1Op, dmaOUTWeights1Op);

    cm.defineFlow(input1dmaOutOp, dmaOutputOp);
    cm.defineFlow(dmaOUTWeights1Op, dmaOutputOp);
    cm.defineFlow(dpuconv1Op, dmaOutputOp);
    cm.defineFlow(dpuconv1Op, input1dmaOutOp);
    cm.defineFlow(dpuconv1Op, dmaOUTWeights1Op);


    unit.compilationDescriptor()["GenerateDot"]["output"] = std::string(outputName + ".dot");
    unit.compilationDescriptor()["GenerateDot"]["scope"] = std::string("OpModel");
    unit.compilationDescriptor()["GenerateDot"]["content"] = std::string("full");
    unit.compilationDescriptor()["GenerateDot"]["html"] = true;

    unit.loadTargetDescriptor(mv::Target::ma2490);
    unit.initialize();
    unit.passManager().disablePass(mv::PassGenre::Serialization);
    unit.run();

<<<<<<< HEAD
    system("dot -Tsvg dpu_task.dot -o dpu_task.svg");
    system("dot -Tsvg dpu_task_adapt.dot -o dpu_task_adapt.svg");
    system("dot -Tsvg dpu_task_final.dot -o dpu_task_final.svg");
=======
    system("dot -Tsvg dpu_task.dot -o dpu_task.png");
    system("dot -Tsvg dpu_task_adapt.dot -o dpu_task_adapt.png");
>>>>>>> f4596409

}<|MERGE_RESOLUTION|>--- conflicted
+++ resolved
@@ -62,13 +62,7 @@
     unit.passManager().disablePass(mv::PassGenre::Serialization);
     unit.run();
 
-<<<<<<< HEAD
-    system("dot -Tsvg dpu_task.dot -o dpu_task.svg");
-    system("dot -Tsvg dpu_task_adapt.dot -o dpu_task_adapt.svg");
-    system("dot -Tsvg dpu_task_final.dot -o dpu_task_final.svg");
-=======
     system("dot -Tsvg dpu_task.dot -o dpu_task.png");
     system("dot -Tsvg dpu_task_adapt.dot -o dpu_task_adapt.png");
->>>>>>> f4596409
 
 }