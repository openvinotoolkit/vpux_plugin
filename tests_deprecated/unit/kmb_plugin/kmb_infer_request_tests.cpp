--- conflicted
+++ resolved
@@ -127,12 +127,8 @@
     auto executor = std::make_shared<MockExecutor>();
     KmbInferRequest::Ptr inferRequest;
 
-<<<<<<< HEAD
-    auto allocator = std::make_shared<KmbAllocator>(defaultDeviceId);
     const int deviceId = 0;
-=======
     auto allocator = std::make_shared<MockAllocator>();
->>>>>>> 7d4629de
     ASSERT_THROW(inferRequest = std::make_shared<KmbInferRequest>(ie::InputsDataMap(), ie::OutputsDataMap(),
                      std::vector<vpu::StageMetaInfo>(), config, executor, allocator, "networkName", deviceId),
         ie::details::InferenceEngineException);
@@ -155,7 +151,8 @@
     TestableKmbInferRequest(const ie::InputsDataMap& networkInputs, const ie::OutputsDataMap& networkOutputs,
         const std::vector<vpu::StageMetaInfo>& blobMetaData, const KmbConfig& kmbConfig,
         const std::shared_ptr<vpux::Executor>& executor, const std::shared_ptr<ie::IAllocator>& allocator)
-        : KmbInferRequest(networkInputs, networkOutputs, blobMetaData, kmbConfig, executor, allocator, "networkName", 0){};
+        : KmbInferRequest(
+              networkInputs, networkOutputs, blobMetaData, kmbConfig, executor, allocator, "networkName", 0){};
 
 public:
     MOCK_METHOD6(execKmbDataPreprocessing, void(ie::BlobMap&, std::map<std::string, ie::PreProcessDataPtr>&,
