--- conflicted
+++ resolved
@@ -905,8 +905,6 @@
             .setUserOutputPrecision("output", Precision::FP32),
         "vpu/emotions-recognition-retail-0003.png",
         2, 0.1f);
-<<<<<<< HEAD
-=======
 }
 
 TEST_F(KmbSegmentationNetworkTest, icnet_camvid_ava_0001) {
@@ -918,5 +916,4 @@
             .setUserOutputPrecision("output", Precision::FP32),
         TestImageDesc("1024x1024/frankfurt_001016.png", false), // isBGR is false
         0.3f);  // mean intersection over union tolerance
->>>>>>> 0228e56a
 }