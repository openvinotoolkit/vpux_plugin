//
// Copyright 2020 Intel Corporation.
//
// This software and the related documents are Intel copyrighted materials,
// and your use of them is governed by the express license under which they
// were provided to you (End User License Agreement for the Intel(R) Software
// Development Products (Version May 2017)). Unless the License provides
// otherwise, you may not use, modify, copy, publish, distribute, disclose or
// transmit this software or the related documents without Intel's prior
// written permission.
//
// This software and the related documents are provided as is, with no
// express or implied warranties, other than those that are expressly
// stated in the License.
//

#include <file_utils.h>

#include "test_model/kmb_test_base.hpp"

//
// ResNet50 FP16 IRv10
//
TEST_F(KmbClassifyNetworkTest, precommit_resnet_50_pytorch_dense_fp16_IRv10) {
    // [Track number: D#3222]
    SKIP_ON("KMB", "HDDL2", "VPUX", "MemoryAllocator:VPU_DDR_Heap - ArgumentError");
    runTest(
        TestNetworkDesc("KMB_models/FP16/resnet_50_pytorch/resnet-50-pytorch.xml")
            .setUserInputPrecision("input", Precision::FP16)
            .setUserInputLayout("input", Layout::NHWC)
            .setUserOutputPrecision("output", Precision::FP16)
            .setCompileConfig({{"VPU_COMPILER_USE_NGRAPH_PARSER", CONFIG_VALUE(YES)}}),
        "224x224/cat3.bmp",
        3, 1e-5f);
}

TEST_F(KmbClassifyNetworkTest, INT8_Dense_PyTorch_IRv10_ResNet_50) {
    runTest(
        TestNetworkDesc("KMB_models/INT8/public/ResNet-50/resnet-50-pytorch-from-icv-bench-cache.xml")
            .setUserInputPrecision("input", Precision::U8)
            .setUserInputLayout("input", Layout::NHWC)
            .setUserOutputPrecision("output", Precision::FP16),
        TestImageDesc("224x224/watch.bmp", ImageFormat::RGB),
        1, 2.5f);
}

TEST_F(KmbClassifyNetworkTest, DISABLED_INT8_Dense_PyTorch_IRv7_ResNet_50) {
    runTest(
        TestNetworkDesc("KMB_models/INT8/public/ResNet-50/resnet50_uint8_int8_weights_pertensor.xml")
            .setUserInputPrecision("input", Precision::U8)
            .setUserInputLayout("input", Layout::NHWC)
            .setUserOutputPrecision("output", Precision::FP16),
        TestImageDesc("224x224/husky.bmp", ImageFormat::RGB),
        1, 0.7f);
}

// KMB : Hangs on infer stage [Track number: D#2245]
TEST_F(KmbClassifyNetworkTest, INT8_SparseV1_TF_IRv7_ResNet_50) {  // 28.4% sparsity
    SKIP_INFER_ON("KMB", "HDDL2", "VPUX", "hang on infer");

    runTest(
        TestNetworkDesc("KMB_models/INT8/public/sparse/ResNet-50-tf/resnetv1-int8-sparse-v1-tf-0001.xml")
            .setUserInputPrecision("input", Precision::U8)
            .setUserInputLayout("input", Layout::NHWC)
            .setUserOutputPrecision("output", Precision::FP16),
        TestImageDesc("224x224/cat3.bmp", ImageFormat::RGB),
        1, 0.05f);
}

// KMB : Hangs on infer stage
// [Track number: D#2245]
TEST_F(KmbClassifyNetworkTest, INT8_SparseV2_TF_IRv7_ResNet_50) {  // 60.4% sparsity
    SKIP_INFER_ON("KMB", "HDDL2", "VPUX", "hang on infer");

    runTest(
        TestNetworkDesc("KMB_models/INT8/public/sparse/ResNet-50-tf/resnetv1-int8-sparse-v2-tf-0001.xml")
            .setUserInputPrecision("input", Precision::U8)
            .setUserInputLayout("input", Layout::NHWC)
            .setUserOutputPrecision("output", Precision::FP16),
        TestImageDesc("224x224/cat3.bmp", ImageFormat::RGB),
        1, 0.05f);
}

// KMB : Bad inference results.
// Track number: D#2245]
TEST_F(KmbClassifyNetworkTest, INT8_SparseV2_ONNX_IRv7_ResNet_50) {
    SKIP_ON("KMB", "HDDL2", "VPUX", "Compiler Error: min > max");

    runTest(
        TestNetworkDesc("KMB_models/INT8/public/sparse/ResNet-50-onnx/resnet50-int8-sparse-v2.xml")
            .setUserInputPrecision("input", Precision::U8)
            .setUserInputLayout("input", Layout::NHWC)
            .setUserOutputPrecision("output", Precision::FP16),
        TestImageDesc("224x224/cat3.bmp", ImageFormat::RGB),
        1, 0.05f);
}

//
// MobileNetV2
//

TEST_F(KmbClassifyNetworkTest, INT8_Dense_Caffe_IRv10_MobileNet_V2) {
    runTest(
        TestNetworkDesc("KMB_models/INT8/public/MobileNet_V2/mobilenet-v2-caffe-IRv10.xml")
            .setUserInputPrecision("input", Precision::U8)
            .setUserInputLayout("input", Layout::NHWC)
            .setUserOutputPrecision("output", Precision::FP16)
            .setUserOutputLayout("output", Layout::NHWC),
        TestImageDesc("224x224/watch.bmp", ImageFormat::RGB),
        2, 0.7f);
}

// CPU : Supported primitive descriptors list is empty for node: Add1_/Fused_Add_
TEST_F(KmbClassifyNetworkTest, INT8_Dense_PyTorch_IRv10_MobileNet_V2) {
    runTest(
        TestNetworkDesc("KMB_models/INT8/public/MobileNet_V2/mobilenet-v2-pytorch-from-icv-bench-cache.xml")
            .setUserInputPrecision("input", Precision::U8)
            .setUserInputLayout("input", Layout::NHWC)
            .setUserOutputPrecision("output", Precision::FP16),
        TestImageDesc("224x224/watch.bmp", ImageFormat::RGB),
        3, 2.15f);
}

TEST_F(KmbClassifyNetworkTest, DISABLED_INT8_Dense_PyTorch_IRv7_MobileNet_V2) {
    runTest(
        TestNetworkDesc("KMB_models/INT8/public/MobileNet_V2/mobilenet_v2_uint8_int8_weights_perchannel.xml")
            .setUserInputPrecision("input", Precision::U8)
            .setUserInputLayout("input", Layout::NHWC)
            .setUserOutputPrecision("output", Precision::FP16),
        TestImageDesc("224x224/watch.bmp", ImageFormat::RGB),
        1, 0.05f);
}

TEST_F(KmbClassifyNetworkTest, DISABLED_INT8_SparseV1_TF_IRv7_MobileNet_V2) {  // 30.8% sparsity
    runTest(
        TestNetworkDesc("KMB_models/INT8/public/sparse/MoblieNet-v2-tf/mobilenetv2-int8-sparse-v1-tf-0001.xml")
            .setUserInputPrecision("input", Precision::U8)
            .setUserInputLayout("input", Layout::NHWC)
            .setUserOutputPrecision("output", Precision::FP16),
        TestImageDesc("224x224/cat3.bmp", ImageFormat::RGB),
        1, 0.05f);
}

// KMB : Bad inference results.
// [Track number: D#2246 D#2691]
TEST_F(KmbClassifyNetworkTest, INT8_SparseV2_TF_IRv7_MobileNet_V2) {  // 59.3% sparsity
    SKIP_INFER_ON("KMB", "HDDL2", "VPUX", "bad results, mixed up top2 classes");

    runTest(
        TestNetworkDesc("KMB_models/INT8/public/sparse/MoblieNet-v2-tf/mobilenetv2-int8-sparse-v2-tf-0001.xml")
            .setUserInputPrecision("input", Precision::U8)
            .setUserInputLayout("input", Layout::NHWC)
            .setUserOutputPrecision("output", Precision::FP16),
        TestImageDesc("224x224/cat3.bmp", ImageFormat::RGB),
        1, 0.05f);
}

// KMB : Bad inference results.
// [Track number: D#2246]
TEST_F(KmbClassifyNetworkTest, INT8_SparseV2_ONNX_IRv7_MobileNet_V2) {
    SKIP_INFER_ON("KMB", "HDDL2", "VPUX", "bad results");

    runTest(
        TestNetworkDesc("KMB_models/INT8/public/sparse/MoblieNet-v2-onnx/mobilenetv2-int8-sparse-v2.xml")
            .setUserInputPrecision("input", Precision::U8)
            .setUserInputLayout("input", Layout::NHWC)
            .setUserOutputPrecision("output", Precision::FP16),
	    TestImageDesc("224x224/watch.bmp", ImageFormat::RGB),
        1, 0.05f);
}

//
// InceptionV1
//

// KMB : Op:pool5/7x7_s1 - OpError: Invalid input data (0) - Filter kernel width (7) exceeds the padded input width (6)
TEST_F(KmbClassifyNetworkTest, INT8_Dense_Caffe_IRv10_Inception_V1) {
    SKIP_ON("KMB", "HDDL2", "VPUX", "compile error");  // TODO: create JIRA ticket

    runTest(
        TestNetworkDesc("KMB_models/INT8/public/inception-v1_caffe/googlenet-v1-caffe-from-icv-bench-cache.xml")
            .setUserInputPrecision("input", Precision::U8)
            .setUserInputLayout("input", Layout::NHWC)
            .setUserOutputPrecision("output", Precision::FP16),
        TestImageDesc("224x224/cat3.bmp", ImageFormat::RGB),
        3, 1e-2f);
}

// KMB : Test on caffe based inception_v1 fails on IE to mcmCompiler parsing stage
// KMB : C++ exception with description "Op:pool5/7x7_s1 - OpError: Invalid input data (0) -
// KMB : Filter kernel width (7) exceeds the padded input width (6)
// [Track number: S#25483/D#2374]
TEST_F(KmbClassifyNetworkTest, INT8_Dense_Caffe_IRv7_Inception_V1) {
    SKIP_ON("KMB", "HDDL2", "VPUX", "compile error");

    runTest(
        TestNetworkDesc("KMB_models/INT8/public/inception-v1_caffe/googlenet-v1.xml")
            .setUserInputPrecision("input", Precision::U8)
            .setUserInputLayout("input", Layout::NHWC)
            .setUserOutputPrecision("output", Precision::FP16),
        TestImageDesc("224x224/cat3.bmp", ImageFormat::RGB),
        1, 0.05f);
}

TEST_F(KmbClassifyNetworkTest, INT8_Dense_TF_IRv7_Inception_V1) {
    runTest(
        TestNetworkDesc("KMB_models/INT8/public/inception-v1_tf/inception-v1_tf_uint8_int8_weights_pertensor.xml")
            .setUserInputPrecision("input", Precision::U8)
            .setUserInputLayout("input", Layout::NHWC)
            .setUserOutputPrecision("output", Precision::FP16),
        TestImageDesc("224x224/cat3.bmp", ImageFormat::RGB),
        1, 0.05f);
}

// KMB : Hangs on infer stage
// [Track number: D#2293]
TEST_F(KmbClassifyNetworkTest, INT8_Sparse_TF_IRv7_Inception_V1) {
    SKIP_INFER_ON("KMB", "HDDL2", "VPUX", "hang on infer");

    runTest(
        TestNetworkDesc("KMB_models/INT8/public/sparse/GoogLeNet-v1-tf/inceptionv1-int8-sparse-tf-0001.xml")
            .setUserInputPrecision("input", Precision::U8)
            .setUserInputLayout("input", Layout::NHWC)
            .setUserOutputPrecision("output", Precision::FP16),
        TestImageDesc("224x224/cat3.bmp", ImageFormat::RGB),
        1, 0.05f);
}

//
// InceptionV3
//

// KMB : Power layer is not supported by kmbPlugin
TEST_F(KmbClassifyNetworkTest, INT8_Dense_PyTorch_IRv10_Inception_V3) {
    SKIP_ON("KMB", "HDDL2", "VPUX", "compile error");  // TODO: create JIRA ticket

    runTest(
        TestNetworkDesc("KMB_models/INT8/public/inception-v3_tf/googlenet-v3-pytorch-from-icv-bench-cache.xml")
            .setUserInputPrecision("input", Precision::U8)
            .setUserInputLayout("input", Layout::NHWC)
            .setUserOutputPrecision("output", Precision::FP16),
        TestImageDesc("299x299/n01537544_28.bmp", ImageFormat::RGB),
        1, 1e-1f);
}

// KMB : Power layer is not supported by kmbPlugin
TEST_F(KmbClassifyNetworkTest, INT8_Dense_TF_IRv10_Inception_V3) {
    SKIP_ON("KMB", "HDDL2", "VPUX", "compile error");  // TODO: create JIRA ticket

    runTest(
        TestNetworkDesc("KMB_models/INT8/public/inception-v3_tf/googlenet-v3-tf-frozen-from-icv-bench-cache.xml")
            .setUserInputPrecision("input", Precision::U8)
            .setUserInputLayout("input", Layout::NHWC)
            .setUserOutputPrecision("output", Precision::FP16),
        TestImageDesc("299x299/n01537544_28.bmp", ImageFormat::RGB),
        1, 1e-1f);
}

TEST_F(KmbClassifyNetworkTest, DISABLED_INT8_Dense_TF_IRv7_Inception_V3) {
    runTest(
        TestNetworkDesc("KMB_models/INT8/public/inception-v3_tf/inception-v3_tf_uint8_int8_weights_pertensor.xml")
            .setUserInputPrecision("input", Precision::U8)
            .setUserInputLayout("input", Layout::NHWC)
            .setUserOutputPrecision("output", Precision::FP16),
        TestImageDesc("299x299/n01537544_28.bmp", ImageFormat::RGB),
        1, 0.05f);
}

//
// SqueezeNet 1.1
//

// FIXME: Missing IR in models-ir repository
TEST_F(KmbClassifyNetworkTest, DISABLED_INT8_Dense_Caffe2_IRv10_SqueezeNet_1_1) {
    SKIP_INFER_ON("KMB", "HDDL2", "VPUX", "bad results");  // TODO: create JIRA ticket

    runTest(
        TestNetworkDesc("KMB_models/INT8/public/squeezenet1_1_caffe/squeezenet1.1-caffe2-uint8-int8-weights-perchannel-IRv10.xml")
            .setUserInputPrecision("input", Precision::U8)
            .setUserInputLayout("input", Layout::NHWC)
            .setUserOutputPrecision("output", Precision::FP16),
        TestImageDesc("227x227/cat3.bmp", ImageFormat::RGB),
        3, 1e-1f);
}

// KMB : Following test on caffe based squeezenet1_1 fails on IE to mcmCompiler parsing stage
// KMB : with message
// KMB : C++ exception with description "Op:pool10 - OpError: Invalid input data (0) -
// KMB : Filter kernel width (14) exceeds the padded input width (13)
// [Track number: S#25483/D#2374]
TEST_F(KmbClassifyNetworkTest, INT8_Dense_Caffe_IRv7_SqueezeNet_1_1) {
    runTest(
        TestNetworkDesc("KMB_models/INT8/public/squeezenet1_1_caffe/squeezenet1.1.xml")
            .setUserInputPrecision("input", Precision::U8)
            .setUserInputLayout("input", Layout::NHWC)
            .setUserOutputPrecision("output", Precision::FP16)
            .setUserOutputLayout("input", Layout::NHWC),
        TestImageDesc("227x227/cat3.bmp", ImageFormat::RGB),
        1, 0.5f);
}

TEST_F(KmbClassifyNetworkTest, INT8_Dense_PyTorch_IRv7_SqueezeNet_1_1) {
    runTest(
        TestNetworkDesc("KMB_models/INT8/public/squeezenet1_1_pytorch/squeezenet1_1_pytorch_uint8_int8_weights_pertensor.xml")
            .setUserInputPrecision("input", Precision::U8)
            .setUserInputLayout("input", Layout::NHWC)
            .setUserOutputPrecision("output", Precision::FP16),
        TestImageDesc("224x224/cat3.bmp", ImageFormat::RGB),
        1, 2.f);
}

// [Track number: D#3052]
TEST_F(KmbClassifyNetworkTest, DISABLED_INT8_Sparse_ONNX_IRv7_SqueezeNet_1_1) {
    SKIP_INFER_ON("KMB", "HDDL2", "VPUX", "hang on infer");

    runTest(
        TestNetworkDesc("KMB_models/INT8/public/sparse/squeezenetv1.1-int8-onnx/squeezenetv1.1-int8-sparse-v2.xml")
            .setUserInputPrecision("input", Precision::U8)
            .setUserInputLayout("input", Layout::NHWC)
            .setUserOutputPrecision("output", Precision::FP16),
        TestImageDesc("224x224/cat3.bmp", ImageFormat::RGB),
        1, 0.05f);
}

//
// TinyYolo V1
//

TEST_F(KmbYoloV1NetworkTest, INT8_Dense_TF_DarkNet_TinyYoloV1) {
    runTest(
        TestNetworkDesc("KMB_models/INT8/public/tiny_yolo_v1/tiny_yolo_v1_tf_dense_int8_IRv10_from_fp32.xml")
            .setUserInputPrecision("input", Precision::U8)
            .setUserInputLayout("input", Layout::NHWC)
            .setUserOutputPrecision("output", Precision::FP32),
        TestImageDesc("512x512/dog_croped512.bmp", ImageFormat::RGB),
        0.6, 0.4, 0.4, true);
}

//
// TinyYolo V2
//

TEST_F(KmbYoloV2NetworkTest, INT8_Dense_TF_DarkNet_TinyYoloV2) {
    // Track number: H#18012088819
    SKIP_INFER_ON("KMB", "HDDL2", "VPUX", "bad results");
    runTest(
        TestNetworkDesc("KMB_models/INT8/ava/TinyYolo_V2/tiny_yolo_v2_uint8_int8_weights_pertensor.xml")
            .setUserInputPrecision("input", Precision::U8)
            .setUserInputLayout("input", Layout::NHWC)
            .setUserOutputPrecision("output", Precision::FP32),
        TestImageDesc("512x512/dog_croped512.bmp", ImageFormat::RGB),
        0.6, 0.4, 0.4, false);
}

//
// TinyYolo V2 with custom region
//

TEST_F(KmbYoloV2NetworkTest, INT8_Dense_TF_DarkNet_TinyYoloV2_Custom) {
    const auto customLayers = std::make_pair(VPU_COMPILER_CONFIG_KEY(CUSTOM_LAYERS),
        getIELibraryPath() + "/kmb_custom_kernels/yolov2.xml");

    runTest(
        TestNetworkDesc("KMB_models/INT8/ava/TinyYolo_V2/tiny_yolo_v2_uint8_int8_weights_pertensor.xml")
            .setUserInputPrecision("input", Precision::U8)
            .setUserInputLayout("input", Layout::NHWC)
            .setUserOutputPrecision("output", Precision::FP32)
            .setCompileConfig({customLayers}),
        TestImageDesc("512x512/dog_croped512.bmp", ImageFormat::RGB),
        0.6, 0.4, 0.4, false);
}

//
// Yolo V2
//

TEST_F(KmbYoloV2NetworkTest, INT8_Dense_TF_DarkNet_YoloV2) {
    SKIP_INFER_ON("KMB", "HDDL2", "VPU", "bad results");  // TODO: create JIRA ticket
    runTest(
        TestNetworkDesc("KMB_models/INT8/ava/Yolo_V2/yolo_v2_uint8_int8_weights_pertensor.xml")
            .setUserInputPrecision("input", Precision::U8)
            .setUserInputLayout("input", Layout::NHWC)
            .setUserOutputPrecision("output", Precision::FP32),
        TestImageDesc("416x416/person.bmp", ImageFormat::RGB),
        0.6, 0.4, 0.4, false);
}

//
// Yolo V2 with custom region & reorg
//

TEST_F(KmbYoloV2NetworkTest, INT8_Dense_TF_DarkNet_YoloV2_Custom) {
    const auto customLayers = std::make_pair(VPU_COMPILER_CONFIG_KEY(CUSTOM_LAYERS),
        getIELibraryPath() + "/kmb_custom_kernels/yolov2.xml");
    runTest(
        TestNetworkDesc("KMB_models/INT8/ava/Yolo_V2/yolo_v2_uint8_int8_weights_pertensor.xml")
            .setUserInputPrecision("input", Precision::U8)
            .setUserInputLayout("input", Layout::NHWC)
            .setUserOutputPrecision("output", Precision::FP32)
            .setCompileConfig({customLayers}),
        TestImageDesc("416x416/person.bmp", ImageFormat::RGB),
        0.6, 0.4, 0.4, false);
}


//////////////////////////////////////////
// Start of test-set for KMB-alpha IRv10
//////////////////////////////////////////

TEST_F(KmbYoloV2NetworkTest, yolo_tiny_v2_ava_0001_tf_dense_int8_IRv10_ngraph) {
    runTest(
        TestNetworkDesc("KMB_models/INT8/icv/yolo-tiny-v2-ava-0001/yolo_tiny_v2_ava_0001_tf_dense_int8_IRv10_from_fp32.xml")
            .setUserInputPrecision("input", Precision::U8)
            .setUserInputLayout("input", Layout::NHWC)
            .setUserOutputPrecision("output", Precision::FP32)
            .setCompileConfig({{"VPU_COMPILER_USE_NGRAPH_PARSER", CONFIG_VALUE(YES)}}),
        TestImageDesc("416x416/person.bmp", ImageFormat::RGB),
        0.6, 0.4, 0.4, false);
}

// KMB : Bad inference results. Possible bug in test system.
// [Track number: S#28790]
TEST_F(KmbYoloV2NetworkTest, precommit_yolo_tiny_v2_ava_0001_tf_dense_int8_IRv10_from_fp32) {
    SKIP_INFER_ON("KMB", "HDDL2", "VPUX", "bad results");

    runTest(
        TestNetworkDesc("KMB_models/INT8/icv/yolo-tiny-v2-ava-0001/yolo_tiny_v2_ava_0001_tf_dense_int8_IRv10_from_fp32.xml")
            .setUserInputPrecision("input", Precision::U8)
            .setUserInputLayout("input", Layout::NHWC)
            .setUserOutputPrecision("output", Precision::FP32),
        TestImageDesc("416x416/person.bmp", ImageFormat::RGB),
        0.6, 0.4, 0.4, false);
}

TEST_F(KmbYoloV2NetworkTest, precommit_yolo_v2_ava_0001_tf_dense_int8_IRv10_from_fp32) {
    runTest(
        TestNetworkDesc("KMB_models/INT8/icv/yolo-v2-ava-0001/yolo_v2_ava_0001_tf_dense_int8_IRv10_from_fp32.xml")
            .setUserInputPrecision("input", Precision::U8)
            .setUserInputLayout("input", Layout::NHWC)
            .setUserOutputPrecision("output", Precision::FP32),
        TestImageDesc("416x416/person.bmp", ImageFormat::RGB),
        0.6, 0.4, 0.4, false);
}

TEST_F(KmbYoloV2NetworkTest, yolo_v2_ava_0001_tf_dense_int8_IRv10_ngraph) {
    SKIP_INFER_ON("KMB", "HDDL2", "VPUX", "bad results");
    runTest(
        TestNetworkDesc("KMB_models/INT8/icv/yolo-v2-ava-0001/yolo_v2_ava_0001_tf_dense_int8_IRv10_from_fp32.xml")
            .setUserInputPrecision("input", Precision::U8)
            .setUserInputLayout("input", Layout::NHWC)
            .setUserOutputPrecision("output", Precision::FP32)
            .setCompileConfig({{"VPU_COMPILER_USE_NGRAPH_PARSER", CONFIG_VALUE(YES)}}),
        TestImageDesc("416x416/person.bmp", ImageFormat::RGB),
        0.6, 0.4, 0.4, false);
}

const static std::vector<InferenceEngine::Layout> specificLayout = {
        InferenceEngine::Layout::NHWC,
        InferenceEngine::Layout::NCHW};

class KmbClassifyNetworkTestWithSpecificLayout : public KmbClassifyNetworkTest, public testing::WithParamInterface<InferenceEngine::Layout> {};

TEST_P(KmbClassifyNetworkTestWithSpecificLayout, precommit_resnet_50_pytorch_dense_int8_IRv10_from_fp32) {
    runTest(
        TestNetworkDesc("KMB_models/INT8/public/ResNet-50/resnet_50_pytorch_dense_int8_IRv10_from_fp32.xml")
            .setUserInputPrecision("input", Precision::U8)
            .setUserInputLayout("input", GetParam())
            .setUserOutputPrecision("output", Precision::FP32),
        TestImageDesc("224x224/husky.bmp", ImageFormat::RGB),
        1, 0.7f);
}

INSTANTIATE_TEST_CASE_P(precommit, KmbClassifyNetworkTestWithSpecificLayout, ::testing::ValuesIn(specificLayout));

TEST_F(KmbClassifyNetworkTest, precommit_resnet_50_pytorch_dense_int8_IRv10_ngraph) {
    SKIP_INFER_ON("KMB", "HDDL2", "VPUX", "bad results");
    runTest(
        TestNetworkDesc("KMB_models/INT8/public/ResNet-50/resnet_50_pytorch_dense_int8_IRv10.xml")
            .setUserInputPrecision("input", Precision::U8)
            .setUserInputLayout("input", Layout::NHWC)
            .setUserOutputPrecision("output", Precision::FP32)
            .setCompileConfig({{"VPU_COMPILER_USE_NGRAPH_PARSER", CONFIG_VALUE(YES)}}),
        TestImageDesc("224x224/husky.bmp", ImageFormat::RGB),
        3, 0.7f);
}

TEST_F(KmbClassifyNetworkTest, precommit_mobilenet_v2_pytorch_caffe2_dense_int8_IRv10_from_fp32) {
    runTest(
        TestNetworkDesc("KMB_models/INT8/public/MobileNet_V2/mobilenet_v2_pytorch_caffe2_dense_int8_IRv10_from_fp32.xml")
            .setUserInputPrecision("input", Precision::U8)
            .setUserInputLayout("input", Layout::NHWC)
            .setUserOutputPrecision("output", Precision::FP32),
        TestImageDesc("224x224/watch.bmp", ImageFormat::RGB),
        1, 7.0f);
}

TEST_F(KmbClassifyNetworkTest, mobilenet_v2_pytorch_caffe2_dense_int8_IRv10_ngraph) {
    runTest(
        TestNetworkDesc("KMB_models/INT8/public/MobileNet_V2/mobilenet_v2_pytorch_caffe2_dense_int8_IRv10_from_fp32.xml")
            .setUserInputPrecision("input", Precision::U8)
            .setUserInputLayout("input", Layout::NHWC)
            .setUserOutputPrecision("output", Precision::FP32)
            .setCompileConfig({{"VPU_COMPILER_USE_NGRAPH_PARSER", CONFIG_VALUE(YES)}}),
        TestImageDesc("224x224/watch.bmp", ImageFormat::RGB),
        1, 7.0f);
}


TEST_F(KmbClassifyNetworkTest, precommit_googlenet_v1_tf_dense_int8_IRv10_from_fp32) {
    runTest(
        TestNetworkDesc("KMB_models/INT8/public/googlenet-v1/googlenet_v1_tf_dense_int8_IRv10_from_fp32.xml")
            .setUserInputPrecision("input", Precision::U8)
            .setUserInputLayout("input", Layout::NHWC)
            .setUserOutputPrecision("output", Precision::FP32),
        TestImageDesc("224x224/cat3.bmp", ImageFormat::RGB),
        1, 0.05f);
}

TEST_F(KmbClassifyNetworkTest, googlenet_v1_tf_dense_int8_IRv10_ngraph) {
    SKIP_INFER_ON("KMB", "HDDL2", "VPUX", "bad results");
    runTest(
        TestNetworkDesc("KMB_models/INT8/public/googlenet-v1/googlenet_v1_tf_dense_int8_IRv10_from_fp32.xml")
            .setUserInputPrecision("input", Precision::U8)
            .setUserInputLayout("input", Layout::NHWC)
            .setUserOutputPrecision("output", Precision::FP32)
            .setCompileConfig({{"VPU_COMPILER_USE_NGRAPH_PARSER", CONFIG_VALUE(YES)}}),
        TestImageDesc("224x224/cat3.bmp", ImageFormat::RGB),
        1, 0.3f);
}

TEST_F(KmbClassifyNetworkTest, precommit_googlenet_v3_tf_dense_int8_IRv10_from_fp32) {
    runTest(
        TestNetworkDesc("KMB_models/INT8/public/googlenet-v3/googlenet_v3_tf_dense_int8_IRv10_from_fp32.xml")
            .setUserInputPrecision("input", Precision::U8)
            .setUserInputLayout("input", Layout::NHWC)
            .setUserOutputPrecision("output", Precision::FP32),
        TestImageDesc("299x299/n01537544_28.bmp", ImageFormat::RGB),
        1, 0.05f);
}


TEST_F(KmbClassifyNetworkTest, googlenet_v3_tf_dense_int8_IRv10_ngraph) {
    SKIP_INFER_ON("KMB", "HDDL2", "VPUX", "bad results");
    runTest(
        TestNetworkDesc("KMB_models/INT8/public/googlenet-v3/googlenet_v3_tf_dense_int8_IRv10_from_fp32.xml")
            .setUserInputPrecision("input", Precision::U8)
            .setUserInputLayout("input", Layout::NHWC)
            .setUserOutputPrecision("output", Precision::FP32)
            .setCompileConfig({{"VPU_COMPILER_USE_NGRAPH_PARSER", CONFIG_VALUE(YES)}}),
        TestImageDesc("299x299/n01537544_28.bmp", ImageFormat::RGB),
        1, 0.05f);
}

TEST_F(KmbClassifyNetworkTest, precommit_squeezenet1_1_pytorch_caffe2_dense_int8_IRv10_from_fp32) {
    runTest(
        TestNetworkDesc("KMB_models/INT8/public/squeezenet1_1/squeezenet1_1_pytorch_caffe2_dense_int8_IRv10_from_fp32.xml")
            .setUserInputPrecision("input", Precision::U8)
            .setUserInputLayout("input", Layout::NHWC)
            .setUserOutputPrecision("output", Precision::FP32)
            .setUserOutputLayout("output", Layout::NHWC),
        TestImageDesc("227x227/cat3.bmp", ImageFormat::RGB),
        1, 2.0f);
}

// C++ exception with description "propagateParameters ERROR: inputs of the Eltwise/Concat do not have the same QuantParams"
// [Track number: S#31766]
TEST_F(KmbClassifyNetworkTest, squeezenet1_1_pytorch_caffe2_dense_int8_IRv10_ngraph) {
    SKIP_ON("KMB", "HDDL2", "VPUX", "bad results");

    runTest(
        TestNetworkDesc("KMB_models/INT8/public/squeezenet1_1/squeezenet1_1_pytorch_caffe2_dense_int8_IRv10_from_fp32.xml")
            .setUserInputPrecision("input", Precision::U8)
            .setUserInputLayout("input", Layout::NHWC)
            .setUserOutputPrecision("output", Precision::FP32)
            .setUserOutputLayout("output", Layout::NHWC)
            .setCompileConfig({{"VPU_COMPILER_USE_NGRAPH_PARSER", CONFIG_VALUE(YES)}}),
        TestImageDesc("227x227/cat3.bmp", ImageFormat::RGB),
        1, 2.0f);
}
//////////////////////////////////////////
// End of test-set for KMB-alpha IRv10
//////////////////////////////////////////


//////////////////////////////////////////
// Start of test-set for KMB-beta IRv10
//////////////////////////////////////////

// C++ exception with description "Caught exception during unit run: Wrong strategy generated:
// tensor fire6/squeeze1x1:0_crop:0_align:0 needs sparsity but it can't be sparsified" thrown in the test body.
// [Track number: D#3467]
TEST_F(KmbDetectionNetworkTest, face_detection_retail_caffe_IRV10_fp16_int8_nchw) {
    SKIP_ON("KMB", "HDDL2", "VPUX", "Compilation fails");

    runTest(
            TestNetworkDesc("KMB_models/INT8/icv/face-detection-retail-0004/caffe/FP16-INT8/face-detection-retail-0004-ww22.xml")
            .setUserInputPrecision("input", Precision::U8)
            .setUserInputLayout("input", Layout::NCHW),
            TestImageDesc("300x300/20_Family_Group_Family_Group_20_1003.jpg", ImageFormat::RGB),
            0.3f,
            1.f, 0.3f);
}

TEST_F(KmbDetectionNetworkTest, face_detection_retail_caffe_IRV10_fp16_int8_nhwc) {
    runTest(
            TestNetworkDesc("KMB_models/INT8/icv/face-detection-retail-0004/caffe/FP16-INT8/face-detection-retail-0004-ww22.xml")
            .setUserInputPrecision("input", Precision::U8)
            .setUserInputLayout("input", Layout::NHWC),
            TestImageDesc("300x300/20_Family_Group_Family_Group_20_1003.jpg", ImageFormat::RGB),
            0.3f,
            1.f, 0.3f);
}

// C++ exception with description "Caught exception during unit run: Wrong strategy generated:
// tensor fire6/squeeze1x1:0_crop:0_align:0 needs sparsity but it can't be sparsified" thrown in the test body.
// [Track number: D#3467]
TEST_F(KmbDetectionNetworkTest, face_detection_retail_caffe_IRV10_fp16_int8_nchw_fuse_scale_input_accuracy_drop) {
    SKIP_ON("KMB", "HDDL2", "VPUX", "Compilation fails");

    runTest(
            TestNetworkDesc("KMB_models/INT8/icv/face-detection-retail-0004/caffe/FP16-INT8/face-detection-retail-0004-ww22.xml")
            .setUserInputPrecision("input", Precision::U8)
            .setUserInputLayout("input", Layout::NHWC),
            TestImageDesc("300x300/0_Parade_marchingband_1_1004.jpg.jpg", ImageFormat::RGB),
            0.3f,
            1.f, 0.3f);
}

TEST_F(KmbDetectionNetworkTest, face_detection_retail_caffe_IRV10_fp16_int8_nhwc_fuse_scale_input_accuracy_drop) {
    runTest(
            TestNetworkDesc("KMB_models/INT8/icv/face-detection-retail-0004/caffe/FP16-INT8/face-detection-retail-0004-ww22.xml")
            .setUserInputPrecision("input", Precision::U8)
            .setUserInputLayout("input", Layout::NHWC)
            // [Track number: D#3634]
            .setCompileConfig({{"VPU_COMPILER_SCALE_FUSE_INPUT", CONFIG_VALUE(NO)}}),
            TestImageDesc("300x300/0_Parade_marchingband_1_1004.jpg.jpg", ImageFormat::RGB),
            0.3f,
            1.f, 0.3f);
}

TEST_F(KmbSSDNetworkTest, precommit_ssd512_caffe_dense_int8_IRv10_from_fp32) {
    runTest(
            TestNetworkDesc("KMB_models/INT8/public/ssd512/ssd512_caffe_dense_int8_IRv10_from_fp32.xml")
                    .setUserInputPrecision("input", Precision::U8),
            TestImageDesc("512x512/dog_croped512.bmp", ImageFormat::RGB),
            0.3f,
            0.1f, 0.3f);
}

// C++ exception with description "Only single input is supported currently
// kmb-plugin/src/frontend_mcm/src/frontend_mcm.cpp:785
// [Track number: D#2723]
TEST_F(KmbDetectionNetworkTest, precommit_faster_rcnn_resnet101_coco_tf_dense_int8_IRv10_from_fp32) {
    SKIP_ON("KMB", "HDDL2", "VPUX", "compile error");

    runTest(
            TestNetworkDesc("KMB_models/INT8/public/faster_rcnn_resnet101_coco/faster_rcnn_resnet101_coco_tf_dense_int8_IRv10_from_fp32.xml")
                    .setUserInputPrecision("input", Precision::U8)
                    .setUserInputLayout("input", Layout::NHWC)
                    .setUserOutputPrecision("output", Precision::FP16),
            TestImageDesc("1024x600/frankfurt_001016.jpg", ImageFormat::RGB),
            0.3f,
            0.1f, 0.3f);
}

TEST_F(KmbClassifyNetworkTest, precommit_googlenet_v4_tf_dense_int8_IRv10_from_fp32) {
    runTest(
            TestNetworkDesc("KMB_models/INT8/public/googlenet-v4/googlenet_v4_tf_dense_int8_IRv10_from_fp32.xml")
                    .setUserInputPrecision("input", Precision::U8)
                    .setUserInputLayout("input", Layout::NHWC)
                    .setUserOutputPrecision("output", Precision::FP32),
            TestImageDesc("300x300/dog.bmp", ImageFormat::RGB),
            1, 0.06f);
}

TEST_F(KmbSSDNetworkTest, precommit_ssd_mobilenet_v1_coco_tf_dense_int8_IRv10_from_fp32) {
    runTest(
            TestNetworkDesc("KMB_models/INT8/public/ssd_mobilenet_v1_coco/ssd_mobilenet_v1_coco_tf_dense_int8_IRv10_from_fp32.xml")
                    .setUserInputPrecision("input", Precision::U8),
            TestImageDesc("300x300/dog.bmp", ImageFormat::RGB),
            0.3f,
            0.1f, 0.3f);
}

// Interrupted by signal 6: SIGABRT
// KmbFunctionalTests: kmb-plugin/src/frontend_mcm/src/frontend_mcm.cpp:1635:
// void vpu::FrontEndMcm::parseNormalize(const CNNLayerPtr&, const McmNodeVector&):
// Assertion `(dims[1] == weightsSize)' failed.
// [Track number: D#2918]
TEST_F(KmbClassifyNetworkTest, precommit_facenet_20180408_102900_tf_dense_int8_IRv10_from_fp32) {
    SKIP_ON("KMB", "HDDL2", "VPUX", "compile error");

    runTest(
            TestNetworkDesc("KMB_models/INT8/public/facenet-20180408-102900/facenet_20180408_102900_tf_dense_int8_IRv10_from_fp32.xml")
                    .setUserInputPrecision("input", Precision::U8)
                    .setUserInputLayout("input", Layout::NHWC)
                    .setUserOutputPrecision("output", Precision::FP32),
            TestImageDesc("160x160/cat3.bmp", ImageFormat::RGB),
            1, 0.05f);
}

// C++ exception with description "ELU layer is not supported by kmbPlugin
// kmb-plugin/src/frontend_mcm/src/frontend_mcm.cpp:1604
// [Track number: D#2725]
TEST_F(KmbDetectionNetworkTest, precommit_person_vehicle_bike_detection_crossroad_0078_caffe_dense_int8_IRv10_from_fp32) {
    SKIP_ON("KMB", "HDDL2", "VPUX", "compile error");

    runTest(
            TestNetworkDesc("KMB_models/INT8/icv/person-vehicle-bike-detection-crossroad-0078/person_vehicle_bike_detection_crossroad_0078_caffe_dense_int8_IRv10_from_fp32.xml")
                    .setUserInputPrecision("input", Precision::U8)
                    .setUserInputLayout("input", Layout::NHWC)
                    .setUserOutputPrecision("output", Precision::FP16),
            TestImageDesc("1024x1024/frankfurt_001016.png", ImageFormat::RGB),
            0.3f,
            0.1f, 0.3f);
}

<<<<<<< HEAD
// Bad accuracy
// [Track number: S#37372]
TEST_F(KmbDetectionNetworkTest, precommit_vehicle_license_plate_detection_barrier_0106_tf_dense_int8_IRv10_from_fp32) {
    SKIP_INFER_ON("KMB", "HDDL2", "VPUX", "bad accuracy");
    runTest(
            TestNetworkDesc("KMB_models/INT8/icv/vehicle-license-plate-detection-barrier-0106/vehicle_license_plate_detection_barrier_0106_tf_dense_int8_IRv10_from_fp32.xml")
                    .setUserInputPrecision("input", Precision::U8),
            TestImageDesc("736x416/dss_val_05.png", ImageFormat::BGR),
=======
TEST_F(KmbDetectionNetworkTest, precommit_vehicle_license_plate_detection_barrier_0106_tf_dense_int8_IRv10_from_fp32) {

    runTest(
            TestNetworkDesc("KMB_models/INT8/icv/vehicle-license-plate-detection-barrier-0106/vehicle_license_plate_detection_barrier_0106_tf_dense_int8_IRv10_from_fp32.xml")
                    .setUserInputPrecision("input", Precision::U8),
            TestImageDesc("736x416/dss_val_05.png", true),
>>>>>>> a424331a
            0.3f,
            0.1f, 0.3f);
}

// FIXME change adapter to Yolo V3 when available
// [Track number: H#1801262299]
TEST_F(KmbYoloV2NetworkTest, person_vehicle_bike_detection_crossroad_yolov3_1020) {
    SKIP_INFER_ON("KMB", "HDDL2", "VPUX", "output strides are set to represent NHWC");
    runTest(
            TestNetworkDesc("KMB_models/INT8/icv/"
                    "person-vehicle-bike-detection-crossroad-yolov3-1020/"
                    "person-vehicle-bike-detection-crossroad-yolov3-1020.xml")
                    .setUserInputPrecision("input", Precision::U8),
            TestImageDesc("500x500/car_fcn8.bmp", ImageFormat::RGB),
            0.6, 0.4, 0.4, false);
}

// C++ exception with description "PriorBoxClustered layer is not supported by kmbPlugin
// kmb-plugin/src/frontend_mcm/src/frontend_mcm.cpp:1779
// [Track number: D#2727]
TEST_F(KmbDetectionNetworkTest, precommit_face_detection_retail_0004_caffe_dense_int8_IRv10_from_fp32) {
    SKIP_ON("KMB", "HDDL2", "VPUX", "compile error");

    runTest(
            TestNetworkDesc("KMB_models/INT8/icv/face-detection-retail-0004/face_detection_retail_0004_caffe_dense_int8_IRv10_from_fp32.xml")
                    .setUserInputPrecision("input", Precision::U8)
                    .setUserInputLayout("input", Layout::NHWC)
                    .setUserOutputPrecision("output", Precision::FP16),
            TestImageDesc("300x300/dog.bmp", ImageFormat::RGB),
            0.3f,
            0.1f, 0.3f);
}

TEST_F(KmbClassifyNetworkTest, precommit_resnet_101_caffe_dense_int8_IRv10_from_fp32) {
    runTest(
            TestNetworkDesc("KMB_models/INT8/public/resnet-101/resnet_101_caffe_dense_int8_IRv10_from_fp32.xml")
                    .setUserInputPrecision("input", Precision::U8)
                    .setUserInputLayout("input", Layout::NHWC)
                    .setUserOutputPrecision("output", Precision::FP32),
            TestImageDesc("224x224/cat3.bmp", ImageFormat::RGB),
            1, 0.05f);
}

TEST_F(KmbClassifyNetworkTest, precommit_resnet_152_caffe_dense_int8_IRv10_from_fp32) {
    runTest(
            TestNetworkDesc("KMB_models/INT8/public/resnet-152/resnet_152_caffe_dense_int8_IRv10_from_fp32.xml")
                    .setUserInputPrecision("input", Precision::U8)
                    .setUserInputLayout("input", Layout::NHWC)
                    .setUserOutputPrecision("output", Precision::FP32),
            TestImageDesc("224x224/cat3.bmp", ImageFormat::RGB),
            1, 0.05f);
}

// C++ exception with description "Op:conv2 - OpError: Invalid input weights (1) -
// Does not match the channel dimension of input 96
// [Track number: D#2799]
TEST_F(KmbClassifyNetworkTest, precommit_alexnet_caffe_dense_int8_IRv10_from_fp32) {
    SKIP_ON("KMB", "HDDL2", "VPUX", "compile error");

    runTest(
            TestNetworkDesc("KMB_models/INT8/public/alexnet/alexnet_caffe_dense_int8_IRv10_from_fp32.xml")
                    .setUserInputPrecision("input", Precision::U8)
                    .setUserInputLayout("input", Layout::NHWC)
                    .setUserOutputPrecision("output", Precision::FP32),
            TestImageDesc("227x227/cat3.bmp", ImageFormat::RGB),
            1, 0.05f);
}

// Compilation time is very long in comparison with other networks
// [Track number: S#28620]
TEST_F(KmbClassifyNetworkTest, precommit_vgg16_caffe_dense_int8_IRv10_from_fp32) {
    SKIP_ON("KMB", "HDDL2", "VPUX", "very long compile time");

    runTest(
            TestNetworkDesc("KMB_models/INT8/public/vgg16/vgg16_caffe_dense_int8_IRv10_from_fp32.xml")
                    .setUserInputPrecision("input", Precision::U8)
                    .setUserInputLayout("input", Layout::NHWC)
                    .setUserOutputPrecision("output", Precision::FP32),
            TestImageDesc("224x224/cat3.bmp", ImageFormat::RGB),
            1, 0.05f);
}

TEST_F(KmbRetinaFaceNetworkTest, precommit_retinaface_mobilenetv2_0_25_modified) {
    runTest(
            TestNetworkDesc("KMB_models/INT8/private/retinaface-mobilenetv2-0.25-modified/retinaface-mobilenetv2-0.25-modified.xml")
                    .setUserInputPrecision("input", Precision::U8)
                    .setUserInputLayout("input", Layout::NHWC)
                    .setCompileConfig({{"VPU_COMPILER_COMPILATION_DESCRIPTOR", "release_kmb_retinaface"}}),
            "data",
            TestImageDesc("224x224/cat3.bmp", ImageFormat::RGB));
}

//////////////////////////////////////////
// End of test-set for KMB-beta IRv10
//////////////////////////////////////////

////////////////////////////////////////////////////////////
// Start of test-set for IRv10 FP16 to INT8 quantization
////////////////////////////////////////////////////////////

// C++ exception with description "Layer Power_123537 supports only power = 1
// kmb-plugin/src/frontend_mcm/src/frontend_mcm.cpp:1464
// [Track number: D#2809]
TEST_F(KmbYoloV2NetworkTest, yolo_tiny_v2_ava_0001_tf_dense_int8_IRv10_fp16_to_int8) {
    SKIP_ON("KMB", "HDDL2", "VPUX", "compile error");

    runTest(
            TestNetworkDesc("KMB_models/INT8/icv/yolo-tiny-v2-ava-0001/yolo_tiny_v2_ava_0001_tf_dense_int8_IRv10_fp16_to_int8.xml")
                    .setUserInputPrecision("input", Precision::U8)
                    .setUserInputLayout("input", Layout::NHWC)
                    .setUserOutputPrecision("output", Precision::FP32),
            TestImageDesc("416x416/person.bmp", ImageFormat::RGB),
            0.6, 0.4, 0.4, false);
}

TEST_F(KmbYoloV2NetworkTest, yolo_v2_ava_0001_tf_dense_int8_IRv10_fp16_to_int8) {
    runTest(
            TestNetworkDesc("KMB_models/INT8/icv/yolo-v2-ava-0001/yolo_v2_ava_0001_tf_dense_int8_IRv10_fp16_to_int8.xml")

                    .setUserInputPrecision("input", Precision::U8)
                    .setUserInputLayout("input", Layout::NHWC)
                    .setUserOutputPrecision("output", Precision::FP32),
            TestImageDesc("416x416/person.bmp", ImageFormat::RGB),
            0.6, 0.4, 0.4, false);
}

TEST_F(KmbClassifyNetworkTest, resnet_50_pytorch_dense_int8_IRv10_fp16_to_int8) {
    runTest(
            TestNetworkDesc("KMB_models/INT8/public/ResNet-50/resnet_50_pytorch_dense_int8_IRv10_fp16_to_int8.xml")
                    .setUserInputPrecision("input", Precision::U8)
                    .setUserInputLayout("input", Layout::NHWC)
                    .setUserOutputPrecision("output", Precision::FP32),
            TestImageDesc("224x224/watch.bmp", ImageFormat::RGB),
            1, 2.f);
}

TEST_F(KmbClassifyNetworkTest, mobilenet_v2_pytorch_caffe2_dense_int8_IRv10_fp16_to_int8) {
    runTest(
            TestNetworkDesc("KMB_models/INT8/public/MobileNet_V2/mobilenet_v2_pytorch_caffe2_dense_int8_IRv10_fp16_to_int8.xml")
                    .setUserInputPrecision("input", Precision::U8)
                    .setUserInputLayout("input", Layout::NHWC)
                    .setUserOutputPrecision("output", Precision::FP32),
            TestImageDesc("224x224/watch.bmp", ImageFormat::RGB),
            1, 2.62f);
}

TEST_F(KmbClassifyNetworkTest, googlenet_v1_tf_dense_int8_IRv10_fp16_to_int8) {
    runTest(
            TestNetworkDesc("KMB_models/INT8/public/googlenet-v1/googlenet_v1_tf_dense_int8_IRv10_fp16_to_int8.xml")
                    .setUserInputPrecision("input", Precision::U8)
                    .setUserInputLayout("input", Layout::NHWC)
                    .setUserOutputPrecision("output", Precision::FP32),
            TestImageDesc("224x224/watch.bmp", ImageFormat::RGB),
            1, 0.05f);
}

TEST_F(KmbClassifyNetworkTest, googlenet_v3_tf_dense_int8_IRv10_fp16_to_int8) {
    runTest(
            TestNetworkDesc("KMB_models/INT8/public/googlenet-v3/googlenet_v3_tf_dense_int8_IRv10_fp16_to_int8.xml")
                    .setUserInputPrecision("input", Precision::U8)
                    .setUserInputLayout("input", Layout::NHWC)
                    .setUserOutputPrecision("output", Precision::FP32),
            TestImageDesc("299x299/n01537544_28.bmp", ImageFormat::RGB),
            1, 0.5f);
}

TEST_F(KmbClassifyNetworkTest, squeezenet1_1_pytorch_caffe2_dense_int8_IRv10_fp16_to_int8) {
    runTest(
            TestNetworkDesc("KMB_models/INT8/public/squeezenet1_1/squeezenet1_1_pytorch_caffe2_dense_int8_IRv10_fp16_to_int8.xml")
                    .setUserInputPrecision("input", Precision::U8)
                    .setUserInputLayout("input", Layout::NHWC)
                    .setUserOutputPrecision("output", Precision::FP32)
                    .setUserOutputLayout("output", Layout::NHWC),
            TestImageDesc("227x227/watch.bmp", ImageFormat::RGB),
            1, 0.5f);
}

TEST_F(KmbClassifyNetworkTest, DISABLED_googlenet_v4_tf_dense_int8_IRv10_fp16_to_int8) {
    runTest(
            TestNetworkDesc("KMB_models/INT8/public/googlenet-v4/googlenet_v4_tf_dense_int8_IRv10_fp16_to_int8.xml")
                    .setUserInputPrecision("input", Precision::U8)
                    .setUserInputLayout("input", Layout::NHWC)
                    .setUserOutputPrecision("output", Precision::FP32),
            TestImageDesc("299x299/n01537544_28.bmp", ImageFormat::RGB),
            1, 0.5f);
}

TEST_F(KmbClassifyNetworkTest, resnet_101_caffe_dense_int8_IRv10_fp16_to_int8) {
    runTest(
            TestNetworkDesc("KMB_models/INT8/public/resnet-101/resnet_101_caffe_dense_int8_IRv10_fp16_to_int8.xml")
                    .setUserInputPrecision("input", Precision::U8)
                    .setUserInputLayout("input", Layout::NHWC)
                    .setUserOutputPrecision("output", Precision::FP32),
            TestImageDesc("224x224/watch.bmp", ImageFormat::RGB),
            1, 0.5f);
}

TEST_F(KmbClassifyNetworkTest, resnet_152_caffe_dense_int8_IRv10_fp16_to_int8) {
    runTest(
            TestNetworkDesc("KMB_models/INT8/public/resnet-152/resnet_152_caffe_dense_int8_IRv10_fp16_to_int8.xml")
                    .setUserInputPrecision("input", Precision::U8)
                    .setUserInputLayout("input", Layout::NHWC)
                    .setUserOutputPrecision("output", Precision::FP32),
            TestImageDesc("224x224/watch.bmp", ImageFormat::RGB),
            1, 0.5f);
}

// Compilation time is very long - more than 40 minutes.
// The same situation as for vgg16_caffe_dense_int8_IRv10
// [Track number: S#28620]
TEST_F(KmbClassifyNetworkTest, vgg16_caffe_dense_int8_IRv10_fp16_to_int8) {
    SKIP_ON("KMB", "HDDL2", "VPUX", "very long compile time");

    runTest(
            TestNetworkDesc("KMB_models/INT8/public/vgg16/vgg16_caffe_dense_int8_IRv10_fp16_to_int8.xml")
                    .setUserInputPrecision("input", Precision::U8)
                    .setUserInputLayout("input", Layout::NHWC)
                    .setUserOutputPrecision("output", Precision::FP32),
            TestImageDesc("224x224/cat3.bmp", ImageFormat::RGB),
            1, 0.05f);
}

// Compilation fails with exception:
// "Caught exception during unit run: propagateParameters ERROR:
// inputs of the Eltwise/Concat do not have the same QuantParams"
// [Track number: D#3453]
TEST_F(KmbRFCNNetworkTest, rfcn_resnet50_caffe_IRV10_fp16_int8) {
    SKIP_ON("KMB", "HDDL2", "VPUX", "Compilation fails");
    // [Track number: S#3331]
    SKIP_INFER_ON("KMB", "HDDL2", "VPUX", "hang on infer");

    const std::string data_name    = "data";
    const std::string im_info_name = "im_info";

    runTest(
        TestNetworkDesc("KMB_models/INT8/private/rfcn-resnet50/caffe/FP16-INT8/rfcn-resnet50_ww22.xml")
            .setUserInputPrecision(data_name, Precision::U8)
            .setUserInputLayout(data_name, Layout::NCHW)
            .setUserInputPrecision(im_info_name, Precision::FP32)
            .setUserInputLayout(im_info_name, Layout::NC)
            .setUserOutputPrecision("cls_prob_reshape",  Precision::FP32)
            .setUserOutputPrecision("bbox_pred_reshape", Precision::FP32),
        "data",
        TestImageDesc("224x224/cat3.bmp", ImageFormat::RGB),
        "im_info",
        {224.f, 224.f, 1.f});
}
////////////////////////////////////////////////////////////
// End of test-set for IRv10 FP16 to INT8 quantization
////////////////////////////////////////////////////////////

TEST_F(KmbClassifyNetworkTest, emotion_recognition_retail_0003) {
    runTest(
        TestNetworkDesc("KMB_models/INT8/icv/emotions-recognition-retail-0003/emotions-recognition-retail-0003_int8_from_fp16.xml")
            .setUserInputPrecision("input", Precision::U8)
            .setUserInputLayout("input", Layout::NHWC)
            .setUserOutputLayout("output", Layout::NHWC)
            .setUserOutputPrecision("output", Precision::FP32),
        "vpu/emotions-recognition-retail-0003.png",
        2, 0.1f);
}

TEST_F(KmbSegmentationNetworkTest, icnet_camvid_ava_0001) {
    runTest(
        TestNetworkDesc("KMB_models/INT8/icv/icnet-camvid-ava-tf-0001/icnet_camvid_ava_tf_0001_tf_dense_int8_IRv10.xml")
            .setUserInputPrecision("input", Precision::U8)
            .setUserInputLayout("input", Layout::NHWC)
            .setUserOutputLayout("output", Layout::CHW)
            .setUserOutputPrecision("output", Precision::FP32),
        TestImageDesc("1024x1024/frankfurt_001016.png", ImageFormat::RGB),
        0.3f);  // mean intersection over union tolerance
}

TEST_F(GazeEstimationNetworkTest, gaze_estimation_adas_0002) {
    const auto left_eye_input_name = "left_eye_image";
    const auto right_eye_input_name = "right_eye_image";
    const auto head_pos_input_name = "head_pose_angles";

    SKIP_INFER_ON("KMB", "HDDL2", "VPUX", "hang on infer");
    runTest(
        TestNetworkDesc("KMB_models/INT8/icv/gaze-estimation-adas-0002/gaze_estimation_adas_0002_int8_from_fp16_ww22.xml")
            .setUserInputPrecision(left_eye_input_name, Precision::U8)
            .setUserInputLayout(left_eye_input_name, Layout::NHWC)
            .setUserInputPrecision(right_eye_input_name, Precision::U8)
            .setUserInputLayout(right_eye_input_name, Layout::NHWC)
            .setUserInputPrecision(head_pos_input_name, Precision::FP32)
            .setUserInputLayout(head_pos_input_name, Layout::NC)
            .setUserOutputPrecision("output", Precision::FP32),
        left_eye_input_name,
        "vpu/gm_0000_left.png",
        right_eye_input_name,
        "vpu/gm_0000_right.png",
        head_pos_input_name,
        std::vector<float>{-2.076815605163574, -2.1021695137023926, 0.13159990310668945});
}

TEST_F(SmokeNetworkTest, openpose_pose_cf_NHWC) {
    runTest(
        TestNetworkDesc("KMB_models/INT8/public/OpenPose/FP16-INT8/openpose-pose_cf_ww22.xml")
            .setUserInputPrecision("image", Precision::U8)
            .setUserInputLayout("image", Layout::NHWC)
            .setUserOutputPrecision("output", Precision::FP32));
}

TEST_F(SmokeNetworkTest, DISABLED_openpose_pose_cf_NCHW) {
    runTest(
        TestNetworkDesc("KMB_models/INT8/public/OpenPose/FP16-INT8/openpose-pose_cf_ww22.xml")
            .setUserInputPrecision("image", Precision::U8)
            .setUserInputLayout("image", Layout::NCHW)
            .setUserOutputPrecision("output", Precision::FP32));
}

TEST_F(AgeGenderNetworkTest, precommit_age_gender_retail_0013) {
    const std::string input_name = "input";

    runTest(
        TestNetworkDesc("KMB_models/INT8/icv/age-gender-recognition-retail-0013/caffe/FP16-INT8/age-gender-recognition-retail-0013_ww22.xml")
            .setUserInputPrecision(input_name, Precision::U8),
        TestImageDesc("62x62/face62.bmp", ImageFormat::RGB),
        0.1f);
}

// C++ exception with description "Cannot convert layer "GatherIE_6126" due to unsupported layer type "Gather"
// [Track number: S#31241]
TEST_F(PersonAttrRecNetworkTest, person_attributes_recognition_crossroad_0234) {
    SKIP_ON("KMB", "HDDL2", "VPUX", "compile error");
    SKIP_INFER_ON("KMB", "HDDL2", "VPUX", "hang on infer");

    runTest(
        TestNetworkDesc("KMB_models/INT8/public/person-attributes-recognition-crossroad/person-attributes-recognition-crossroad-0234.xml"),
        TestImageDesc("vpu/person-attributes-recognition-crossroad.jpg", ImageFormat::BGR),
        0.1f);
}

// C++ exception with description "Cannot convert layer "GatherIE_6126" due to unsupported layer type "Gather"
// [Track number: S#31241]
TEST_F(PersonAttrRecNetworkTest, person_attributes_recognition_crossroad_0238) {
    SKIP_ON("KMB", "HDDL2", "VPUX", "compile error");
    SKIP_INFER_ON("KMB", "HDDL2", "VPUX", "hang on infer");

    runTest(
        TestNetworkDesc("KMB_models/INT8/public/person-attributes-recognition-crossroad/person-attributes-recognition-crossroad-0238.xml"),
        TestImageDesc("vpu/person-attributes-recognition-crossroad.jpg", ImageFormat::BGR),
        0.1f);
}

// [Track number: D#3604]
TEST_F(KmbSSDNetworkTest, ssdlite_mobilenet_v2) {
    SKIP_INFER_ON("KMB", "HDDL2", "VPUX", "bad results");

    runTest(
        TestNetworkDesc("KMB_models/INT8/public/ssdlite_mobilenet_v2/ssdlite_mobilenet_v2.xml")
            .setUserInputPrecision("image_tensor", Precision::U8),
        TestImageDesc("300x300/dog.bmp", ImageFormat::BGR),
        0.3f,
        0.1f, 0.3f);
}

TEST_F(VehicleAttrRecNetworkTest, vehicle_attributes_recognition_barrier_0042) {
    runTest(
        TestNetworkDesc("KMB_models/INT8/icv/"
                        "vehicle-attributes-recognition-barrier-0042/"
                        "vehicle-attributes-recognition-barrier-0042.xml")
            .setUserInputPrecision("input", Precision::U8),
        TestImageDesc("500x500/test.bmp", ImageFormat::BGR),
        0.25f);
}<|MERGE_RESOLUTION|>--- conflicted
+++ resolved
@@ -715,23 +715,11 @@
             0.1f, 0.3f);
 }
 
-<<<<<<< HEAD
-// Bad accuracy
-// [Track number: S#37372]
 TEST_F(KmbDetectionNetworkTest, precommit_vehicle_license_plate_detection_barrier_0106_tf_dense_int8_IRv10_from_fp32) {
-    SKIP_INFER_ON("KMB", "HDDL2", "VPUX", "bad accuracy");
     runTest(
             TestNetworkDesc("KMB_models/INT8/icv/vehicle-license-plate-detection-barrier-0106/vehicle_license_plate_detection_barrier_0106_tf_dense_int8_IRv10_from_fp32.xml")
                     .setUserInputPrecision("input", Precision::U8),
             TestImageDesc("736x416/dss_val_05.png", ImageFormat::BGR),
-=======
-TEST_F(KmbDetectionNetworkTest, precommit_vehicle_license_plate_detection_barrier_0106_tf_dense_int8_IRv10_from_fp32) {
-
-    runTest(
-            TestNetworkDesc("KMB_models/INT8/icv/vehicle-license-plate-detection-barrier-0106/vehicle_license_plate_detection_barrier_0106_tf_dense_int8_IRv10_from_fp32.xml")
-                    .setUserInputPrecision("input", Precision::U8),
-            TestImageDesc("736x416/dss_val_05.png", true),
->>>>>>> a424331a
             0.3f,
             0.1f, 0.3f);
 }
