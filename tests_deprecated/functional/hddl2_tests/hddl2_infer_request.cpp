--- conflicted
+++ resolved
@@ -22,6 +22,8 @@
 #include <models/model_mobilenet_v2.h>
 #include <models/model_pooling.h>
 
+#include <vpu/utils/ie_helpers.hpp>
+
 #include <blob_factory.hpp>
 
 #include "hddl2_load_network.h"
@@ -219,10 +221,10 @@
     ASSERT_NO_THROW(inferRequest.Infer());
 }
 
-<<<<<<< HEAD
-//------------------------------------------------------------------------------
-class InferRequest_PerfCount : public CoreAPI_Tests {
-=======
+//------------------------------------------------------------------------------
+
+using InferRequest_PerfCount = Inference_onSpecificDevice;
+
 static void dumpPerformance(const std::map<std::string, IE::InferenceEngineProfileInfo>& perfMap) {
     std::vector<std::pair<std::string, IE::InferenceEngineProfileInfo>> perfVec(perfMap.begin(), perfMap.end());
     std::sort(perfVec.begin(), perfVec.end(),
@@ -240,65 +242,49 @@
     }
 }
 
-using InferenceWithPerfCount = Inference_onSpecificDevice;
-
-TEST_F(InferenceWithPerfCount, SyncInferenceWithPerfCount) {
-    // ---- Load inference engine instance
+TEST_F(InferRequest_PerfCount, SyncInferenceWithPerfCount) {
     InferenceEngine::Core ie;
-
     std::map<std::string, std::string> _config = {{CONFIG_KEY(PERF_COUNT), CONFIG_VALUE(YES)}};
 
-    // ---- Import or load network
-    InferenceEngine::ExecutableNetwork executableNetwork = ie.ImportNetwork(graphPath, pluginName, _config);
-
-    // ---- Create infer request
-    InferenceEngine::InferRequest inferRequest;
-    ASSERT_NO_THROW(inferRequest = executableNetwork.CreateInferRequest());
-
-    // ---- Set input
-    auto inputBlobName = executableNetwork.GetInputsInfo().begin()->first;
-    auto inferInputBlob = inferRequest.GetBlob(inputBlobName);
-    auto inputDesc = inferInputBlob->getTensorDesc();
-    IE::Blob::Ptr inputBlob;
-    ASSERT_NO_THROW(inputBlob = vpu::KmbPlugin::utils::fromBinaryFile(refInputPath, inputDesc));
-    ASSERT_NO_THROW(inferRequest.SetBlob(inputBlobName, inputBlob));
-
-    // ---- Run the request synchronously
-    ASSERT_NO_THROW(inferRequest.Infer());
-
-    // --- Get output
+    InferenceEngine::ExecutableNetwork executableNetwork = ie.LoadNetwork(network, pluginName, _config);
+    InferenceEngine::InferRequest inferRequest = executableNetwork.CreateInferRequest();
+
+    ASSERT_NO_THROW(inferRequest.Infer());
+
     auto outputBlobName = executableNetwork.GetOutputsInfo().begin()->first;
     auto outputBlob = inferRequest.GetBlob(outputBlobName);
 
-    // --- Get performance
-    ASSERT_NO_THROW(dumpPerformance(inferRequest.GetPerformanceCounts()));
-}
+    auto perfCounts = inferRequest.GetPerformanceCounts();
+
+    dumpPerformance(perfCounts);
+
+    ASSERT_GT(perfCounts.size(), 0);
+    auto totalTime = perfCounts.find("Total")->second;
+    ASSERT_GT(totalTime.realTime_uSec, 0);
+}
+
+//------------------------------------------------------------------------------
+
+#if 0
 
 class InferenceWithCheckLayout : public Inference_onSpecificDevice {
->>>>>>> f4002bb9
 protected:
     void SetUp() override;
 };
 
-void InferRequest_PerfCount::SetUp() {
-    ModelSqueezenetV1_1_Helper squeezenetV11Helper;
-    network = squeezenetV11Helper.getNetwork();
-}
-
-<<<<<<< HEAD
-TEST_F(InferRequest_PerfCount, SyncInferenceWithPerfCount) {
-    InferenceEngine::Core ie;
-    std::map<std::string, std::string> _config = {{CONFIG_KEY(PERF_COUNT), CONFIG_VALUE(YES)}};
-
-    InferenceEngine::ExecutableNetwork executableNetwork = ie.LoadNetwork(network, pluginName, _config);
-    InferenceEngine::InferRequest inferRequest = executableNetwork.CreateInferRequest();
-=======
+void InferenceWithCheckLayout::SetUp() {
+    graphPath = PrecompiledResNet_Helper::resnet50.graphPath;
+    refInputPath = PrecompiledResNet_Helper::resnet50.inputPath;
+    refOutputPath = PrecompiledResNet_Helper::resnet50.outputPath;
+
+    executableNetwork = ie.ImportNetwork(graphPath, pluginName);
+    inferRequest = executableNetwork.CreateInferRequest();
+}
+
 TEST_F(InferenceWithCheckLayout, SyncInferenceAndCheckLayout) {
     auto inputBlobName = executableNetwork.GetInputsInfo().begin()->first;
-    auto inferInputBlob = inferRequest.GetBlob(inputBlobName);
-    IE::Blob::Ptr inputBlob;
-    ASSERT_NO_THROW(inputBlob = vpu::KmbPlugin::utils::fromBinaryFile(refInputPath, inferInputBlob->getTensorDesc()));
-    ASSERT_NO_THROW(inferRequest.SetBlob(inputBlobName, inputBlob));
+    auto inputBlob = inferRequest.GetBlob(inputBlobName);
+    ASSERT_NO_THROW(vpu::KmbPlugin::utils::fromBinaryFile(refInputPath, inputBlob));
 
     const auto layoutOrig = inputBlob->getTensorDesc().getLayout();
 
@@ -309,29 +295,23 @@
 
 TEST_F(InferenceWithCheckLayout, CheckInputsLayoutAfterTwoInferences) {
     auto inputBlobName = executableNetwork.GetInputsInfo().begin()->first;
-    auto inferInputBlob = inferRequest.GetBlob(inputBlobName);
-    IE::Blob::Ptr inputBlob;
-    ASSERT_NO_THROW(inputBlob = vpu::KmbPlugin::utils::fromBinaryFile(refInputPath, inferInputBlob->getTensorDesc()));
-    ASSERT_NO_THROW(inferRequest.SetBlob(inputBlobName, inputBlob));
->>>>>>> f4002bb9
+    auto inputBlob = inferRequest.GetBlob(inputBlobName);
+    ASSERT_NO_THROW(vpu::KmbPlugin::utils::fromBinaryFile(refInputPath, inputBlob));
 
     ASSERT_NO_THROW(inferRequest.Infer());
 
     auto outputBlobName = executableNetwork.GetOutputsInfo().begin()->first;
-<<<<<<< HEAD
-    auto outputBlob = inferRequest.GetBlob(outputBlobName);
-=======
     auto firstOutputBlob = vpu::copyBlob(inferRequest.GetBlob(outputBlobName));
 
-    ASSERT_NO_THROW(inputBlob = vpu::KmbPlugin::utils::fromBinaryFile(refInputPath, inferInputBlob->getTensorDesc()));
-    ASSERT_NO_THROW(inferRequest.SetBlob(inputBlobName, inputBlob));
-
-    ASSERT_NO_THROW(inferRequest.Infer());
->>>>>>> f4002bb9
-
-    auto perfCounts = inferRequest.GetPerformanceCounts();
-
-    ASSERT_GT(perfCounts.size(), 0);
-    auto totalTime = perfCounts.find("Total")->second;
-    ASSERT_GT(totalTime.realTime_uSec, 0);
-}+    ASSERT_NO_THROW(vpu::KmbPlugin::utils::fromBinaryFile(refInputPath, inputBlob));
+
+    ASSERT_NO_THROW(inferRequest.Infer());
+
+    outputBlobName = executableNetwork.GetOutputsInfo().begin()->first;
+    auto secondOutputBlob = inferRequest.GetBlob(outputBlobName);
+
+    ASSERT_NO_THROW(
+        Comparators::compareTopClasses(toFP32(firstOutputBlob), toFP32(secondOutputBlob), numberOfTopClassesToCompare));
+}
+
+#endif