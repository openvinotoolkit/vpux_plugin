--- conflicted
+++ resolved
@@ -18,12 +18,9 @@
 import tempfile
 from types import SimpleNamespace
 
-<<<<<<< HEAD
-=======
 import pytest
 from py.xml import html  # pylint: disable=no-name-in-module,import-error
 
->>>>>>> 2bcbe6df
 # Keem Bay KPI models list
 # find <models path> -wholename "*/FP16-INT8/*.xml"
 KMB_KPI_MODELS = [
@@ -52,14 +49,8 @@
 def pytest_addoption(parser):
     """ Define extra options for pytest options
     """
-<<<<<<< HEAD
-    parser.addoption('--models', help='Models packages')
+    parser.addoption('--models', default='', help='Models packages')
     parser.addoption('--compiler', help='Model compiler tool')
-=======
-    parser.addoption('--models', default='', help='Models packages')
-    parser.addoption('--compiler', default='compile_tool', help='Path to model compilation tool')
-    parser.addoption('--benchmark_app', default='benchmark_app', help='Path to benchmark_app tool')
->>>>>>> 2bcbe6df
     parser.addoption('--output', help='Output durectory for compiled models')
 
 
@@ -69,7 +60,6 @@
     out = metafunc.config.getoption("output")
     if not out:
         out = tempfile.mkdtemp(prefix='_blobs-', dir='.')
-<<<<<<< HEAD
     metafunc.parametrize("param_ir", [SimpleNamespace(model=net,
                                                       compiler_tool=metafunc.config.getoption(
                                                           "compiler"),
@@ -77,25 +67,6 @@
                                                           "models"),
                                                       output_dir=out) for net in KMB_KPI_MODELS],
                          ids=KMB_KPI_MODELS)
-=======
-    params = []
-    ids = []
-    for model in KMB_KPI_MODELS:
-        extra_args = {}
-        if isinstance(model, dict):
-            path = model['path']
-            extra_args['marks'] = model['marks']
-        else:
-            path = model
-
-        params.append(pytest.param(SimpleNamespace(
-            model=path,
-            compiler_tool=metafunc.config.getoption("compiler"),
-            benchmark_app=metafunc.config.getoption("benchmark_app"),
-            models_dir=metafunc.config.getoption("models"),
-            output_dir=out), **extra_args))
-        ids = ids + [path]
-    metafunc.parametrize("param_ir", params, ids=ids)
 
 
 @pytest.mark.optionalhook
@@ -118,5 +89,4 @@
     """
     outcome = yield
     report = outcome.get_result()
-    report.peak_memory = getattr(item, 'peak_memory', 0)
->>>>>>> 2bcbe6df
+    report.peak_memory = getattr(item, 'peak_memory', 0)