--- conflicted
+++ resolved
@@ -80,13 +80,7 @@
     Run();
 }
 
-<<<<<<< HEAD
 INSTANTIATE_TEST_SUITE_P(smoke, KmbQuantizedConvSubGraphTest,
-    ::testing::Values(LayerTestsUtils::testPlatformTargetDevice)
-);
-=======
-INSTANTIATE_TEST_CASE_P(smoke, KmbQuantizedConvSubGraphTest,
                         ::testing::Values(LayerTestsUtils::testPlatformTargetDevice));
->>>>>>> ee299d7c
 
 }  // namespace