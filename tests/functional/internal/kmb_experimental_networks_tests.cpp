//
// Copyright 2020 Intel Corporation.
//
// LEGAL NOTICE: Your use of this software and any required dependent software
// (the "Software Package") is subject to the terms and conditions of
// the Intel(R) OpenVINO(TM) Distribution License for the Software Package,
// which may also include notices, disclaimers, or license terms for
// third party or open source software included in or with the Software Package,
// and your use indicates your acceptance of all such terms. Please refer
// to the "third-party-programs.txt" or other similarly-named text file
// included with the Software Package for additional details.
//

#include "test_model/kmb_test_base.hpp"

TEST_F(KmbNetworkTestBase, split_conv_concat) {
    SKIP_INFER("Wrong results - precision issues"); // TODO: create JIRA ticket
    const auto init_input = [=](const ConstInputsDataMap& inputs) {
        IE_ASSERT(inputs.size() == 1);
        registerSingleImage("28x28/image_1_28x28.bmp", inputs.begin()->first, inputs.begin()->second->getTensorDesc());
    };

    const auto check = [=](const BlobMap& actualBlobs, const BlobMap& refBlobs, const ConstInputsDataMap&) {
        compareWithReference(actualBlobs, refBlobs, 1e-2f, CompareMethod::Absolute);
    };
    runTest(
        TestNetworkDesc("KMB_models/INT8/customnets/split_conv_concat.xml")
            .setUserInputPrecision("input", Precision::U8)
            .setUserInputLayout("input", Layout::NHWC)
            .setUserOutputPrecision("output", Precision::FP32),
        init_input, check);
}

TEST_F(KmbNetworkTestBase, precommit_customnet_conv_strided_slice) {
    SKIP_INFER("Wrong results - precision issues"); // TODO: create JIRA ticket
    const auto init_input = [=](const ConstInputsDataMap& inputs) {
        IE_ASSERT(inputs.size() == 1);
        registerSingleImage("28x28/image_1_28x28.bmp", inputs.begin()->first, inputs.begin()->second->getTensorDesc());
    };

    const auto check = [=](const BlobMap& actualBlobs, const BlobMap& refBlobs, const ConstInputsDataMap&) {
        compareWithReference(actualBlobs, refBlobs, 1e-2f, CompareMethod::Absolute);
    };
    runTest(
        TestNetworkDesc("KMB_models/INT8/customnets/conv_strided_slice.xml")
            .setUserInputPrecision("input", Precision::U8)
            .setUserInputLayout("input", Layout::NHWC)
            .setUserOutputPrecision("output", Precision::FP32),
        init_input, check);
}

TEST_F(KmbClassifyNetworkTest, precommit_customnet1_tf_int8_dense_grayscale_fashionmnist) {
    SKIP_INFER("hangs on infer");  // [Track number: S#43799]
    runTest(
        TestNetworkDesc("KMB_models/INT8/customnets/customnet1_tf_int8_dense_grayscale_fashionmnist.xml")
            .setUserInputPrecision("input", Precision::U8)
            .setUserInputLayout("input", Layout::NHWC)
            .setUserOutputPrecision("output", Precision::FP32),
        "28x28/image_1_28x28.bmp",
        1, 0.5f);
}

TEST_F(KmbClassifyNetworkTest, precommit_customnet_sigmoid) {
    runTest(
        TestNetworkDesc("KMB_models/INT8/customnets/customnet_sigmoid.xml")
            .setUserInputPrecision("input", Precision::U8)
            .setUserInputLayout("input", Layout::NHWC)
            .setUserOutputPrecision("output", Precision::FP32),
        "28x28/image_1_28x28.bmp",
        1, 0.5f);
}

TEST_F(KmbClassifyNetworkTest, customnet2_pytorch_int8_dense_cifar10) {
    SKIP_INFER("hangs on infer");  // TODO: create JIRA ticket
    runTest(
        TestNetworkDesc("KMB_models/INT8/customnets/customnet2_pytorch_int8_dense_cifar10.xml")
            .setUserInputPrecision("input", Precision::U8)
            .setUserInputLayout("input", Layout::NHWC)
            .setUserOutputPrecision("output", Precision::FP32),
        "32x32/0_cat.bmp",
        1, 0.5f);
}

TEST_F(KmbClassifyNetworkTest, customnet3_mobilenet_v1_caffe_int8_dense) {
    runTest(
        TestNetworkDesc("KMB_models/INT8/customnets/customnet3_mobilenet_v1.xml")
            .setUserInputPrecision("input", Precision::U8)
            .setUserInputLayout("input", Layout::NHWC)
            .setUserOutputPrecision("output", Precision::FP16)
            .setUserOutputLayout("output", Layout::NHWC),
        "224x224/cat3.bmp",
        1, 0.5f);
}

TEST_F(KmbClassifyNetworkTest, customnet_tanh) {
    SKIP_INFER("Wrong results"); // TODO: create JIRA ticket
    runTest(
        TestNetworkDesc("KMB_models/INT8/customnets/customnet_tanh.xml")
            .setUserInputPrecision("input", Precision::U8)
            .setUserInputLayout("input", Layout::NHWC)
            .setUserOutputPrecision("output", Precision::FP32),
        "28x28/image_1_28x28.bmp",
        1, 0.5f);
}

namespace {
constexpr bool EXPERIMENTAL = true;
} // namespace

TEST_F(KmbClassifyNetworkTest, experimental_network_0000) {
    runTest(
        TestNetworkDesc("emotions-recognition-retail-0003/emotions-recognition-retail-0003_int8_from_fp16.xml", EXPERIMENTAL)
            .setUserInputPrecision("input", Precision::U8)
            .setUserInputLayout("input", Layout::NHWC)
            .setUserOutputLayout("output", Layout::NHWC)
            .setUserOutputPrecision("output", Precision::FP32),
        "vpu/emotions-recognition-retail-0003.png",
        2, 0.1f);
}

TEST_F(KmbClassifyNetworkTest, efficient_b0_cars) {
    runTest(
            TestNetworkDesc("efficientnet-b0-stanford-cars/caffe2/FP16-INT8/efficientnet-b0-stanford-cars.xml", EXPERIMENTAL)
                    .setUserInputPrecision("input", Precision::U8)
                    .setUserOutputPrecision("output", Precision::FP32)
                    .enableLPTRefMode(),
            TestImageDesc("vpu/efficient/car_1.jpg", ImageFormat::RGB),
            1, 0.15f);
}

TEST_F(KmbClassifyNetworkTest, precommit_efficient_b0_dogs) {
    runTest(
            TestNetworkDesc("efficientnet-b0-stanford-dogs/caffe2/FP16-INT8/efficientnet-b0-stanford-dogs.xml", EXPERIMENTAL)
                    .setUserInputPrecision("input", Precision::U8)
                    .setUserOutputPrecision("output", Precision::FP32)
                    .enableLPTRefMode(),
            TestImageDesc("vpu/efficient/dog_1.jpg", ImageFormat::RGB),
            1, 0.15f);
}

TEST_F(KmbClassifyNetworkTest, efficient_b0_aircrafts) {
    runTest(
            TestNetworkDesc("efficientnet-b0-aircrafts/caffe2/FP16-INT8/efficientnet-b0-aircrafts.xml", EXPERIMENTAL)
                    .setUserInputPrecision("input", Precision::U8)
                    .setUserOutputPrecision("output", Precision::FP32)
                    .enableLPTRefMode(),
            TestImageDesc("vpu/efficient/aircraft_1.jpg", ImageFormat::RGB),
            1, 0.15f);
}

TEST_F(KmbClassifyNetworkTest, mobilenet_v3_cars) {
    runTest(
            TestNetworkDesc("mobilenet-v3-small-stanford-cars/caffe2/FP16-INT8/mobilenet-v3-small-stanford-cars.xml", EXPERIMENTAL)
                    .setUserInputPrecision("input", Precision::U8)
                    .setUserOutputPrecision("output", Precision::FP32),
            TestImageDesc("vpu/efficient/car_1.jpg", ImageFormat::RGB),
            1, 0.15f);
}

// TODO: [Track number: E#9578]
TEST_F(KmbClassifyNetworkTest, precommit_mobilenet_v3_dogs) {
<<<<<<< HEAD
    if (isByPass()) {
        GTEST_SKIP() << "Skip for by-pass mode due to bad accuracy";
    }
=======
    SKIP_ON("HDDL2", "Bad accuracy");
>>>>>>> afa488ea
    runTest(
            TestNetworkDesc("mobilenet-v3-small-stanford-dogs/caffe2/FP16-INT8/mobilenet-v3-small-stanford-dogs.xml", EXPERIMENTAL)
                    .setUserInputPrecision("input", Precision::U8)
                    .setUserOutputPrecision("output", Precision::FP32),
            TestImageDesc("vpu/efficient/dog_1.jpg", ImageFormat::RGB),
            1, 0.15f);
}

// [Track number: E#15866]
TEST_F(KmbClassifyNetworkTest, mobilenet_v3_aircrafts) {
    SKIP_INFER("bad results");
    runTest(
            TestNetworkDesc("mobilenet-v3-small-aircrafts/caffe2/FP16-INT8/mobilenet-v3-small-aircrafts.xml", EXPERIMENTAL)
                    .setUserInputPrecision("input", Precision::U8)
                    .setUserOutputPrecision("output", Precision::FP32),
            TestImageDesc("vpu/efficient/aircraft_1.jpg", ImageFormat::RGB),
            1, 0.17f);
}

TEST_P(ModelAdk, precommit_ModelA_ADK3) {
    runTest(
            TestNetworkDesc("ADK3/ModelA_INT8/ModelA_INT8.xml", EXPERIMENTAL)
                    .setUserInputPrecision("input", GetParam())
                    .setUserOutputPrecision("output", Precision::FP16),
            TestImageDesc("224x224/cat3.bmp", ImageFormat::BGR),
            0.0035f);
}

// TODO: [Track number: E#9578]
TEST_F(SmokeNetworkTest, SuperResolution_AA_ADK3) {
<<<<<<< HEAD
    if (isByPass()) {
        GTEST_SKIP() << "Skip inference for by-pass mode due to exception - dims and format are inconsistent.";
    }
=======
    SKIP_ON("HDDL2", "Exception - dims and format are inconsistent");
>>>>>>> afa488ea
    runTest(
            TestNetworkDesc("ADK3/SuperRes_INT8/SuperRes_INT8_AA.xml", EXPERIMENTAL)
                    .setUserInputPrecision("netInput", Precision::U8)
                    .setUserInputPrecision("t_param", Precision::U8)
                    .setUserInputPrecision("t_param1", Precision::U8)
                    .setUserOutputPrecision("tl_unet1x2x4x/out1x/add_2", Precision::FP16)
                    .setUserOutputPrecision("tl_unet1x2x4x/out2x/add_2", Precision::FP16)
                    .setUserOutputPrecision("tl_unet1x2x4x/out4x/add_1", Precision::FP16));
}

TEST_F(ModelAdk, ModelE_ADK3) {
    runTest(
            TestNetworkDesc("ADK3/ModelE_INT8/ModelE_INT8.xml", EXPERIMENTAL)
                    .setUserInputPrecision("input", Precision::FP16)
                    .setUserOutputPrecision("PostProcess/stage0/x1/Sigmoid", Precision::FP16)
                    .setUserOutputPrecision("PostProcess/stage0/x4/Sigmoid", Precision::FP16)
                    .setUserOutputPrecision("PostProcess/stage1/x1/Sigmoid", Precision::FP16)
                    .setUserOutputPrecision("PostProcess/stage1/x4/Sigmoid", Precision::FP16),
            TestImageDesc("224x224/cat3.bmp", ImageFormat::BGR),
            0.0025f);
}

// [Track number: EISW-10831]
TEST_F(ModelAdk, DISABLED_DeBlur_AA_BDK2) {
    SKIP_INFER("bad results");
    runTest(
            TestNetworkDesc("../clientmodels/BDK2/Deblur/AccuracyAware/2020.1_INT8_Deblur_AccuracyAwareQuantization.xml", EXPERIMENTAL)
                    .setUserInputPrecision("img_placeholder", Precision::U8)
                    .setUserOutputPrecision("output", Precision::FP16)
                    .setCompileConfig({{"VPUX_THROUGHPUT_STREAMS", "1"}}),
            TestImageDesc("224x224/cat3.bmp", ImageFormat::BGR),
            0.0025f);
}

const static std::vector<InferenceEngine::Precision> inputPrecision = {
                InferenceEngine::Precision::U8,
                InferenceEngine::Precision::FP16,
                InferenceEngine::Precision::FP32};

INSTANTIATE_TEST_SUITE_P(PrecisionCase, ModelAdk, ::testing::ValuesIn(inputPrecision));

TEST_F(UnetNetworkTest, UnetCamvidAva0001_ADK3) {
    runTest(
            TestNetworkDesc("ADK3/unet-camvid-onnx-0001/caffe2/FP16-INT8/unet-camvid-onnx-0001.xml", EXPERIMENTAL)
                    .setUserInputPrecision("input", Precision::U8)
                    .setUserOutputPrecision("output", Precision::FP16),
            TestImageDesc("480x360/0016E5_07959.png", ImageFormat::RGB),
            0.4f);  // mean intersection over union tolerance
}

TEST_F(KmbClassifyNetworkTest, precommit_MobilenetV2_ADK3) {
    runTest(
            TestNetworkDesc("ADK3/mobilenet-v2/caffe2/FP16-INT8/mobilenet-v2.xml", EXPERIMENTAL)
                    .setUserInputPrecision("input", Precision::U8)
                    .setUserOutputPrecision("output", Precision::FP16),
            TestImageDesc("224x224/watch.bmp", ImageFormat::RGB),
            1, 2.0f);
}

// [Track number: S#47647]
TEST_F(KmbSuperResNetworkTest, precommit_SuperResolution_ADK3) {
    SKIP_INFER("bad results");
    const std::string imgName  = "netInput";
    const std::string paramName1 = "t_param";
    const std::string paramName2 = "t_param1";
    runTest(
            TestNetworkDesc("ADK3/SuperRes_INT8/SuperRes_INT8.xml", EXPERIMENTAL)
            .setUserInputPrecision(imgName, Precision::U8)
            .setUserInputLayout(imgName, Layout::NHWC)
            .setUserInputPrecision(paramName1, Precision::U8)
            .setUserInputLayout(paramName1, Layout::C)
            .setUserInputPrecision(paramName2, Precision::U8)
            .setUserInputLayout(paramName2, Layout::C)
            .setUserOutputPrecision("tl_unet1x2x4x/out1x/add_2", Precision::FP16)
            .setUserOutputPrecision("tl_unet1x2x4x/out2x/add_2", Precision::FP16)
            .setUserOutputPrecision("tl_unet1x2x4x/out4x/add_1", Precision::FP16),
            imgName,
            TestBinFileDesc("vpu/super_resolution_input/input-0-U8.bin", {1, 3, 192, 192}, Precision::U8),
            paramName1,
            TestBinFileDesc("vpu/super_resolution_input/input-1-U8.bin", {1}, Precision::U8),
            paramName2,
            TestBinFileDesc("vpu/super_resolution_input/input-2-U8.bin", {1}, Precision::U8));
}

class KmbSuperResNetworkTestParameterized : public KmbSuperResNetworkTest,
    public testing::WithParamInterface<std::tuple<InferenceEngine::Precision, InferenceEngine::Precision>> {};

// [Track number: S#47647]
TEST_P(KmbSuperResNetworkTestParameterized, PrecisionTest) {
    SKIP_INFER("bad results");
    auto inputPrecision = std::get<0>(GetParam());
    auto outputPrecision = std::get<1>(GetParam());
    const std::string imgName  = "netInput";
    const std::string paramName1 = "t_param";
    const std::string paramName2 = "t_param1";

    std::map<InferenceEngine::Precision, std::string> precisionToStr = {
        {InferenceEngine::Precision::U8, "U8"},
        {InferenceEngine::Precision::FP16, "FP16"},
        {InferenceEngine::Precision::FP32, "FP32"}
    };
    runTest(
            TestNetworkDesc("ADK3/SuperRes_INT8/SuperRes_INT8.xml", EXPERIMENTAL)
            .setUserInputPrecision(imgName, inputPrecision)
            .setUserInputLayout(imgName, Layout::NHWC)
            .setUserInputPrecision(paramName1, inputPrecision)
            .setUserInputLayout(paramName1, Layout::C)
            .setUserInputPrecision(paramName2, inputPrecision)
            .setUserInputLayout(paramName2, Layout::C)
            .setUserOutputPrecision("tl_unet1x2x4x/out1x/add_2", outputPrecision)
            .setUserOutputPrecision("tl_unet1x2x4x/out2x/add_2", outputPrecision)
            .setUserOutputPrecision("tl_unet1x2x4x/out4x/add_1", outputPrecision),
            imgName,
            TestBinFileDesc("vpu/super_resolution_input/input-0-"+precisionToStr[inputPrecision]+".bin", {1, 3, 192, 192}, inputPrecision),
            paramName1,
            TestBinFileDesc("vpu/super_resolution_input/input-1-"+precisionToStr[inputPrecision]+".bin", {1}, inputPrecision),
            paramName2,
            TestBinFileDesc("vpu/super_resolution_input/input-2-"+precisionToStr[inputPrecision]+".bin", {1}, inputPrecision));
    }

static const std::vector<InferenceEngine::Precision> SRInputPrecision = {
            InferenceEngine::Precision::U8,
            InferenceEngine::Precision::FP16,
            InferenceEngine::Precision::FP32
};

static const std::vector<InferenceEngine::Precision> SROutputPrecision = {
            InferenceEngine::Precision::FP16,
            InferenceEngine::Precision::FP32
};

static const auto allPrecisionCombine = ::testing::Combine(
        ::testing::ValuesIn(SRInputPrecision),
        ::testing::ValuesIn(SROutputPrecision));

INSTANTIATE_TEST_SUITE_P(PrecisionCombine, KmbSuperResNetworkTestParameterized, allPrecisionCombine);<|MERGE_RESOLUTION|>--- conflicted
+++ resolved
@@ -159,13 +159,7 @@
 
 // TODO: [Track number: E#9578]
 TEST_F(KmbClassifyNetworkTest, precommit_mobilenet_v3_dogs) {
-<<<<<<< HEAD
-    if (isByPass()) {
-        GTEST_SKIP() << "Skip for by-pass mode due to bad accuracy";
-    }
-=======
     SKIP_ON("HDDL2", "Bad accuracy");
->>>>>>> afa488ea
     runTest(
             TestNetworkDesc("mobilenet-v3-small-stanford-dogs/caffe2/FP16-INT8/mobilenet-v3-small-stanford-dogs.xml", EXPERIMENTAL)
                     .setUserInputPrecision("input", Precision::U8)
@@ -196,13 +190,7 @@
 
 // TODO: [Track number: E#9578]
 TEST_F(SmokeNetworkTest, SuperResolution_AA_ADK3) {
-<<<<<<< HEAD
-    if (isByPass()) {
-        GTEST_SKIP() << "Skip inference for by-pass mode due to exception - dims and format are inconsistent.";
-    }
-=======
     SKIP_ON("HDDL2", "Exception - dims and format are inconsistent");
->>>>>>> afa488ea
     runTest(
             TestNetworkDesc("ADK3/SuperRes_INT8/SuperRes_INT8_AA.xml", EXPERIMENTAL)
                     .setUserInputPrecision("netInput", Precision::U8)
