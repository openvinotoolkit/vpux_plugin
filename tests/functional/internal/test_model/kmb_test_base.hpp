//
// Copyright 2019-2020 Intel Corporation.
//
// LEGAL NOTICE: Your use of this software and any required dependent software
// (the "Software Package") is subject to the terms and conditions of
// the Intel(R) OpenVINO(TM) Distribution License for the Software Package,
// which may also include notices, disclaimers, or license terms for
// third party or open source software included in or with the Software Package,
// and your use indicates your acceptance of all such terms. Please refer
// to the "third-party-programs.txt" or other similarly-named text file
// included with the Software Package for additional details.
//

#pragma once

#include "kmb_test_utils.hpp"
#include "kmb_test_model.hpp"

#include "kmb_test_add_def.hpp"
#include "kmb_test_mul_def.hpp"
#include "kmb_test_scale_shift_def.hpp"
#include "kmb_test_convolution_def.hpp"
#include "kmb_test_deconvolution_def.hpp"
#include "kmb_test_normalize_def.hpp"
#include "kmb_test_fake_quantize_def.hpp"
#include "kmb_test_softmax_def.hpp"
#include "kmb_test_fully_connected_def.hpp"
#include "kmb_test_sigmoid_def.hpp"
#include "kmb_test_power_def.hpp"
#include "kmb_test_proposal_def.hpp"
#include "kmb_test_psroipooling_def.hpp"
#include "kmb_test_roipooling_def.hpp"
#include "kmb_test_interp_def.hpp"
#include "kmb_test_topk_def.hpp"
#include "kmb_test_interp_def.hpp"
#include "kmb_test_convert_def.hpp"
#include "kmb_test_reshape_def.hpp"
#include "kmb_test_permute_def.hpp"
#include "kmb_test_mvn_def.hpp"
#include "kmb_test_region_yolo_def.hpp"
#include "kmb_test_reorg_yolo_def.hpp"
#include "kmb_test_grn_def.hpp"
#include "kmb_test_ctc_greedy_decoder_def.hpp"
#include "kmb_test_gather_def.hpp"
#include "kmb_test_tile_def.hpp"
#include "kmb_test_prelu_def.hpp"
#include "kmb_test_strided_slice_def.hpp"

#include <vpux/vpux_plugin_config.hpp>

#include <common_test_utils/test_common.hpp>

#include <gtest/gtest.h>
#include <yolo_helpers.hpp>

using namespace InferenceEngine;

#define PRETTY_PARAM(name, type)                                                            \
    class name                                                                              \
    {                                                                                       \
    public:                                                                                 \
        typedef type param_type;                                                            \
        name ( param_type arg = param_type ()) : val_(arg) {}                               \
        operator param_type () const {return val_;}                                         \
    private:                                                                                \
        param_type val_;                                                                    \
    };                                                                                      \
    static inline void PrintTo(name param, ::std::ostream* os)                              \
    {                                                                                       \
        *os << #name ": " << ::testing::PrintToString((name::param_type)(param));           \
    }

PRETTY_PARAM(UseCustomLayers, KernelType);

// #define RUN_SKIPPED_TESTS

#ifdef RUN_SKIPPED_TESTS
#   define SKIP_INFER_ON(...)
#   define SKIP_INFER(_reason_)
#   define SKIP_ON(...)
#else

<<<<<<< HEAD
#   define SKIP_ON1(_device0_, _reason_)                                        \
        do {                                                                    \
            std::set<std::string> devices({_device0_});                         \
            if (devices.count(DEVICE_NAME) != 0) {                              \
                GTEST_SKIP() << "Skip on " << DEVICE_NAME << " due to " << _reason_;  \
            }                                                                   \
        } while (false)

#   define SKIP_ON2(_device0_, _device1_, _reason_)                             \
        do {                                                                    \
            std::set<std::string> devices({_device0_, _device1_});              \
            if (devices.count(DEVICE_NAME) != 0) {                              \
                GTEST_SKIP() << "Skip on " << DEVICE_NAME << " due to " << _reason_;  \
            }                                                                   \
        } while (false)

#   define SKIP_ON3(_device0_, _device1_, _device2_, _reason_)                  \
        do {                                                                    \
            std::set<std::string> devices({_device0_, _device1_, _device2_,});  \
            if (devices.count(DEVICE_NAME) != 0) {                              \
                GTEST_SKIP() << "Skip on " << DEVICE_NAME << " due to " << _reason_;  \
            }                                                                   \
        } while (false)


#   define SKIP_INFER_ON1(_device0_, _reason_)                                          \
        do {                                                                            \
            std::set<std::string> devices({_device0_});                                 \
            if (KmbTestBase::RUN_INFER && devices.count(DEVICE_NAME) != 0) {            \
                GTEST_SKIP() << "Skip infer on " << DEVICE_NAME << " due to " << _reason_;    \
            }                                                                           \
        } while (false)

#   define SKIP_INFER_ON2(_device0_, _device1_, _reason_)                               \
        do {                                                                            \
            std::set<std::string> devices({_device0_, _device1_});                      \
            if (KmbTestBase::RUN_INFER && devices.count(DEVICE_NAME) != 0) {            \
                GTEST_SKIP() << "Skip infer on " << DEVICE_NAME << " due to " << _reason_;    \
            }                                                                           \
        } while (false)

#   define SKIP_INFER_ON3(_device0_, _device1_, _device2_, _reason_)                    \
        do {                                                                            \
            std::set<std::string> devices({_device0_, _device1_, _device2_});           \
            if (KmbTestBase::RUN_INFER && devices.count(DEVICE_NAME) != 0) {            \
                GTEST_SKIP() << "Skip infer on " << DEVICE_NAME << " due to " << _reason_;    \
            }                                                                           \
=======
#   define SKIP_ON1(_backend0_, _reason_)                                           \
        do {                                                                        \
            std::set<std::string> backends({_backend0_});                           \
            if (backends.count(BACKEND_NAME)) {           \
                SKIP() << "Skip on " << BACKEND_NAME << " due to " << _reason_;     \
            }                                                                       \
        } while (false)

#   define SKIP_ON2(_backend0_, _backend1_, _reason_)                               \
        do {                                                                        \
            std::set<std::string> backends({_backend0_, _backend1_});               \
            if (backends.count(BACKEND_NAME)) {           \
                SKIP() << "Skip on " << BACKEND_NAME << " due to " << _reason_;     \
            }                                                                       \
        } while (false)

#   define SKIP_ON3(_backend0_, _backend1_, _backend2_, _reason_)                   \
        do {                                                                        \
            std::set<std::string> backends({_backend0_, _backend1_, _backend2_});   \
            if (backends.count(BACKEND_NAME)) {           \
                SKIP() << "Skip on " << BACKEND_NAME << " due to " << _reason_;     \
            }                                                                       \
        } while (false)


#   define SKIP_INFER_ON1(_backend0_, _reason_)                                                         \
        do {                                                                                            \
            std::set<std::string> backends({_backend0_});                                               \
            if (KmbTestBase::RUN_INFER && backends.count(BACKEND_NAME)) {                               \
                SKIP() << "Skip infer on " << BACKEND_NAME << " due to " << _reason_;                   \
            }                                                                                           \
        } while (false)

#   define SKIP_INFER_ON2(_backend0_, _backend1_, _reason_)                                             \
        do {                                                                                            \
            std::set<std::string> backends({_backend0_, _backend1_});                                   \
            if (KmbTestBase::RUN_INFER && backends.count(BACKEND_NAME)) {                               \
                SKIP() << "Skip infer on " << BACKEND_NAME << " due to " << _reason_;                   \
            }                                                                                           \
        } while (false)

#   define SKIP_INFER_ON3(_backend0_, _backend1_, _backend2_, _reason_)                                 \
        do {                                                                                            \
            std::set<std::string> backends({_backend0_, _backend1_, _backend2_});                       \
            if (KmbTestBase::RUN_INFER && backends.count(BACKEND_NAME)) {                               \
                SKIP() << "Skip infer on " << BACKEND_NAME << " due to " << _reason_;                   \
            }                                                                                           \
        } while (false)

#   define SKIP_INFER(_reason_)                                                                         \
        do {                                                                                            \
            if (KmbTestBase::RUN_INFER) {                                                               \
                SKIP() << "Skip infer due to " << _reason_;                                             \
            }                                                                                           \
>>>>>>> afa488ea
        } while (false)

#endif

#define GET_MACRO(_1,_2,_3, _4, NAME,...) NAME
#ifndef RUN_SKIPPED_TESTS
#define SKIP_INFER_ON(...) GET_MACRO(__VA_ARGS__, SKIP_INFER_ON3, SKIP_INFER_ON2, SKIP_INFER_ON1)(__VA_ARGS__)
#define SKIP_ON(...) GET_MACRO(__VA_ARGS__, SKIP_ON3, SKIP_ON2, SKIP_ON1)(__VA_ARGS__)
#endif

//
// Kmb test parameters accessors
//

#define PARAMETER(Type, Name) \
private: \
    Type _##Name{}; \
public: \
    auto Name(const Type &value) -> decltype(*this)& { \
        this->_##Name = value; \
        return *this; \
    } \
    const Type &Name() const { \
        return this->_##Name; \
    }

#define LAYER_PARAMETER(Type, Name) \
public: \
    auto Name(const Type &value) -> decltype(*this)& { \
        params.Name = value; \
        return *this; \
    } \
    const Type &Name() const { \
        return params.Name; \
    }

enum ImageFormat { RGB, BGR };

//
// KmbTestBase
//

class KmbTestBase : public CommonTestUtils::TestsCommon {
public:
    using BlobGenerator = std::function<Blob::Ptr(const TensorDesc& desc)>;
    using CompileConfig = std::map<std::string, std::string>;
    class import_error : public std::runtime_error {
        using std::runtime_error::runtime_error;
    };

public:
    static const std::string DEVICE_NAME;
    static const std::string REF_DEVICE_NAME;
    static const bool RUN_COMPILER;
    static const bool RUN_REF_CODE;
    // RUN_INFER was made non-const to be able
    // to disable inference but keep compilation for tests
    bool RUN_INFER;
    // BACKEND_NAME was made non-const due to
    // necessity to use InferenceEngine core object
    std::string BACKEND_NAME;
    static const std::string DUMP_PATH;
    static const bool EXPORT_NETWORK;
    static const bool RAW_EXPORT;
    static const bool GENERATE_BLOBS;
    static const bool EXPORT_BLOBS;
    static const std::string LOG_LEVEL;
    static const bool PRINT_PERF_COUNTERS;

public:
    void registerBlobGenerator(
            const std::string& blobName,
            const TensorDesc& desc,
            const BlobGenerator& generator) {
        blobGenerators[blobName] = {desc, generator};
    }

    Blob::Ptr getBlobByName(const std::string& blobName);

    BlobMap getInputs(const ExecutableNetwork& testNet);

protected:
    void SetUp() override;
    void TearDown() override;

protected:
    ExecutableNetwork getExecNetwork(
            const std::function<CNNNetwork()>& netCreator,
            const std::function<CompileConfig()>& configCreator,
            const bool forceCompilation = false);

    void compareWithReference(
            const BlobMap& actualOutputs,
            const BlobMap& refOutputs,
            const float tolerance, const CompareMethod method = CompareMethod::Absolute);

    void compareOutputs(
            const Blob::Ptr& refOutput, const Blob::Ptr& actualOutput,
            const float tolerance, const CompareMethod method = CompareMethod::Absolute);

    void checkWithOutputsInfo(const BlobMap& actualOutputs, const std::vector<DataPtr>& outputsInfo);

protected:
    void exportNetwork(ExecutableNetwork& exeNet);

    ExecutableNetwork importNetwork(const std::map<std::string, std::string>& importConfig = {});

    void dumpBlob(const std::string& blobName, const Blob::Ptr& blob);

    void dumpBlobs(const BlobMap& blobs);

    Blob::Ptr importBlob(const std::string& name, const TensorDesc& desc);

    BlobMap runInfer(ExecutableNetwork& exeNet, const BlobMap& inputs, bool printTime);

protected:
    std::default_random_engine rd;
    std::shared_ptr<Core> core;
    std::string dumpBaseName;
    std::unordered_map<std::string, Blob::Ptr> blobs;
    std::unordered_map<std::string, std::pair<TensorDesc, BlobGenerator>> blobGenerators;
    bool enable_CPU_lpt = false;
    bool skipInfer = false;
    std::string skipMessage;
};

//
// KmbLayerTestBase
//

class KmbLayerTestBase : public KmbTestBase {
    using NetworkBuilder = std::function<void(TestNetwork& testNet)>;

public:
    void runTest(
            const NetworkBuilder& builder,
            const float tolerance, const CompareMethod method = CompareMethod::Absolute);

protected:
    ExecutableNetwork getExecNetwork(
            TestNetwork& testNet);

    BlobMap getRefOutputs(
            TestNetwork& testNet,
            const BlobMap& inputs);
};

//
// TestNetworkDesc
//

class TestNetworkDesc final {
public:
    explicit TestNetworkDesc(std::string irFileName) : _irFileName(std::move(irFileName)) {}
    explicit TestNetworkDesc(std::string irFileName, bool isExperimental) :
        _irFileName(std::move(irFileName)), _isExperimental(isExperimental) {}

    TestNetworkDesc& setUserInputPrecision(
            const std::string& name,
            const Precision& precision) {
        _inputPrecisions[name] = precision;
        return *this;
    }

    TestNetworkDesc& setUserInputLayout(
            const std::string& name,
            const Layout& layout) {
        _inputLayouts[name] = layout;
        return *this;
    }

    TestNetworkDesc& setUserOutputPrecision(
            const std::string& name,
            const Precision& precision) {
        _outputPrecisions[name] = precision;
        return *this;
    }

    TestNetworkDesc& setUserOutputLayout(
            const std::string& name,
            const Layout& layout) {
        _outputLayouts[name] = layout;
        return *this;
    }

    TestNetworkDesc& setCompileConfig(const std::map<std::string, std::string>& compileConfig) {
        _compileConfig = compileConfig;
        return *this;
    }

    TestNetworkDesc& enableLPTRefMode() {
        _useLPTRefMode = true;
        return *this;
    }

    const std::string& irFileName() const {
        return _irFileName;
    }

    void fillUserInputInfo(InputsDataMap& info) const;
    void fillUserOutputInfo(OutputsDataMap& info) const;

    const std::unordered_map<std::string, Precision>& outputPrecisions() const {
        return _outputPrecisions;
    }

    const std::unordered_map<std::string, Layout>& outputLayouts() const {
        return _outputLayouts;
    }

    const std::map<std::string, std::string>& compileConfig() const {
        return _compileConfig;
    }

    bool isExperimental() const {
        return _isExperimental;
    }

    bool isCompilationForced() const {
        return _forceCompilation;
    }

    bool isLPTRefModeEnabled() const {
        return _useLPTRefMode;
    }

    TestNetworkDesc& enableForcedCompilation() {
        _forceCompilation = true;
        return *this;
    }

    TestNetworkDesc& disableForcedCompilation() {
        _forceCompilation = false;
        return *this;
    }

private:
    std::string _irFileName;

    std::unordered_map<std::string, Precision> _inputPrecisions;
    std::unordered_map<std::string, Layout> _inputLayouts;

    std::unordered_map<std::string, Precision> _outputPrecisions;
    std::unordered_map<std::string, Layout> _outputLayouts;

    std::map<std::string, std::string> _compileConfig;
    bool _forceCompilation = false;
    const bool _isExperimental = false;
    bool _useLPTRefMode = false;
};

//
// TestImageDesc
//

class TestImageDesc final {
public:
    TestImageDesc(const char* imageFileName, ImageFormat imageFormat = ImageFormat::BGR) : _imageFileName(imageFileName), _imageFormat(imageFormat) {}
    TestImageDesc(std::string imageFileName, ImageFormat imageFormat = ImageFormat::BGR) : _imageFileName(std::move(imageFileName)), _imageFormat(imageFormat) {}

    const std::string& imageFileName() const {
        return _imageFileName;
    }

    bool isBGR() const {
        return (_imageFormat == ImageFormat::BGR);
    }

private:
    std::string _imageFileName;
    ImageFormat _imageFormat = ImageFormat::BGR;
};

//
// TestBinFileDesc
//

class TestBinFileDesc final {
public:
    TestBinFileDesc(const char* fileName, std::vector<size_t> shape, Precision precision) : _fileName(fileName), _shape(std::move(shape)), _precision(precision) {}
    TestBinFileDesc(std::string fileName, std::vector<size_t> shape, Precision precision) : _fileName(std::move(fileName)), _shape(std::move(shape)), _precision(precision) {}

    const std::string& fileName() const {
        return _fileName;
    }

    const std::vector<size_t>& getShape() const {
        return _shape;
    }

    Precision getPrecision() const {
        return _precision;
    }

    size_t getSize() const {
        size_t totalSize = _precision.size();
        for (auto dim : _shape)
            totalSize *= dim;

        return totalSize;
    }

private:
    std::string _fileName;
    std::vector<size_t> _shape; // shape {N, C, H, W}
    Precision _precision;
};

//
// KmbNetworkTestBase
//

class KmbNetworkTestBase : public KmbTestBase {
protected:
    using CheckCallback = std::function<void(const BlobMap& actualBlob,
                                             const BlobMap& refBlob,
                                             const ConstInputsDataMap& inputsDesc)>;

    using InitIntputCallback = std::function<void(const ConstInputsDataMap& inputs)>;

protected:
    static std::string getTestDataPath();
    static std::string getTestModelsPath();

    static Blob::Ptr loadImage(const TestImageDesc& image, size_t channels, size_t height, size_t width);
    static Blob::Ptr loadBinFile(const TestBinFileDesc& binFile, size_t channels, size_t height, size_t width);

    void registerSingleImage (const TestImageDesc& image,
                              const std::string& inputName,
                              const TensorDesc inputDesc);

    void registerSingleBinFile (const TestBinFileDesc& file,
                                  const std::string& inputName,
                                  const TensorDesc inputDesc);

    CNNNetwork readNetwork(
            const TestNetworkDesc& netDesc,
            bool fillUserInfo);

    ExecutableNetwork getExecNetwork(
            const TestNetworkDesc& netDesc);

    BlobMap calcRefOutput(
            const TestNetworkDesc& netDesc,
            const BlobMap& inputs,
            const bool& enableLPTRef = false);

    void runTest(
            const TestNetworkDesc& netDesc,
            const InitIntputCallback& image,
            const CheckCallback& checkCallback);

    void checkLayouts(const BlobMap& actualOutputs,
                      const std::unordered_map<std::string, Layout>& layouts) const;

    void checkPrecisions(const BlobMap& actualOutputs,
                         const std::unordered_map<std::string, Precision>&) const;
};

//
// KmbClassifyNetworkTest
//

class KmbClassifyNetworkTest : public KmbNetworkTestBase {
public:
    void runTest(
            const TestNetworkDesc& netDesc,
            const TestImageDesc& image,
            const size_t topK, const float probTolerance);

    void runTest(
            const TestNetworkDesc& netDesc,
            const TestBinFileDesc& file,
            const size_t topK, const float probTolerance);

protected:
    static std::vector<std::pair<int, float>> parseOutput(const Blob::Ptr& blob);

private:
    void checkCallbackHelper(const BlobMap& actualBlobs,
                             const BlobMap& refBlobs,
                             const size_t topK, const float probTolerance);
};

//
// KmbDetectionNetworkTest
//

class KmbDetectionNetworkTest : public KmbNetworkTestBase {
public:
    void runTest(
            const TestNetworkDesc& netDesc,
            const TestImageDesc& image,
            const float confThresh,
            const float boxTolerance,
            const float probTolerance);

    void runTest(
            const TestNetworkDesc& netDesc,
            const float confThresh,
            const float boxTolerance,
            const float probTolerance);

protected:
    static std::vector<utils::BoundingBox> parseOutput(
            const Blob::Ptr& blob,
            const size_t imgWidth,
            const size_t imgHeight,
            const float confThresh);

    void checkBBoxOutputs(std::vector<utils::BoundingBox> &actual, std::vector<utils::BoundingBox> &ref,
            const size_t imgWidth,
            const size_t imgHeight,
            const float boxTolerance,
            const float probTolerance);
};

class KmbRFCNNetworkTest : public KmbDetectionNetworkTest {
public:
    void runTest(
            const TestNetworkDesc& netDesc,
            const std::string& data_name,
            const TestImageDesc& image,
            const std::string& im_info_name,
            const std::vector<float>& im_info_values);
};

class KmbRetinaFaceNetworkTest : public KmbDetectionNetworkTest {
public:
    void runTest(
            const TestNetworkDesc& netDesc,
            const std::string& data_name,
            const TestImageDesc& image);
};

class KmbYoloV2NetworkTest : public KmbDetectionNetworkTest {
public:
    void runTest(
            const TestNetworkDesc& netDesc,
            const TestImageDesc& image,
            const float confThresh,
            const float boxTolerance,
            const float probTolerance,
            const bool isTiny);
};

class KmbSSDNetworkTest : public KmbDetectionNetworkTest {
public:
    void runTest(
            const TestNetworkDesc& netDesc,
            const TestImageDesc& image,
            const float confThresh,
            const float boxTolerance,
            const float probTolerance);
};

using KmbYoloV1NetworkTest = KmbYoloV2NetworkTest;

class KmbYoloV3NetworkTest : public KmbDetectionNetworkTest {
public:
    void runTest(
            const TestNetworkDesc& netDesc,
            const TestImageDesc& image,
            const float confThresh, const float boxTolerance, const float probTolerance,
            const int classes, const int coords, const int num, const std::vector<float>& anchors);
};

//
// KmbSegmentationNetworkTest
//

class KmbSegmentationNetworkTest : public KmbNetworkTestBase {
public:
    void runTest(
            const TestNetworkDesc& netDesc,
            const TestImageDesc& image,
            const float meanIntersectionOverUnionTolerance);
};

class UnetNetworkTest : public KmbNetworkTestBase {
public:
    void runTest(
        const TestNetworkDesc& netDesc,
        const TestImageDesc& image,
        const float meanIntersectionOverUnionTolerance);
};

//
// CustomNetworkTest
//

class GazeEstimationNetworkTest : public KmbNetworkTestBase {
public:
    void runTest(
        const TestNetworkDesc& netDesc,
        const std::string& left_eye_input_name,
        const TestImageDesc& left_eye_image,
        const std::string& right_eye_input_name,
        const TestImageDesc& right_eye_image,
        const std::string& head_pos_input_name,
        std::vector<float> head_pos);
};

class AgeGenderNetworkTest : public KmbNetworkTestBase {
public:
    void runTest(
        const TestNetworkDesc& netDesc,
        const TestImageDesc& face_image,
        const float tolerance);
};

#define ATTRIBUTES_COUNT 7
class PersonAttrRecNetworkTest : public KmbNetworkTestBase {
public:
public:
    struct PersonAttributes {
        float attrs[ATTRIBUTES_COUNT];
    };

    void runTest(
            const TestNetworkDesc& netDesc,
            const TestImageDesc& image,
            float tolerance);
    friend std::ostream& operator<<(std::ostream& stream, const PersonAttributes& p);
protected:
    static PersonAttributes parseOutput(const Blob::Ptr& blob);
    static void comparePersonsAttributes(const PersonAttributes& p1, const PersonAttributes& p2, float tolerance);
};


// inherit parseOutput from KmbClassifyNetworkTest
class VehicleAttrRecNetworkTest : public KmbClassifyNetworkTest {
public:
    void runTest(
        const TestNetworkDesc& netDesc,
        const TestImageDesc& vehicle_image,
        const float tolerance);
};

class HeadPoseEstimationNetworkTest : public KmbNetworkTestBase {
public:
    void runTest(
        const TestNetworkDesc& netDesc,
        const TestImageDesc& image,
        float tolerance);
};

class KmbVasFDStage1Test : public KmbDetectionNetworkTest {
public:
    void runTest(
            const TestNetworkDesc& netDesc, const TestImageDesc& image,
            const float scoreThresh, const float boxTolerance,
            const float probTolerance, const std::vector<std::string>& layerNames,
            const std::vector<int>& anchorSz, const std::vector<int>& winScales,
            const std::vector<int>& winLengths
            );

protected:
    static std::vector<utils::BoundingBox> parseOutput(
            const Blob::Ptr& blobProb, const Blob::Ptr& blobReg,
            const int anchorSz, const int winScale,
            const int winLen, const float scoreThresh);
};

class KmbVasFRTest : public KmbNetworkTestBase {
public:
    void runTest(
            const TestNetworkDesc& netDesc,
            const TestImageDesc& image,
            const float threshold);
};

//
// SmokeNetworkTest
//

class SmokeNetworkTest : public KmbNetworkTestBase {
public:
    void runTest(const TestNetworkDesc& netDesc);

private:
    std::default_random_engine rd;
};

//ModelA/ModelE

class ModelAdk : public KmbNetworkTestBase, public testing::WithParamInterface<InferenceEngine::Precision> {
public:
    void runTest(
            const TestNetworkDesc& netDesc,
            const TestImageDesc& image,
            const float threshold);
};


class KmbSuperResNetworkTest : public KmbNetworkTestBase {
public:
    void runTest(
            const TestNetworkDesc& netDesc,
            const std::string& imgName,
            const TestBinFileDesc& image,
            const std::string& paramName1,
            const TestBinFileDesc& paramValues1,
            const std::string& paramName2,
            const TestBinFileDesc& paramValues2);
};
<|MERGE_RESOLUTION|>--- conflicted
+++ resolved
@@ -80,60 +80,11 @@
 #   define SKIP_ON(...)
 #else
 
-<<<<<<< HEAD
-#   define SKIP_ON1(_device0_, _reason_)                                        \
-        do {                                                                    \
-            std::set<std::string> devices({_device0_});                         \
-            if (devices.count(DEVICE_NAME) != 0) {                              \
-                GTEST_SKIP() << "Skip on " << DEVICE_NAME << " due to " << _reason_;  \
-            }                                                                   \
-        } while (false)
-
-#   define SKIP_ON2(_device0_, _device1_, _reason_)                             \
-        do {                                                                    \
-            std::set<std::string> devices({_device0_, _device1_});              \
-            if (devices.count(DEVICE_NAME) != 0) {                              \
-                GTEST_SKIP() << "Skip on " << DEVICE_NAME << " due to " << _reason_;  \
-            }                                                                   \
-        } while (false)
-
-#   define SKIP_ON3(_device0_, _device1_, _device2_, _reason_)                  \
-        do {                                                                    \
-            std::set<std::string> devices({_device0_, _device1_, _device2_,});  \
-            if (devices.count(DEVICE_NAME) != 0) {                              \
-                GTEST_SKIP() << "Skip on " << DEVICE_NAME << " due to " << _reason_;  \
-            }                                                                   \
-        } while (false)
-
-
-#   define SKIP_INFER_ON1(_device0_, _reason_)                                          \
-        do {                                                                            \
-            std::set<std::string> devices({_device0_});                                 \
-            if (KmbTestBase::RUN_INFER && devices.count(DEVICE_NAME) != 0) {            \
-                GTEST_SKIP() << "Skip infer on " << DEVICE_NAME << " due to " << _reason_;    \
-            }                                                                           \
-        } while (false)
-
-#   define SKIP_INFER_ON2(_device0_, _device1_, _reason_)                               \
-        do {                                                                            \
-            std::set<std::string> devices({_device0_, _device1_});                      \
-            if (KmbTestBase::RUN_INFER && devices.count(DEVICE_NAME) != 0) {            \
-                GTEST_SKIP() << "Skip infer on " << DEVICE_NAME << " due to " << _reason_;    \
-            }                                                                           \
-        } while (false)
-
-#   define SKIP_INFER_ON3(_device0_, _device1_, _device2_, _reason_)                    \
-        do {                                                                            \
-            std::set<std::string> devices({_device0_, _device1_, _device2_});           \
-            if (KmbTestBase::RUN_INFER && devices.count(DEVICE_NAME) != 0) {            \
-                GTEST_SKIP() << "Skip infer on " << DEVICE_NAME << " due to " << _reason_;    \
-            }                                                                           \
-=======
 #   define SKIP_ON1(_backend0_, _reason_)                                           \
         do {                                                                        \
             std::set<std::string> backends({_backend0_});                           \
             if (backends.count(BACKEND_NAME)) {           \
-                SKIP() << "Skip on " << BACKEND_NAME << " due to " << _reason_;     \
+                GTEST_SKIP() << "Skip on " << BACKEND_NAME << " due to " << _reason_;     \
             }                                                                       \
         } while (false)
 
@@ -141,7 +92,7 @@
         do {                                                                        \
             std::set<std::string> backends({_backend0_, _backend1_});               \
             if (backends.count(BACKEND_NAME)) {           \
-                SKIP() << "Skip on " << BACKEND_NAME << " due to " << _reason_;     \
+                GTEST_SKIP() << "Skip on " << BACKEND_NAME << " due to " << _reason_;     \
             }                                                                       \
         } while (false)
 
@@ -149,16 +100,15 @@
         do {                                                                        \
             std::set<std::string> backends({_backend0_, _backend1_, _backend2_});   \
             if (backends.count(BACKEND_NAME)) {           \
-                SKIP() << "Skip on " << BACKEND_NAME << " due to " << _reason_;     \
+                GTEST_SKIP() << "Skip on " << BACKEND_NAME << " due to " << _reason_;     \
             }                                                                       \
         } while (false)
-
 
 #   define SKIP_INFER_ON1(_backend0_, _reason_)                                                         \
         do {                                                                                            \
             std::set<std::string> backends({_backend0_});                                               \
             if (KmbTestBase::RUN_INFER && backends.count(BACKEND_NAME)) {                               \
-                SKIP() << "Skip infer on " << BACKEND_NAME << " due to " << _reason_;                   \
+                GTEST_SKIP() << "Skip infer on " << BACKEND_NAME << " due to " << _reason_;                   \
             }                                                                                           \
         } while (false)
 
@@ -166,7 +116,7 @@
         do {                                                                                            \
             std::set<std::string> backends({_backend0_, _backend1_});                                   \
             if (KmbTestBase::RUN_INFER && backends.count(BACKEND_NAME)) {                               \
-                SKIP() << "Skip infer on " << BACKEND_NAME << " due to " << _reason_;                   \
+                GTEST_SKIP() << "Skip infer on " << BACKEND_NAME << " due to " << _reason_;                   \
             }                                                                                           \
         } while (false)
 
@@ -174,16 +124,15 @@
         do {                                                                                            \
             std::set<std::string> backends({_backend0_, _backend1_, _backend2_});                       \
             if (KmbTestBase::RUN_INFER && backends.count(BACKEND_NAME)) {                               \
-                SKIP() << "Skip infer on " << BACKEND_NAME << " due to " << _reason_;                   \
+                GTEST_SKIP() << "Skip infer on " << BACKEND_NAME << " due to " << _reason_;                   \
             }                                                                                           \
         } while (false)
 
 #   define SKIP_INFER(_reason_)                                                                         \
         do {                                                                                            \
             if (KmbTestBase::RUN_INFER) {                                                               \
-                SKIP() << "Skip infer due to " << _reason_;                                             \
+                GTEST_SKIP() << "Skip infer due to " << _reason_;                                             \
             }                                                                                           \
->>>>>>> afa488ea
         } while (false)
 
 #endif
