//
// Copyright 2021 Intel Corporation.
//
// LEGAL NOTICE: Your use of this software and any required dependent software
// (the "Software Package") is subject to the terms and conditions of
// the Intel(R) OpenVINO(TM) Distribution License for the Software Package,
// which may also include notices, disclaimers, or license terms for
// third party or open source software included in or with the Software Package,
// and your use indicates your acceptance of all such terms. Please refer
// to the "third-party-programs.txt" or other similarly-named text file
// included with the Software Package for additional details.
//

#include "kmb_test_base.hpp"

#include <iostream>
#include <fstream>
#include <iomanip>
#include <chrono>
#include "common/functions.h"
#include <blob_factory.hpp>
#include "functional_test_utils/plugin_cache.hpp"
#include <format_reader_ptr.h>
#include "vpux_private_config.hpp"
#include "vpux_private_metrics.hpp"
#include "vpux/utils/IE/config.hpp"

//
// KmbTestBase
//

namespace {
<<<<<<< HEAD

=======
    
>>>>>>> fe4fba31
std::string cleanName(std::string name) {
    std::replace_if(
        name.begin(), name.end(),
        [](char c) {
            return !std::isalnum(c);
        },
        '_');
    return name;
}

}  // namespace

const std::string KmbTestBase::DEVICE_NAME = []() -> std::string {
    if (const auto var = std::getenv("IE_KMB_TESTS_DEVICE_NAME")) {
        return var;
    }

    return "VPUX";
}();

const std::string KmbTestBase::REF_DEVICE_NAME = []() -> std::string {
    if (const auto var = std::getenv("IE_KMB_TESTS_REF_DEVICE_NAME")) {
        return var;
    }

    return "CPU";
}();

const bool KmbTestBase::RUN_COMPILER = []() -> bool {
    if (const auto var = std::getenv("IE_KMB_TESTS_RUN_COMPILER")) {
        return vpux::envVarStrToBool("IE_KMB_TESTS_RUN_COMPILER", var);
    }

    if (KmbTestBase::DEVICE_NAME == "CPU") {
        return true;
    }

#if defined(__aarch64__)
    return false;
#else
    return true;
#endif
}();

const bool KmbTestBase::RUN_REF_CODE = []() -> bool {
    if (const auto var = std::getenv("IE_KMB_TESTS_RUN_REF_CODE")) {
        return vpux::envVarStrToBool("IE_KMB_TESTS_RUN_REF_CODE", var);
    }

#ifdef __aarch64__
    return false;
#else
    return true;
#endif
}();


const std::string KmbTestBase::DUMP_PATH = []() -> std::string {
    if (const auto var = std::getenv("IE_KMB_TESTS_DUMP_PATH")) {
        return var;
    }

    return std::string();
}();

const bool KmbTestBase::EXPORT_NETWORK = []() -> bool {
    if (const auto var = std::getenv("IE_KMB_TESTS_EXPORT_NETWORK")) {
        return vpux::envVarStrToBool("IE_KMB_TESTS_EXPORT_NETWORK", var);
    }

    if (KmbTestBase::DEVICE_NAME == "CPU") {
        return false;
    }

    return KmbTestBase::RUN_COMPILER && !KmbTestBase::DUMP_PATH.empty();
}();

const bool KmbTestBase::RAW_EXPORT = []() -> bool {
    if (const auto var = std::getenv("IE_KMB_TESTS_RAW_EXPORT")) {
        return vpux::envVarStrToBool("IE_KMB_TESTS_RAW_EXPORT", var);
    }

    if (KmbTestBase::DEVICE_NAME != "VPUX" || !KmbTestBase::EXPORT_NETWORK) {
        return false;
    }

    return false;
}();

const bool KmbTestBase::GENERATE_BLOBS = []() -> bool {
    if (const auto var = std::getenv("IE_KMB_TESTS_GENERATE_BLOBS")) {
        return vpux::envVarStrToBool("IE_KMB_TESTS_GENERATE_BLOBS", var);
    }

    return KmbTestBase::RUN_REF_CODE;
}();

const bool KmbTestBase::EXPORT_BLOBS = []() -> bool {
    if (const auto var = std::getenv("IE_KMB_TESTS_EXPORT_BLOBS")) {
        return vpux::envVarStrToBool("IE_KMB_TESTS_EXPORT_BLOBS", var);
    }

    return KmbTestBase::GENERATE_BLOBS && !KmbTestBase::DUMP_PATH.empty();
}();

const std::string KmbTestBase::LOG_LEVEL = []() -> std::string {
    if (const auto var = std::getenv("IE_KMB_TESTS_LOG_LEVEL")) {
        return var;
    }

    return std::string();
}();

const bool KmbTestBase::PRINT_PERF_COUNTERS = []() -> bool {
    if (const auto var = std::getenv("IE_KMB_TESTS_PRINT_PERF_COUNTERS")) {
        return vpux::envVarStrToBool("IE_KMB_TESTS_PRINT_PERF_COUNTERS", var);
    }

    return false;
}();

void KmbTestBase::SetUp() {
    ASSERT_NO_FATAL_FAILURE(CommonTestUtils::TestsCommon::SetUp());

    const auto testInfo = testing::UnitTest::GetInstance()->current_test_info();
    IE_ASSERT(testInfo != nullptr);

    rd.seed();

    core = PluginCache::get().ie();
    RUN_INFER = [this]() -> bool {
        if (const auto var = std::getenv("IE_KMB_TESTS_RUN_INFER")) {
            return vpux::envVarStrToBool("IE_KMB_TESTS_RUN_INFER", var);
        }

        const auto devices = core->GetAvailableDevices();
        const auto isVPUXDeviceAvailable = std::find_if(devices.cbegin(), devices.cend(), [](const std::string& device) {
                return device.find("VPUX") != std::string::npos;
            }) != devices.cend();

        return isVPUXDeviceAvailable;
    }();

    BACKEND_NAME = [this]() -> std::string {
        const auto backendName = core->GetMetric("VPUX", VPUX_METRIC_KEY(BACKEND_NAME)).as<std::string>();
        return backendName;
    }();

    const std::string configDevice = DEVICE_NAME.substr(0, DEVICE_NAME.find("."));
    if (!LOG_LEVEL.empty()) {
        core->SetConfig({{CONFIG_KEY(LOG_LEVEL), LOG_LEVEL}}, configDevice);
    }
    if (PRINT_PERF_COUNTERS) {
        core->SetConfig({{CONFIG_KEY(PERF_COUNT), CONFIG_VALUE(YES)}}, configDevice);
    }

    if ((RUN_REF_CODE               && REF_DEVICE_NAME == "CPU") ||
       ((RUN_COMPILER || RUN_INFER) && DEVICE_NAME     == "CPU" )) {
       core->SetConfig({{"LP_TRANSFORMS_MODE", CONFIG_VALUE(NO)}}, "CPU");
    }

    dumpBaseName = cleanName(vpu::formatString("%v_%v", testInfo->test_case_name(), testInfo->name()));

    if (const auto typeParam = testInfo->type_param()) {
        std::cout << "[ PARAMS   ] " << typeParam << std::endl;
    }
    if (const auto valueParam = testInfo->value_param()) {
        std::cout << "[ PARAMS   ] " << valueParam << std::endl;
    }

    std::cout << "[ MODE     ] "
              << DEVICE_NAME << " / "
              << (RUN_INFER ? "RUN INFER AND CHECK" : "NO INFER") << " / "
              << (RUN_COMPILER ? "COMPILE NETWORK" : "IMPORT BLOB") << " / "
              << (RUN_REF_CODE ? "CALC REF" : "IMPORT REF") << std::endl;
    if (!DUMP_PATH.empty()) {
        std::cout << "[ DUMP PATH] " << DUMP_PATH << std::endl;
    }
}

void KmbTestBase::TearDown() {
#ifdef __aarch64__
    if (RUN_INFER) {
        core.reset();
        // FIXME: reset cache every time to destroy VpualDispatcherResource
        // this workaround is required to free VPU device properly
        // Track number: H#18013110883
        PluginCache::get().reset();
    }
#endif

    ASSERT_NO_FATAL_FAILURE(TestsCommon::TearDown());
}

Blob::Ptr KmbTestBase::getBlobByName(const std::string& blobName) {
    const auto it = blobs.find(blobName);
    if (it != blobs.end()) {
        return it->second;
    }

    const auto blobDesc = blobGenerators.at(blobName).first;

    Blob::Ptr blob;

    if (GENERATE_BLOBS) {
        std::cout << "=== GENERATE BLOB " << blobName << std::endl;

        blob = blobGenerators.at(blobName).second(blobDesc);
        IE_ASSERT(blob->getTensorDesc() == blobDesc);

        if (EXPORT_BLOBS) {
            std::cout << "    === EXPORT BLOB " << blobName << std::endl;

            dumpBlob(blobName, blob);
        }
    } else if (RUN_INFER) {
        std::cout << "=== IMPORT BLOB " << blobName << std::endl;

        blob = importBlob(blobName, blobDesc);
    }

    blobs.insert({blobName, blob});

    return blob;
}

ExecutableNetwork KmbTestBase::getExecNetwork(
        const std::function<CNNNetwork()>& netCreator,
        const std::function<CompileConfig()>& configCreator,
        const bool forceCompilation) {
    ExecutableNetwork exeNet;

    if (RUN_COMPILER || forceCompilation) {
        std::cout << "=== COMPILE NETWORK" << std::endl;

        auto config = configCreator();
        config[VPUX_CONFIG_KEY(PLATFORM)] = PlatformEnvironment::PLATFORM;

        std::ostringstream ostr;
        ostr << "LoadNetwork Config: ";
        for (const auto& item : config) {
            ostr << item.first << "=" << item.second << "; ";
        }
        std::cout << ostr.str() << std::endl;

        exeNet = core->LoadNetwork(netCreator(), DEVICE_NAME, config);

        if (EXPORT_NETWORK) {
            std::cout << "    === EXPORT NETWORK" << std::endl;

            exportNetwork(exeNet);
        }
    } else if (RUN_INFER) {
        std::cout << "=== IMPORT NETWORK" << std::endl;

        exeNet = importNetwork();
    }

    return exeNet;
}

void KmbTestBase::compareOutputs(
        const Blob::Ptr& refOutput, const Blob::Ptr& actualOutput,
        const float tolerance, const CompareMethod method) {
    const auto& refDesc = refOutput->getTensorDesc();
    const auto& actualDesc = actualOutput->getTensorDesc();

    ASSERT_EQ(refDesc.getDims(), actualDesc.getDims());

    const auto refFP32 = vpux::toFP32(vpux::toDefLayout(as<MemoryBlob>(refOutput)));
    const auto actualFP32 = vpux::toFP32(vpux::toDefLayout(as<MemoryBlob>(actualOutput)));

    {
        auto refMem = refFP32->cbuffer();
        auto actualMem = actualFP32->cbuffer();

        const auto refPtr = refMem.as<const float*>();
        const auto actualPtr = actualMem.as<const float*>();

        const auto printCount = std::min<size_t>(refOutput->size(), 10);

        for (size_t i = 0; i < printCount; ++i) {
            const auto refVal = refPtr[i];
            const auto actualVal = actualPtr[i];

            const auto absdiff = std::fabs(refVal - actualVal);

            std::cout << "        " << i << " :"
                      << " ref : " << std::setw(10) << refVal
                      << " actual : " << std::setw(10) << actualVal
                      << " absdiff : " << std::setw(10) << absdiff
                      << std::endl;
        }
    }

    EXPECT_NO_FATAL_FAILURE(compareBlobs(actualFP32, refFP32, tolerance, method));
}

void KmbTestBase::compareWithReference(
        const BlobMap& actualOutputs,
        const BlobMap& refOutputs,
        const float tolerance, const CompareMethod method) {
    if (refOutputs.size() == 1) {
        // HACK: It's necessary for back compatibility when blob names were lost after export
        // [Track number: S#35709]

        ASSERT_EQ(actualOutputs.size(), 1);

        const auto& refOutput = refOutputs.begin()->second;
        const auto& actualOutput = actualOutputs.begin()->second;

        std::cout << "    Blob : ref:" << refOutputs.begin()->first << " actual:" << actualOutputs.begin()->first << std::endl;

        compareOutputs(refOutput, actualOutput, tolerance, method);
    } else {
        for (const auto& p : refOutputs) {
            const auto& refOutput = p.second;
            const auto& actualOutput = actualOutputs.at(p.first);

            std::cout << "    Blob : " << p.first << std::endl;

            compareOutputs(refOutput, actualOutput, tolerance, method);
        }
    }
}

void KmbTestBase::checkWithOutputsInfo(const BlobMap& actualOutputs,
                                       const std::vector<DataPtr>& outputsInfo) {
    for (const auto& info : outputsInfo) {
        auto it = actualOutputs.find(info->getName());
        ASSERT_TRUE(it != actualOutputs.end());

        const auto& actual_desc = it->second->getTensorDesc();
        ASSERT_EQ(info->getLayout(),    actual_desc.getLayout());
        ASSERT_EQ(info->getPrecision(), actual_desc.getPrecision());
        ASSERT_EQ(info->getDims(),      actual_desc.getDims());
    }
}

void KmbTestBase::exportNetwork(ExecutableNetwork& exeNet) {
    IE_ASSERT(!DUMP_PATH.empty());

    const auto fileName = vpu::formatString("%v/%v.net", DUMP_PATH, dumpBaseName);

    if (RAW_EXPORT) {
        exeNet.Export(fileName);
    } else {
        std::ofstream file(fileName, std::ios_base::out | std::ios_base::binary);
        if (!file.is_open())
            IE_THROW() << "exportNetwork() failed. Can't open file " << fileName;

        exeNet.Export(file);
    }
}

ExecutableNetwork KmbTestBase::importNetwork(const std::map<std::string, std::string>& importConfig) {
    IE_ASSERT(!DUMP_PATH.empty());

    const auto fileName = vpu::formatString("%v/%v.net", DUMP_PATH, dumpBaseName);
    std::ifstream file(fileName, std::ios_base::in | std::ios_base::binary);
    if (!file.is_open()) {
        std::stringstream str;
        str << "importNetwork() failed. Cannot open file " << fileName;
        throw import_error(str.str());
    }

    if (RAW_EXPORT) {
        return core->ImportNetwork(fileName, DEVICE_NAME, importConfig);
    } else {
        return core->ImportNetwork(file, DEVICE_NAME, importConfig);
    }
}

void KmbTestBase::dumpBlob(const std::string& blobName, const Blob::Ptr& blob) {
    IE_ASSERT(!DUMP_PATH.empty());

    const auto fileName = vpu::formatString("%v/%v_%v.blob", DUMP_PATH, dumpBaseName, cleanName(blobName));

    std::ofstream file(fileName, std::ios_base::out | std::ios_base::binary);
    if (!file.is_open())
        IE_THROW() << "dumpBlob() failed. Can't open file " << fileName;

    file.write(blob->cbuffer().as<const char*>(), static_cast<std::streamsize>(blob->byteSize()));
}

void KmbTestBase::dumpBlobs(const BlobMap& blobs) {
    IE_ASSERT(!DUMP_PATH.empty());

    for (const auto& p : blobs) {
        dumpBlob(p.first, p.second);
    }
}

Blob::Ptr KmbTestBase::importBlob(const std::string& name, const TensorDesc& desc) {
    IE_ASSERT(!DUMP_PATH.empty());

    const auto blob = make_blob_with_precision(desc);
    blob->allocate();

    const auto fileName = vpu::formatString("%v/%v_%v.blob", DUMP_PATH, dumpBaseName, cleanName(name));
    std::ifstream file(fileName, std::ios_base::in | std::ios_base::binary);
    if (!file.is_open()) {
        std::stringstream str;
        str << "importBlob() failed. Cannot open file " << fileName;
        throw import_error(str.str());
    }

    file.read(blob->buffer().as<char*>(), static_cast<std::streamsize>(blob->byteSize()));

    return blob;
}

BlobMap KmbTestBase::runInfer(ExecutableNetwork& exeNet, const BlobMap& inputs, bool printTime) {
    auto inferRequest = exeNet.CreateInferRequest();

    for (const auto& p : inputs) {
        inferRequest.SetBlob(p.first, p.second);
    }

    const auto start = std::chrono::high_resolution_clock::now();

    inferRequest.Infer();

    const auto end = std::chrono::high_resolution_clock::now();

    if (printTime) {
        const auto dur = std::chrono::duration_cast<std::chrono::duration<double, std::milli>>(end - start);
        std::cout << "Total Inference time: " << dur.count() << " ms" << std::endl;

        if (PRINT_PERF_COUNTERS) {
            const auto perfMap = inferRequest.GetPerformanceCounts();

            using PerfVal = std::pair<std::string, InferenceEngineProfileInfo>;
            std::vector<PerfVal> perfVec(perfMap.begin(), perfMap.end());
            std::sort(perfVec.begin(), perfVec.end(),
                [=](const PerfVal& p1, const PerfVal& p2) {
                    return p1.second.execution_index < p2.second.execution_index;
                });

            size_t maxLayerName = 0u, maxExecType = 0u;
            for (const auto& p : perfMap) {
                maxLayerName = std::max(maxLayerName, p.first.length());
                maxExecType = std::max(maxExecType, std::strlen(p.second.exec_type));
            }

            const int indexWidth = 7;
            const int nameWidth = static_cast<int>(maxLayerName) + 5;
            const int typeWidth = static_cast<int>(maxExecType) + 5;
            const int timeWidth = 10;
            const int totalWidth = indexWidth + nameWidth + typeWidth + timeWidth;

            std::cout << std::endl;
            std::cout << "Detailed Per Layer Profile:" << std::endl;

            for (int i = 0; i < totalWidth; i++) {
                std::cout << "=";
            }

            std::cout << std::endl;
            std::cout << std::setw(indexWidth) << std::left << "Index"
                      << std::setw(nameWidth) << std::left << "Name"
                      << std::setw(typeWidth) << std::left << "Type"
                      << std::setw(timeWidth) << std::right << "Time (ms)"
                      << std::endl;

            for (int i = 0; i < totalWidth; i++) {
                std::cout << "-";
            }
            std::cout << std::endl;

            for (const auto& p : perfVec) {
                const auto& stageName = p.first;
                const auto& info = p.second;

                if (info.status == InferenceEngineProfileInfo::EXECUTED) {
                    std::cout << std::setw(indexWidth) << std::left << info.execution_index
                              << std::setw(nameWidth) << std::left << stageName
                              << std::setw(typeWidth) << std::left << info.exec_type
                              << std::setw(timeWidth) << std::right << info.realTime_uSec / 1000.0
                              << std::endl;
                }
            }

            for (int i = 0; i < totalWidth; i++) {
                std::cout << "-";
            }
            std::cout << std::endl;
        }
    }

    const auto outputsInfo = exeNet.GetOutputsInfo();

    BlobMap out;

    for (const auto& p : outputsInfo) {
        out.insert({p.first, inferRequest.GetBlob(p.first)});
    }

    return out;
}

BlobMap KmbTestBase::getInputs(const ExecutableNetwork& testNet) {
    BlobMap inputs;

    for (const auto& info : testNet.GetInputsInfo()) {
        const auto blob = getBlobByName(info.first);
        inputs.emplace(info.first, blob);
    }

    return inputs;
}

//
// KmbLayerTestBase
//

void KmbLayerTestBase::runTest(
        const NetworkBuilder& builder,
        const float tolerance, const CompareMethod method) {
    try {
        if (!RUN_COMPILER || !RUN_REF_CODE) {
            if (DUMP_PATH.empty()) {
                GTEST_SKIP() << "Compilation and/or REF_CODE were disabled and IE_KMB_TESTS_DUMP_PATH was not provided";
            }
        }
        TestNetwork testNet;
        builder(testNet);

        for (const auto & ext : testNet.getExtensions())
        {
            core->AddExtension(ext);
        }
        auto exeNet = getExecNetwork(testNet);

        const auto inputs = getInputs(exeNet);

        const auto refOutputs = getRefOutputs(testNet, inputs);

        // TODO: layer inference for by-pass mode
        // [Track number: S#48139]
#ifdef __aarch64__
        if (RUN_INFER) {
            std::cout << "=== INFER" << std::endl;

            const auto actualOutputs = runInfer(exeNet, inputs, true);

            std::cout << "=== COMPARE WITH REFERENCE" << std::endl;

            checkWithOutputsInfo(actualOutputs, testNet.getOutputsInfo());
            compareWithReference(actualOutputs, refOutputs, tolerance, method);
        }
#endif
    }
    catch (const import_error& ex) {
        std::cerr << ex.what() << std::endl;
        GTEST_SKIP() << ex.what();
    }
}

ExecutableNetwork KmbLayerTestBase::getExecNetwork(
        TestNetwork& testNet) {
    return KmbTestBase::getExecNetwork(
        [&testNet]() {
            return testNet.getCNNNetwork();
        },
        [&testNet]() {
            return testNet.compileConfig();
        });
}

BlobMap KmbLayerTestBase::getRefOutputs(
        TestNetwork& testNet,
        const BlobMap& inputs) {
    BlobMap refOutputs;

    if (RUN_REF_CODE) {
        std::cout << "=== CALC REFERENCE" << std::endl;

        refOutputs = testNet.calcRef(inputs);

        if (EXPORT_BLOBS) {
            std::cout << "    === EXPORT REFERENCE" << std::endl;

            dumpBlobs(refOutputs);
        }
    } else if (RUN_INFER) {
        std::cout << "=== IMPORT REFERENCE" << std::endl;

        for (const auto& info : testNet.getOutputsInfo()) {
            const auto desc = TensorDesc(Precision::FP32, info->getDims(), TensorDesc::getLayoutByDims(info->getDims()));
            const auto blob = importBlob(info->getName(), desc);
            refOutputs.insert({info->getName(), blob});
        }
    }

    return refOutputs;
}

//
// TestNetworkDesc
//

void TestNetworkDesc::fillUserInputInfo(InputsDataMap& info) const {
    if (info.size() == 1) {
        if (_inputPrecisions.size() == 1) {
            info.begin()->second->setPrecision(_inputPrecisions.begin()->second);
        } else if (_inputPrecisions.size() > 1){
            IE_THROW() << "Input precision was set more than one time";
        }

        if (_inputLayouts.size() == 1) {
            info.begin()->second->setLayout(_inputLayouts.begin()->second);
        } else if (_inputLayouts.size() > 1) {
            IE_THROW() << "Input layout was set more than one time";
        }
    } else {
        for (const auto& p : info) {
            const auto precisionIt = _inputPrecisions.find(p.first);
            if (precisionIt != _inputPrecisions.end()) {
                p.second->setPrecision(precisionIt->second);
            }

            const auto layoutIt = _inputLayouts.find(p.first);
            if (layoutIt != _inputLayouts.end()) {
                p.second->setLayout(layoutIt->second);
            }
        }
    }
}

void TestNetworkDesc::fillUserOutputInfo(OutputsDataMap& info) const {
    if (info.size() == 1) {
        if (_outputPrecisions.size() == 1) {
            info.begin()->second->setPrecision(_outputPrecisions.begin()->second);
        }

        if (_outputLayouts.size() == 1) {
            info.begin()->second->setLayout(_outputLayouts.begin()->second);
        }
    } else {
        for (const auto& p : info) {
            const auto precisionIt = _outputPrecisions.find(p.first);
            if (precisionIt != _outputPrecisions.end()) {
                p.second->setPrecision(precisionIt->second);
            }

            const auto layoutIt = _outputLayouts.find(p.first);
            if (layoutIt != _outputLayouts.end()) {
                p.second->setLayout(layoutIt->second);
            }
        }
    }
}

//
// KmbNetworkTestBase
//

std::string KmbNetworkTestBase::getTestDataPath() {
    if (const auto envVar = std::getenv("DATA_PATH")) {
        return envVar;
    }

#ifdef DATA_PATH
    return DATA_PATH;
#else
    return {};
#endif
}

namespace {

std::string getTestModelsBasePath() {
    if (const auto envVar = std::getenv("MODELS_PATH")) {
        return envVar;
    }

#ifdef MODELS_PATH
    return MODELS_PATH;
#else
    return {};
#endif
}

std::string getExperimentalModelsPath() {
    if (const auto envVar = std::getenv("EXPERIMENTAL_MODELS_PATH"))
        return std::string(envVar);
    else
#ifdef EXPERIMENTAL_MODELS_PATH
        return EXPERIMENTAL_MODELS_PATH;
#else
        return {};
#endif
}

}  // namespace

std::string KmbNetworkTestBase::getTestModelsPath() {
    return getTestModelsBasePath() + "/src/models";
}

Blob::Ptr KmbNetworkTestBase::loadImage(const TestImageDesc& image, size_t channels, size_t height, size_t width) {
    std::ostringstream imageFilePath;
    imageFilePath << getTestDataPath() << "/" << image.imageFileName();

    FormatReader::ReaderPtr reader(imageFilePath.str().c_str());
    IE_ASSERT(reader.get() != nullptr);

    const size_t C = channels;
    const size_t H = height;
    const size_t W = width;

    const auto tensorDesc = TensorDesc(Precision::FP32, {1, C, H, W}, Layout::NHWC);

    const auto blob = make_blob_with_precision(tensorDesc);
    blob->allocate();

    const auto imagePtr = reader->getData(width, height).get();
    const auto blobPtr = blob->buffer().as<float*>();

    IE_ASSERT(imagePtr != nullptr);
    IE_ASSERT(blobPtr != nullptr);

    if (image.isBGR()) {
        std::copy_n(imagePtr, blob->size(), blobPtr);
    } else {
        for (size_t h = 0; h < H; ++h) {
            for (size_t w = 0; w < W; ++w) {
                for (size_t c = 0; c < C; ++c) {
                    blobPtr[c + w * C + h * C * W] = imagePtr[(C - c - 1) + w * C + h * C * W];
                }
            }
        }
    }

    return blob;
}

Blob::Ptr KmbNetworkTestBase::loadBinFile(const TestBinFileDesc& binFile, size_t channels, size_t height, size_t width) {
    std::ostringstream filePath;
    const auto binFileShape = binFile.getShape();
    bool singleDimBinFile = (binFileShape.size() == 1);
    if (!singleDimBinFile) {
        IE_ASSERT(channels == binFileShape[1]);
        IE_ASSERT(height == binFileShape[2]);
        IE_ASSERT(width == binFileShape[3]);
    }

    filePath << getTestDataPath() << "/" << binFile.fileName();

    std::ifstream file(filePath.str().c_str(), std::ios_base::in | std::ios_base::binary | std::ios::ate);
    if (!file.is_open())
        IE_THROW() << "Load input file failed. Can't open file " << filePath.str();

    file.seekg(0, std::ios::end);
    int file_size = file.tellg();
    file.seekg (0, std::ios::beg);

    IE_ASSERT(file_size == binFile.getSize());

    auto layout = singleDimBinFile ? Layout::C : Layout::NHWC;
    const TensorDesc tensorDesc = TensorDesc(binFile.getPrecision(), binFileShape, layout);

    const auto blob = make_blob_with_precision(tensorDesc);
    blob->allocate();

    const auto blobPtr = blob->buffer().as<char*>();
    IE_ASSERT(blobPtr != nullptr);

    file.read(blobPtr, static_cast<std::streamsize>(blob->byteSize()));
    file.close();

    return blob;
}

CNNNetwork KmbNetworkTestBase::readNetwork(const TestNetworkDesc& netDesc, bool fillUserInfo) {
    std::ostringstream modelPath;

    if (netDesc.isExperimental())
        modelPath << getExperimentalModelsPath() << "/" << netDesc.irFileName();
    else
        modelPath << getTestModelsPath() << "/" << netDesc.irFileName();

    auto net = core->ReadNetwork(modelPath.str());

    if (fillUserInfo) {
        auto inputsInfo = net.getInputsInfo();
        auto outputsInfo = net.getOutputsInfo();

        netDesc.fillUserInputInfo(inputsInfo);
        netDesc.fillUserOutputInfo(outputsInfo);
    }

    return net;
}

ExecutableNetwork KmbNetworkTestBase::getExecNetwork(
        const TestNetworkDesc& netDesc) {
    return KmbTestBase::getExecNetwork(
        [&netDesc, this]() {
            return readNetwork(netDesc, true);
        },
        [&netDesc]() {
            return netDesc.compileConfig();
        },
        netDesc.isCompilationForced());
}

BlobMap KmbNetworkTestBase::calcRefOutput(
            const TestNetworkDesc& netDesc,
            const BlobMap& inputs,
            const bool& enableLPTRef){
    if (enableLPTRef) {
        core->SetConfig({{"LP_TRANSFORMS_MODE", CONFIG_VALUE(YES)}}, "CPU");
    }
    const auto refNet = readNetwork(netDesc, false);
    auto refExeNet = core->LoadNetwork(refNet, REF_DEVICE_NAME);

    const auto refInputsInfo = refNet.getInputsInfo();

    BlobMap refInputs;
    for (const auto& refInfo : refInputsInfo) {
        const auto& refInputName = refInfo.first;
        const auto& refInputInfo = refInfo.second;
        const auto& inputBlob = inputs.at(refInputName);
        const auto refInputBlob = vpux::toLayout(vpux::toPrecision(as<MemoryBlob>(inputBlob), refInputInfo->getTensorDesc().getPrecision()),
                                                                  refInputInfo->getTensorDesc().getLayout());
        refInputs.emplace(refInputName, refInputBlob);
    }

    auto refOutputs = runInfer(refExeNet, refInputs, false);
    return refOutputs;
}

void KmbNetworkTestBase::checkLayouts(const BlobMap& actualOutputs,
                                      const std::unordered_map<std::string, Layout>& layouts) const {
    // HACK: It's necessary for back compatibility when blob names were lost after export
    // [Track number: S#35709]
    if (layouts.size() == 1) {
        const auto& actual   = *actualOutputs.begin();
        const auto& expected = *layouts.begin();
        ASSERT_EQ(expected.second, actual.second->getTensorDesc().getLayout());
    } else {
        for (const auto& layout : layouts) {
            auto blob_it = actualOutputs.find(layout.first);
            ASSERT_TRUE(blob_it != actualOutputs.end());
            ASSERT_EQ(layout.second, blob_it->second->getTensorDesc().getLayout());
        }
    }
}

void KmbNetworkTestBase::checkPrecisions(const BlobMap& actualOutputs,
                                         const std::unordered_map<std::string, Precision>& precisions) const {
    // HACK: It's necessary for back compatibility when blob names were lost after export
    // [Track number: S#35709]
    if (precisions.size() == 1) {
        const auto& actual   = *actualOutputs.begin();
        const auto& expected = *precisions.begin();
        ASSERT_EQ(expected.second, actual.second->getTensorDesc().getPrecision());
    } else {
        for (const auto& precision : precisions) {
            auto blob_it = actualOutputs.find(precision.first);
            ASSERT_TRUE(blob_it != actualOutputs.end());
            ASSERT_EQ(precision.second, blob_it->second->getTensorDesc().getPrecision());
        }
    }
}

void KmbNetworkTestBase::runTest(
        const TestNetworkDesc& netDesc,
        const InitIntputCallback& inputCallback,
        const CheckCallback& checkCallback) {
    try {
        if (!RUN_COMPILER || !RUN_REF_CODE) {
            if (DUMP_PATH.empty()) {
                GTEST_SKIP() << "Compilation and/or REF_CODE were disabled and IE_KMB_TESTS_DUMP_PATH was not provided";
            }
        }

        if (netDesc.isExperimental() && getExperimentalModelsPath().empty()) {
            GTEST_SKIP() << "EXPERIMENTAL_MODELS_PATH is not set";
        }

        auto exeNet = getExecNetwork(netDesc);

        const auto inputsInfo = exeNet.GetInputsInfo();
        const auto outputsInfo = exeNet.GetOutputsInfo();

        inputCallback(inputsInfo);

        BlobMap inputs;
        for (const auto& inputInfo : inputsInfo) {
            const auto& inputName = inputInfo.first;
            // HACK: to overcome IE bug with incorrect TensorDesc::setLayout
            const auto& desc = inputInfo.second->getTensorDesc();
            const auto& inputBlob = vpux::toPrecision(vpux::toLayout(as<MemoryBlob>(getBlobByName(inputName)),
                                                        desc.getLayout()), desc.getPrecision());
            inputs.emplace(inputName, inputBlob);
        }

        BlobMap refOutputBlobs;

        if (RUN_REF_CODE) {
            std::cout << "=== CALC REFERENCE WITH " << REF_DEVICE_NAME << std::endl;
            refOutputBlobs = calcRefOutput(netDesc, inputs, netDesc.isLPTRefModeEnabled());

            if (EXPORT_BLOBS) {
                std::cout << "    === EXPORT REFERENCE" << std::endl;
                for (const auto& refOutput : refOutputBlobs) {
                    dumpBlob(refOutput.first, vpux::toDefLayout(vpux::toDefPrecision(as<MemoryBlob>(refOutput.second))));
                }
            }
        } else if (RUN_INFER) {
            std::cout << "=== IMPORT REFERENCE" << std::endl;

            for (const auto& outputInfo : outputsInfo) {
                const auto& outputDims = outputInfo.second->getTensorDesc().getDims();

                const auto refOutputTensorDesc = TensorDesc(Precision::FP32, outputDims,
                                                            TensorDesc::getLayoutByDims(outputDims));

                refOutputBlobs.emplace(outputInfo.first, importBlob(outputInfo.first, refOutputTensorDesc));
            }
        }

        if (RUN_INFER) {
            if (skipInfer) {
                std::cout << skipMessage << std::endl;
                return;
            }
            std::cout << "=== INFER" << std::endl;

            const auto actualOutputs = runInfer(exeNet, inputs, true);

            std::cout << "=== COMPARE WITH REFERENCE" << std::endl;
            checkLayouts(actualOutputs,    netDesc.outputLayouts());
            checkPrecisions(actualOutputs, netDesc.outputPrecisions());
            checkCallback(actualOutputs, refOutputBlobs, inputsInfo);
        }
    }
    catch (const import_error& ex) {
        std::cerr << ex.what() << std::endl;
        GTEST_SKIP() << ex.what();
    }
}

void KmbNetworkTestBase::registerSingleImage(const TestImageDesc& image, const std::string& inputName, const TensorDesc inputDesc)  {
    registerBlobGenerator(
        inputName,
        inputDesc,
        [image](const TensorDesc& desc) {
          const auto blob = loadImage(image, desc.getDims()[1], desc.getDims()[2], desc.getDims()[3]);
          IE_ASSERT(blob->getTensorDesc().getDims() == desc.getDims());

          return vpux::toPrecision(vpux::toLayout(as<MemoryBlob>(blob), desc.getLayout()), desc.getPrecision());
        });
};

void KmbNetworkTestBase::registerSingleBinFile(const TestBinFileDesc& file, const std::string& inputName, const TensorDesc inputDesc)  {
    registerBlobGenerator(
        inputName,
        inputDesc,
        [file](const TensorDesc& desc) {
          auto channel = desc.getDims()[0];
          auto height = desc.getDims()[0];
          auto width = desc.getDims()[0];
          if (desc.getDims().size() == 4 ) {
              channel = desc.getDims()[1];
              height = desc.getDims()[2];
              width = desc.getDims()[3];
          }
          const auto blob = loadBinFile(file, channel, height, width);
          IE_ASSERT(blob->getTensorDesc().getDims() == desc.getDims());

          return vpux::toPrecision(vpux::toLayout(as<MemoryBlob>(blob), desc.getLayout()), desc.getPrecision());
        });
};

//
// KmbClassifyNetworkTest
//
void KmbClassifyNetworkTest::checkCallbackHelper(const BlobMap& actualBlobs,
                                                 const BlobMap& refBlobs,
                                                 const size_t topK, const float probTolerance) {
    IE_ASSERT(actualBlobs.size() == 1u &&
                actualBlobs.size() == refBlobs.size());
    auto actualBlob = actualBlobs.begin()->second;
    auto refBlob    = refBlobs.begin()->second;

    ASSERT_EQ(refBlob->getTensorDesc().getDims(), actualBlob->getTensorDesc().getDims());

    auto actualOutput = parseOutput(vpux::toFP32(as<MemoryBlob>(actualBlob)));
    auto refOutput    = parseOutput(vpux::toFP32(as<MemoryBlob>(refBlob)));

    ASSERT_GE(actualOutput.size(), topK);
    actualOutput.resize(topK);

    ASSERT_GE(refOutput.size(), topK);
    refOutput.resize(topK);

    std::cout << "Ref Top:" << std::endl;
    for (size_t i = 0; i < topK; ++i) {
        std::cout << i << " : " << refOutput[i].first << " : " << refOutput[i].second << std::endl;
    }

    std::cout << "Actual top:" << std::endl;
    for (size_t i = 0; i < topK; ++i) {
        std::cout << i << " : " << actualOutput[i].first << " : " << actualOutput[i].second << std::endl;
    }

    for (const auto& refElem : refOutput) {
        const auto actualIt = std::find_if(
            actualOutput.cbegin(), actualOutput.cend(),
            [&refElem](const std::pair<int, float> arg) {
                return refElem.first == arg.first;
            });
        ASSERT_NE(actualIt, actualOutput.end());

        const auto& actualElem = *actualIt;

        if(refElem.second > actualElem.second) {
            const auto probDiff = std::fabs(refElem.second - actualElem.second);
            EXPECT_LE(probDiff, probTolerance)
                << refElem.first << " : " << refElem.second << " vs " << actualElem.second;
        }
    }
};


void KmbClassifyNetworkTest::runTest(
        const TestNetworkDesc& netDesc,
        const TestImageDesc& image,
        const size_t topK, const float probTolerance) {
    const auto check = [=](const BlobMap& actualBlobs,
                           const BlobMap& refBlobs,
                           const ConstInputsDataMap&) {
        checkCallbackHelper(actualBlobs, refBlobs, topK, probTolerance);
    };

    const auto init_input = [=](const ConstInputsDataMap& inputs) {
        IE_ASSERT(inputs.size() == 1);
        registerSingleImage(image, inputs.begin()->first, inputs.begin()->second->getTensorDesc());
    };

    KmbNetworkTestBase::runTest(netDesc, init_input, check);
}

void KmbClassifyNetworkTest::runTest(
        const TestNetworkDesc& netDesc,
        const TestBinFileDesc& file,
        const size_t topK, const float probTolerance) {
    const auto check = [=](const BlobMap& actualBlobs,
                           const BlobMap& refBlobs,
                           const ConstInputsDataMap&) {
        checkCallbackHelper(actualBlobs, refBlobs, topK, probTolerance);
    };

    const auto init_input = [=](const ConstInputsDataMap& inputs) {
        IE_ASSERT(inputs.size() == 1);
        registerSingleBinFile(file, inputs.begin()->first, inputs.begin()->second->getTensorDesc());
    };

    KmbNetworkTestBase::runTest(netDesc, init_input, check);
}

std::vector<std::pair<int, float>> KmbClassifyNetworkTest::parseOutput(const Blob::Ptr& blob) {
    std::vector<std::pair<int, float>> res(blob->size());

    const auto blobPtr = blob->cbuffer().as<const float*>();
    IE_ASSERT(blobPtr != nullptr);

    for (size_t i = 0; i < blob->size(); ++i) {
        res[i].first = static_cast<int>(i);
        res[i].second = blobPtr[i];
    }

    std::sort(res.begin(), res.end(), [](const std::pair<int, float>& a, const std::pair<int, float>& b) {
        return a.second > b.second;
    });

    return res;
}

//
// KmbDetectionNetworkTest
//

void KmbDetectionNetworkTest::runTest(
        const TestNetworkDesc& netDesc,
        const TestImageDesc& image,
        const float confThresh,
        const float boxTolerance, const float probTolerance) {
    const auto check = [=](const BlobMap& actualBlobs,
                           const BlobMap& refBlobs,
                           const ConstInputsDataMap& inputsDesc) {
        IE_ASSERT(inputsDesc.size() == 1);
        IE_ASSERT(actualBlobs.size() == 1u &&
                  actualBlobs.size() == refBlobs.size());

        auto actualBlob = actualBlobs.begin()->second;
        auto refBlob    = refBlobs.begin()->second;

        const auto& inputDesc = inputsDesc.begin()->second->getTensorDesc();

        const auto imgWidth = inputDesc.getDims().at(3);
        const auto imgHeight = inputDesc.getDims().at(2);

        auto actualOutput = parseOutput(vpux::toFP32(as<MemoryBlob>(actualBlob)), imgWidth, imgHeight, confThresh);
        auto refOutput = parseOutput(vpux::toFP32(as<MemoryBlob>(refBlob)), imgWidth, imgHeight, confThresh);

        checkBBoxOutputs(actualOutput, refOutput, imgWidth, imgHeight, boxTolerance, probTolerance);
    };

    const auto init_input = [=](const ConstInputsDataMap& inputs) {
        IE_ASSERT(inputs.size() == 1);
        registerSingleImage(image, inputs.begin()->first, inputs.begin()->second->getTensorDesc());
    };

    KmbNetworkTestBase::runTest(netDesc, init_input, check);
}

std::vector<utils::BoundingBox> KmbDetectionNetworkTest::parseOutput(
        const Blob::Ptr& blob,
        const size_t imgWidth,
        const size_t imgHeight,
        const float confThresh) {
    constexpr size_t ELEM_COUNT = 7;

    const auto count = blob->size() / ELEM_COUNT;

    std::vector<utils::BoundingBox> out;
    out.reserve(count);

    const auto ptr = blob->cbuffer().as<const float*>();
    IE_ASSERT(ptr != nullptr);

    for (size_t i = 0; i < count; ++i) {
        const int batch_id = static_cast<int>(ptr[i * ELEM_COUNT + 0]);
        if (batch_id < 0) {
            continue;
        }

        const int class_id = static_cast<int>(ptr[i * ELEM_COUNT + 1]);

        const float conf = ptr[i * ELEM_COUNT + 2];
        if (conf < confThresh) {
            continue;
        }

        const float xmin = ptr[i * ELEM_COUNT + 3];
        const float ymin = ptr[i * ELEM_COUNT + 4];
        const float xmax = ptr[i * ELEM_COUNT + 5];
        const float ymax = ptr[i * ELEM_COUNT + 6];

        utils::BoundingBox bb (class_id, imgWidth * xmin, imgHeight * ymin, imgWidth * xmax, imgHeight * ymax, conf);

        out.push_back(bb);
    }

    return out;
}

void KmbDetectionNetworkTest::checkBBoxOutputs(std::vector<utils::BoundingBox> &actualOutput,
        std::vector<utils::BoundingBox> &refOutput,
        const size_t imgWidth,
        const size_t imgHeight,
        const float boxTolerance,
        const float probTolerance) {
    std::cout << "Ref Top:" << std::endl;
    for (size_t i = 0; i < refOutput.size(); ++i) {
        const auto& bb = refOutput[i];
        std::cout << i << " : " << bb.idx
                  << " : [("
                  << bb.left << " " << bb.top << "), ("
                  << bb.right << " " << bb.bottom
                  << ")] : "
                  << bb.prob * 100 << "%"
                  << std::endl;
    }

    std::cout << "Actual top:" << std::endl;
    for (size_t i = 0; i < actualOutput.size(); ++i) {
        const auto& bb = actualOutput[i];
        std::cout << i << " : " << bb.idx
                  << " : [("
                  << bb.left << " " << bb.top << "), ("
                  << bb.right << " " << bb.bottom
                  << ")] : "
                  << bb.prob * 100 << "%" << std::endl;
    }

    for (const auto& refBB : refOutput) {
        bool found = false;

        float maxBoxError = 0.0f;
        float maxProbError = 0.0f;

        for (const auto& actualBB : actualOutput) {
            if (actualBB.idx != refBB.idx) {
                continue;
            }

            const utils::Box actualBox {
                    actualBB.left / imgWidth,
                    actualBB.top / imgHeight,
                    (actualBB.right - actualBB.left) / imgWidth,
                    (actualBB.bottom - actualBB.top) / imgHeight
            };
            const utils::Box refBox {
                    refBB.left / imgWidth,
                    refBB.top / imgHeight,
                    (refBB.right - refBB.left) / imgWidth,
                    (refBB.bottom - refBB.top) / imgHeight
            };

            const auto boxIntersection = boxIntersectionOverUnion(actualBox, refBox);
            const auto boxError = 1.0f - boxIntersection;
            maxBoxError = std::max(maxBoxError, boxError);

            const auto probError = std::fabs(actualBB.prob - refBB.prob);
            maxProbError = std::max(maxProbError, probError);

            if (boxError > boxTolerance) {
                continue;
            }

            if (probError > probTolerance) {
                continue;
            }

            found = true;
            break;
        }

        EXPECT_TRUE(found)
                            << "maxBoxError=" << maxBoxError << " "
                            << "maxProbError=" << maxProbError;
    }
}


////////////////////////////////////////////////////////////////////////////////////////////////////////////////////////////////
// YOLOV2NetworkAdapter ////////////////////////////////////////////////////////////////////////////////
////////////////////////////////////////////////////////////////////////////////////////////////////////////////////////////////
void KmbYoloV2NetworkTest::runTest(
        const TestNetworkDesc& netDesc,
        const TestImageDesc& image,
        const float confThresh,
        const float boxTolerance,
        const float probTolerance,
        const bool isTiny) {
    const auto check = [=](const BlobMap& actualBlobs,
                           const BlobMap& refBlobs,
                           const ConstInputsDataMap& inputsDesc) {
        IE_ASSERT(inputsDesc.size() == 1);
        IE_ASSERT(actualBlobs.size() == 1u &&
                   actualBlobs.size() == refBlobs.size());
        auto actualBlob = actualBlobs.begin()->second;
        auto refBlob    = refBlobs.begin()->second;

        const auto& inputDesc = inputsDesc.begin()->second->getTensorDesc();

        const auto imgWidth = inputDesc.getDims().at(3);
        const auto imgHeight = inputDesc.getDims().at(2);

        auto actualOutput = utils::parseYoloOutput(vpux::toFP32(as<MemoryBlob>(actualBlob)), imgWidth, imgHeight, confThresh, isTiny);
        auto refOutput = utils::parseYoloOutput(vpux::toFP32(as<MemoryBlob>(refBlob)), imgWidth, imgHeight, confThresh, isTiny);

        checkBBoxOutputs(actualOutput, refOutput, imgWidth, imgHeight, boxTolerance, probTolerance);
    };

    const auto init_input = [=](const ConstInputsDataMap& inputs) {
        IE_ASSERT(inputs.size() == 1);
        registerSingleImage(image, inputs.begin()->first, inputs.begin()->second->getTensorDesc());
    };

    KmbNetworkTestBase::runTest(netDesc, init_input, check);
}

void KmbSSDNetworkTest::runTest(const TestNetworkDesc &netDesc, const TestImageDesc &image,
        const float confThresh,
        const float boxTolerance,
        const float probTolerance)
{
    const auto check = [=](const BlobMap& actualBlobs,
                           const BlobMap& refBlobs,
                           const ConstInputsDataMap& inputsDesc) {
        IE_ASSERT(inputsDesc.size() == 1);
        IE_ASSERT(actualBlobs.size() == 1u &&
                   actualBlobs.size() == refBlobs.size());
        auto actualBlob = actualBlobs.begin()->second;
        auto refBlob    = refBlobs.begin()->second;

        const auto& inputDesc = inputsDesc.begin()->second->getTensorDesc();

        const auto imgWidth = inputDesc.getDims().at(3);
        const auto imgHeight = inputDesc.getDims().at(2);

        auto actualOutput = utils::parseSSDOutput(vpux::toFP32(as<MemoryBlob>(actualBlob)), imgWidth, imgHeight, confThresh);
        auto refOutput = utils::parseSSDOutput(vpux::toFP32(as<MemoryBlob>(refBlob)), imgWidth, imgHeight, confThresh);

        checkBBoxOutputs(actualOutput, refOutput, imgWidth, imgHeight, boxTolerance, probTolerance);
    };

    const auto init_input = [=](const ConstInputsDataMap& inputs) {
        IE_ASSERT(inputs.size() == 1);
        registerSingleImage(image, inputs.begin()->first, inputs.begin()->second->getTensorDesc());
    };

    KmbNetworkTestBase::runTest(netDesc, init_input, check);
}

////////////////////////////////////////////////////////////////////////////////////////////////////////////////////////////////
// YOLOV3NetworkAdapter ////////////////////////////////////////////////////////////////////////////////
////////////////////////////////////////////////////////////////////////////////////////////////////////////////////////////////
void KmbYoloV3NetworkTest::runTest(
        const TestNetworkDesc& netDesc,
        const TestImageDesc& image,
        float confThresh,
        float boxTolerance, float probTolerance, int classes, int coords, int num, const std::vector<float>& anchors) {
    const auto check = [=](const BlobMap& actBlobs,
                           const BlobMap& refBlobs,
                           const ConstInputsDataMap& inputsDesc) {
        IE_ASSERT(inputsDesc.size() == 1);
        IE_ASSERT(actBlobs.size() == 3);
        IE_ASSERT(actBlobs.size() == refBlobs.size());

        const auto& inputDesc = inputsDesc.begin()->second->getTensorDesc();
        const auto imgWidth = inputDesc.getDims().at(3);
        const auto imgHeight = inputDesc.getDims().at(2);

        // TODO Because of bug from KMB we always have NCHW layout https://hsdes.intel.com/appstore/article/#/18012692299
        auto actOutput = utils::parseYoloV3Output(actBlobs, imgWidth, imgHeight, classes, coords, num, anchors,
            confThresh, InferenceEngine::NCHW);
        auto refOutput = utils::parseYoloV3Output(refBlobs, imgWidth, imgHeight, classes, coords, num, anchors,
            confThresh, refBlobs.begin()->second->getTensorDesc().getLayout());

        checkBBoxOutputs(actOutput, refOutput, imgWidth, imgHeight, boxTolerance, probTolerance);
    };

    const auto init_input = [=](const ConstInputsDataMap& inputs) {
        IE_ASSERT(inputs.size() == 1);
        registerSingleImage(image, inputs.begin()->first, inputs.begin()->second->getTensorDesc());
    };

    KmbNetworkTestBase::runTest(netDesc, init_input, check);
}


////////////////////////////////////////////////////////////////////////////////////////////////////////////////////////
// CustomNet ///////////////////////////////////////////////////////////////////////////////////////////////////////////
////////////////////////////////////////////////////////////////////////////////////////////////////////////////////////
void GazeEstimationNetworkTest::runTest(const TestNetworkDesc& netDesc,
                                        const std::string& left_eye_input_name,
                                        const TestImageDesc& left_eye_image,
                                        const std::string& right_eye_input_name,
                                        const TestImageDesc& right_eye_image,
                                        const std::string& head_pos_input_name,
                                        std::vector<float> head_pos) {
    const auto check = [=](const BlobMap& actualBlobs,
                           const BlobMap& refBlobs,
                           const ConstInputsDataMap&) {
        IE_ASSERT(actualBlobs.size() == 1u &&
                  actualBlobs.size() == refBlobs.size());
        auto actualBlob = actualBlobs.begin()->second;
        auto refBlob    = refBlobs.begin()->second;

        auto actualOutput = vpux::toFP32(as<MemoryBlob>(actualBlob));
        auto refOutput = vpux::toFP32(as<MemoryBlob>(refBlob));

        IE_ASSERT(actualOutput->size() == refOutput->size());

        auto actualData = actualOutput->buffer().as<float*>();
        auto refData = refOutput->buffer().as<float*>();

        for (size_t i = 0; i < actualOutput->size(); ++i) {
            auto diff = std::abs(actualData[i] - refData[i]);
            EXPECT_LE(diff, 0.1f);
        }
    };

    const auto init_input = [=](const ConstInputsDataMap& inputs) {
          auto leftTensorDesc = inputs.at(left_eye_input_name)->getTensorDesc();
          auto rightTensorDesc = inputs.at(right_eye_input_name)->getTensorDesc();
          auto angleTensorDesc = inputs.at(head_pos_input_name)->getTensorDesc();

          registerSingleImage(left_eye_image, left_eye_input_name, leftTensorDesc);
          registerSingleImage(right_eye_image, right_eye_input_name, rightTensorDesc);

          registerBlobGenerator(head_pos_input_name,
              angleTensorDesc,
              [&head_pos](const TensorDesc& desc) {
                auto blob = make_blob_with_precision(TensorDesc(Precision::FP32,
                                                                        desc.getDims(),
                                                                        desc.getLayout()));

                blob->allocate();
                CopyVectorToBlob(blob, head_pos);

                IE_ASSERT(blob->getTensorDesc().getDims() == desc.getDims());

                return vpux::toPrecision(vpux::toLayout(as<MemoryBlob>(blob), desc.getLayout()), desc.getPrecision());
              });
    };

    KmbNetworkTestBase::runTest(netDesc, init_input, check);
}

void AgeGenderNetworkTest::runTest(const TestNetworkDesc& netDesc,
                                   const TestImageDesc& face_image,
                                   const float tolerance) {
    const auto init_inputs = [=](const ConstInputsDataMap& inputs) {
      IE_ASSERT(inputs.size() == 1);
      registerSingleImage(face_image, inputs.begin()->first, inputs.begin()->second->getTensorDesc());
    };

    const auto check = [=](const BlobMap& actualBlobs,
                           const BlobMap& refBlobs,
                           const ConstInputsDataMap&) {
      ASSERT_EQ(actualBlobs.size(), refBlobs.size());

      for (const auto& actualBlob : actualBlobs) {
          auto ref_it = refBlobs.find(actualBlob.first);
          ASSERT_TRUE(ref_it != refBlobs.end());
          std::cout << "=== COMPARE " << actualBlob.first << " WITH REFERENCE" << std::endl;
          compareOutputs(ref_it->second, actualBlob.second, tolerance, CompareMethod::Absolute);
      }
    };

    KmbNetworkTestBase::runTest(netDesc, init_inputs, check);
}

// FIXME this whole class might be an overkill
// consider re-using PersonAttrRecNetworkTest as is
void VehicleAttrRecNetworkTest::runTest(const TestNetworkDesc& netDesc,
                                   const TestImageDesc& myVariable,
                                   const float tolerance) {
    const auto init_inputs = [=](const ConstInputsDataMap& inputs) {
      IE_ASSERT(inputs.size() == 1);
      registerSingleImage(myVariable, inputs.begin()->first, inputs.begin()->second->getTensorDesc());
    };

    const std::vector<std::string> COLOURS = {
        /* class: 0 */ "white",
        /* class: 1 */ "grey",
        /* class: 2 */ "yellow",
        /* class: 3 */ "red",
        /* class: 4 */ "green",
        /* class: 5 */ "blue",
        /* class: 6 */ "black",
    };

    const std::vector<std::string> VEHICLES = {
        /* class: 0 */ "car",
        /* class: 1 */ "van",
        /* class: 2 */ "truck",
        /* class: 3 */ "bus",
    };

    const auto check = [=](const BlobMap& actualBlobs,
                           const BlobMap& refBlobs,
                           const ConstInputsDataMap&) {
        ASSERT_EQ(actualBlobs.size(), refBlobs.size());
        // FIXME 'color' and 'type' names might be specific to vehicle_attributes_recognition_barrier_0042
        // find a way to make it more generic when necessary
        auto actualColours = parseOutput(vpux::toFP32(as<MemoryBlob>(actualBlobs.find("color")->second)));
        auto actualTypes = parseOutput(vpux::toFP32(as<MemoryBlob>(actualBlobs.find("type")->second)));
        auto topColourIdx = actualColours.at(0).first;
        auto topTypeIdx = actualTypes.at(0).first;
        auto topColourName = COLOURS.at(topColourIdx);
        auto topTypeName = VEHICLES.at(topTypeIdx);
        std::cout << "Actual output: " << topColourName << " " << topTypeName << std::endl;

        auto refColours = parseOutput(vpux::toFP32(as<MemoryBlob>(refBlobs.find("color")->second)));
        auto refTypes = parseOutput(vpux::toFP32(as<MemoryBlob>(refBlobs.find("type")->second)));
        auto refColourIdx = refColours.at(0).first;
        auto refTypeIdx = refTypes.at(0).first;
        auto refColourName = COLOURS.at(refColourIdx);
        auto refTypeName = VEHICLES.at(refTypeIdx);
        std::cout << "Reference output: " << refColourName << " " << refTypeName << std::endl;

        for (const auto& actualBlob : actualBlobs) {
            auto ref_it = refBlobs.find(actualBlob.first);
            ASSERT_TRUE(ref_it != refBlobs.end());
            std::cout << "=== COMPARE " << actualBlob.first << " WITH REFERENCE" << std::endl;
            compareOutputs(ref_it->second, actualBlob.second, tolerance, CompareMethod::Absolute);
        }
    };

    KmbNetworkTestBase::runTest(netDesc, init_inputs, check);
}

void HeadPoseEstimationNetworkTest::runTest(const TestNetworkDesc& netDesc,
                                            const TestImageDesc& image,
                                            float tolerance) {
    const auto init_inputs = [=](const ConstInputsDataMap& inputs) {
      IE_ASSERT(inputs.size() == 1);
      registerSingleImage(image, inputs.begin()->first, inputs.begin()->second->getTensorDesc());
    };

    const auto check = [=](const BlobMap& actualBlobs,
                           const BlobMap& refBlobs,
                           const ConstInputsDataMap&) {
        IE_ASSERT(actualBlobs.size() == 3u &&
                  actualBlobs.size() == refBlobs.size());

        for (const auto& actualBlob : actualBlobs) {
          auto ref_it = refBlobs.find(actualBlob.first);
          ASSERT_TRUE(ref_it != refBlobs.end());
          std::cout << "=== COMPARE " << actualBlob.first << " WITH REFERENCE" << std::endl;
          compareOutputs(ref_it->second, actualBlob.second, tolerance, CompareMethod::Absolute);
      }
    };

    KmbNetworkTestBase::runTest(netDesc, init_inputs, check);
}


////////////////////////////////////////////////////////////////////////////////////////////////////////////////////////////////
// RFCNNetworkAdapter ////////////////////////////////////////////////////////////////////////////////
////////////////////////////////////////////////////////////////////////////////////////////////////////////////////////////////
void KmbRFCNNetworkTest::runTest(
        const TestNetworkDesc& netDesc,
        const std::string& data_name,
        const TestImageDesc& image,
        const std::string& im_info_name,
        const std::vector<float>& im_info_values) {
        const auto init_inputs = [=](const ConstInputsDataMap& inputs) {
            auto data_desc    = inputs.at(data_name)->getTensorDesc();
            auto im_info_desc = inputs.at(im_info_name)->getTensorDesc();

            registerBlobGenerator(
                im_info_name,
                im_info_desc,
                [&](const TensorDesc& desc) {
                    auto img_info_blob = make_blob_with_precision(desc);
                    img_info_blob->allocate();
                    CopyVectorToBlob(img_info_blob, im_info_values);
                    return img_info_blob;
                }
            );

            registerSingleImage(image, data_name, data_desc);
        };

        const auto check = [=](const BlobMap& actualBlobs,
                               const BlobMap& refBlobs,
                               const ConstInputsDataMap& inputDescs) {
        (void)inputDescs;
        ASSERT_EQ(actualBlobs.size(), refBlobs.size());

        for (const auto& actualBlob : actualBlobs) {
            auto ref_it = refBlobs.find(actualBlob.first);
            ASSERT_TRUE(ref_it != refBlobs.end());
            std::cout << "=== COMPARE " << actualBlob.first << " WITH REFERENCE" << std::endl;
            compareOutputs(ref_it->second, actualBlob.second, 0.f, CompareMethod::Absolute);
        }
    };

    KmbNetworkTestBase::runTest(netDesc, init_inputs, check);
}

////////////////////////////////////////////////////////////////////////////////////////////////////////////////////////////////
// RetinaFaceNetworkAdapter ////////////////////////////////////////////////////////////////////////////////
////////////////////////////////////////////////////////////////////////////////////////////////////////////////////////////////
void KmbRetinaFaceNetworkTest::runTest(
        const TestNetworkDesc& netDesc,
        const std::string& data_name,
        const TestImageDesc& image) {
        const auto init_inputs = [=](const ConstInputsDataMap& inputs) {
            auto data_desc    = inputs.at(data_name)->getTensorDesc();

            registerSingleImage(image, data_name, data_desc);
        };

        const auto check = [=](const BlobMap& actualBlobs,
                               const BlobMap& refBlobs,
                               const ConstInputsDataMap& inputDescs) {
        (void)inputDescs;
        ASSERT_EQ(actualBlobs.size(), refBlobs.size());

        for (const auto& actualBlob : actualBlobs) {
            auto ref_it = refBlobs.find(actualBlob.first);
            ASSERT_TRUE(ref_it != refBlobs.end());
            std::cout << "=== COMPARE " << actualBlob.first << " WITH REFERENCE" << std::endl;
            compareOutputs(ref_it->second, actualBlob.second, 0.7f, CompareMethod::Absolute);
        }
    };

    KmbNetworkTestBase::runTest(netDesc, init_inputs, check);
}

////////////////////////////////////////////////////////////////////////////////////////////////////////////////////////
// Smoke test ///////////////////////////////////////////////////////////////////////////////////////////////////////////
////////////////////////////////////////////////////////////////////////////////////////////////////////////////////////

void SmokeNetworkTest::runTest(const TestNetworkDesc& netDesc) {
    const auto check = [=](const BlobMap&, const BlobMap&, const ConstInputsDataMap&) {};

    const auto init_input = [=](const ConstInputsDataMap& inputs) {
        for (const auto& input : inputs) {
            registerBlobGenerator(input.first,
                                  input.second->getTensorDesc(),
                                  [&](const TensorDesc& desc) {
                                      return genBlobUniform(desc, rd, 0, 2);
                });
        }
    };

    KmbNetworkTestBase::runTest(netDesc, init_input, check);
}

void PersonAttrRecNetworkTest::runTest(const TestNetworkDesc& netDesc, const TestImageDesc& image, float tolerance) {
    const auto check = [=](const BlobMap& actualBlobs, const BlobMap& refBlobs,
                           const ConstInputsDataMap& /*inputsDesc*/) {
        IE_ASSERT(actualBlobs.size() == refBlobs.size());

        auto actualBlob = actualBlobs.begin()->second;
        auto refBlob = refBlobs.begin()->second;

        ASSERT_EQ(refBlob->getTensorDesc().getDims(), actualBlob->getTensorDesc().getDims());

        auto actualOutput = parseOutput(vpux::toFP32(as<MemoryBlob>(actualBlob)));
        auto refOutput = parseOutput(vpux::toFP32(as<MemoryBlob>(refBlob)));

        std::cout << "actual person attributes: \n" << actualOutput << std::endl;
        std::cout << "ref    person attributes: \n" << refOutput << std::endl;

        comparePersonsAttributes(actualOutput, refOutput, tolerance);
    };

    const auto init_input = [=](const ConstInputsDataMap& inputs) {
        IE_ASSERT(inputs.size() == 1);
        registerSingleImage(image, inputs.begin()->first, inputs.begin()->second->getTensorDesc());
    };

    KmbNetworkTestBase::runTest(netDesc, init_input, check);
}

PersonAttrRecNetworkTest::PersonAttributes PersonAttrRecNetworkTest::parseOutput(const Blob::Ptr& blob) {
    IE_ASSERT(blob->byteSize() == sizeof(PersonAttributes));
    const auto blobPtr = blob->cbuffer().as<PersonAttributes*>();
    IE_ASSERT(blobPtr != nullptr);

    return *blobPtr;
}

void PersonAttrRecNetworkTest::comparePersonsAttributes(const PersonAttrRecNetworkTest::PersonAttributes& p1,
    const PersonAttrRecNetworkTest::PersonAttributes& p2, float tolerance) {
    std::map<float, uint32_t> differences;
    for (uint32_t i = 0; i < ATTRIBUTES_COUNT; ++i) {
        differences[std::abs(p1.attrs[i] - p2.attrs[i])] = i;
    }

    std::cout << "Max difference on " << std::prev(differences.end())->second << " - "
              << std::prev(differences.end())->first << std::endl;
    EXPECT_LT(std::prev(differences.end())->first, tolerance);
}

std::ostream& operator<<(std::ostream& stream, const PersonAttrRecNetworkTest::PersonAttributes& p) {
    for (uint32_t i = 0; i < ATTRIBUTES_COUNT; ++i) {
        stream << i << " - " << p.attrs[i] << "\n";
    }
    stream << std::endl;
    return stream;
}


void KmbVasFDStage1Test::runTest(
    const TestNetworkDesc& netDesc, const TestImageDesc& image,
    const float scoreThresh, const float boxTolerance, const float probTolerance,
    const std::vector<std::string>& layerNames, const std::vector<int>& anchorSz,
    const std::vector<int>& winScales, const std::vector<int>& winLengths) {
    const auto check = [=](const BlobMap& actualBlobs,
                           const BlobMap& refBlobs,
                           const ConstInputsDataMap& inputsDesc) {
        IE_ASSERT(inputsDesc.size() == 1);
        IE_ASSERT(actualBlobs.size() == 18u &&
                  actualBlobs.size() == refBlobs.size());
        IE_ASSERT(layerNames.size() == anchorSz.size() &&
                  anchorSz.size() == winScales.size() &&
                  winScales.size() == winLengths.size());

        for (int idx = 0; idx < layerNames.size(); ++idx) {
            const int anchorSize = anchorSz.at(idx);
            const int winScale = winScales.at(idx);
            const int winLength = winLengths.at(idx);

            const std::string probName = layerNames.at(idx) + "/prob";
            const std::string regName  = layerNames.at(idx) + "/bb";

            auto actProbBlob = actualBlobs.at(probName);
            auto actRegBlob  = actualBlobs.at(regName);

            auto refProbBlob = refBlobs.at(probName);
            auto refRegBlob  = refBlobs.at(regName);

            auto actualOutput = parseOutput(
                vpux::toFP32(vpux::toLayout(as<MemoryBlob>(actProbBlob), InferenceEngine::NCHW)),
                vpux::toFP32(vpux::toLayout(as<MemoryBlob>(actRegBlob), InferenceEngine::NCHW)),
                anchorSize, winScale, winLength, scoreThresh);
            auto refOutput = parseOutput(
                vpux::toFP32(vpux::toLayout(as<MemoryBlob>(refProbBlob), InferenceEngine::NCHW)),
                vpux::toFP32(vpux::toLayout(as<MemoryBlob>(refRegBlob), InferenceEngine::NCHW)),
                anchorSize, winScale, winLength, scoreThresh);

            checkBBoxOutputs(actualOutput, refOutput, 1, 1, boxTolerance, probTolerance);
        }
    };

    const auto init_input = [=](const ConstInputsDataMap& inputs) {
        IE_ASSERT(inputs.size() == 1);
        registerSingleImage(image, inputs.begin()->first, inputs.begin()->second->getTensorDesc());
    };

    KmbNetworkTestBase::runTest(netDesc, init_input, check);
}

std::vector<utils::BoundingBox> KmbVasFDStage1Test::parseOutput(
    const Blob::Ptr& blobProb, const Blob::Ptr& blobReg, const int anchorSz,
    const int winScale, const int winLen, const float scoreThresh) {
    const float scaleFactor = 2;
    const int anchorSize = anchorSz * anchorSz;
    const auto outputHeight = blobProb->getTensorDesc().getDims().at(2);
    const auto outputWidth = blobProb->getTensorDesc().getDims().at(3);
    const auto channelSz = outputHeight * outputWidth;

    float start = 1.5;
    if (anchorSz % 3 == 0) {
        start = -anchorSz / 3.0f;
    } else if (anchorSz % 2 == 0) {
        start = -anchorSz / 2.0f + 0.5f;
    }

    std::vector<utils::BoundingBox> out;
    out.reserve(channelSz * anchorSize);

    const auto ptrP = blobProb->cbuffer().as<const float*>();
    const auto ptrR = blobReg->cbuffer().as<const float*>();
    IE_ASSERT(ptrP != nullptr && ptrR != nullptr);

    for (size_t anchorIdx = 0; anchorIdx < anchorSize; ++anchorIdx) {
        const auto prob = ptrP + (anchorIdx + anchorSize) * channelSz;
        const auto reg  = ptrR + 4 * anchorIdx * channelSz;

        const float winTransX = (start + (anchorIdx % anchorSz)) / anchorSz;
        const float winTransY = (start + (anchorIdx / anchorSz)) / anchorSz;

        for (size_t h = 0; h < outputHeight; ++h) {
            for (size_t w = 0; w < outputWidth; ++w) {
                const size_t hwOffset = h * outputWidth + w;
                const float score = prob[hwOffset];
                if (score < scoreThresh) {
                    continue;
                }

                const float regx = reg[hwOffset] * winLen;
                const float regy = reg[1 * channelSz + hwOffset] * winLen;
                const float regw = reg[2 * channelSz + hwOffset] * winLen;
                const float regh = reg[3 * channelSz + hwOffset] * winLen;

                const float xmin = scaleFactor * ((w + winTransX) * winScale - 0.5f + regx) + 0.5f;
                const float ymin = scaleFactor * ((h + winTransY) * winScale - 0.5f + regy) + 0.5f;
                const float width = scaleFactor * (winLen + regw) + 0.5f;
                const float height = scaleFactor * (winLen + regh) + 0.5f;

                utils::BoundingBox bb(0, xmin, ymin, xmin + width, ymin + height, score);

                out.push_back(bb);
            }
        }
    }

    return out;
}

void KmbVasFRTest::runTest(
    const TestNetworkDesc& netDesc, const TestImageDesc& image, const float threshold) {
    const auto check = [=](const BlobMap& actualBlobs,
                           const BlobMap& refBlobs,
                           const ConstInputsDataMap& inputsDesc) {
        IE_ASSERT(inputsDesc.size() == 1);
        IE_ASSERT(actualBlobs.size() == 1u &&
                  actualBlobs.size() == refBlobs.size());

        const float GRN_BIAS = 0.000001;

        auto actualOutput = vpux::toFP32(as<MemoryBlob>(actualBlobs.begin()->second));
        auto refOutput    = vpux::toFP32(as<MemoryBlob>(refBlobs.begin()->second));

        IE_ASSERT(actualOutput->size() == refOutput->size());

        auto actualData = actualOutput->buffer().as<float*>();
        auto refData = refOutput->buffer().as<float*>();

        float actSum = GRN_BIAS;
        float refSum = GRN_BIAS;
        for (size_t i = 0; i < actualOutput->size(); ++i) {
            actSum += actualData[i] * actualData[i];
            refSum += refData[i] * refData[i];
        }

        float dotProduct = 0;
        for (size_t i = 0; i < actualOutput->size(); ++i) {
            dotProduct += (actualData[i] / sqrt(actSum)) * (refData[i] / sqrt(refSum));
        }

        dotProduct = (dotProduct + 1) / 2;

        ASSERT_GT(dotProduct, threshold);
    };

    const auto init_input = [=](const ConstInputsDataMap& inputs) {
        IE_ASSERT(inputs.size() == 1);
        registerSingleImage(image, inputs.begin()->first, inputs.begin()->second->getTensorDesc());
    };

    KmbNetworkTestBase::runTest(netDesc, init_input, check);
}

void ModelAdk::runTest(
        const TestNetworkDesc& netDesc,
        const TestImageDesc& image,
        const float threshold) {
    const auto init_inputs = [=](const ConstInputsDataMap& inputs) {
        IE_ASSERT(inputs.size() == 1);
        registerSingleImage(image, inputs.begin()->first, inputs.begin()->second->getTensorDesc());
    };

    const auto check = [=](const BlobMap& actualBlobs,
                           const BlobMap& refBlobs,
                           const ConstInputsDataMap& inputDescs) {
        (void)inputDescs;
        ASSERT_EQ(actualBlobs.size(), refBlobs.size());

        for (const auto& actualBlob : actualBlobs) {
            auto ref_it = refBlobs.find(actualBlob.first);
            ASSERT_TRUE(ref_it != refBlobs.end());
            std::cout << "=== COMPARE " << actualBlob.first << " WITH REFERENCE" << std::endl;
            auto actualOutput = actualBlob.second;
            auto refOutput = ref_it->second;
            const auto& refDesc = refOutput->getTensorDesc();
            const auto& actualDesc = actualOutput->getTensorDesc();

            ASSERT_EQ(refDesc.getDims(), actualDesc.getDims());

            const auto refFP32 = vpux::toFP32(vpux::toDefLayout(as<MemoryBlob>(refOutput)));
            const auto actualFP32 = vpux::toFP32(vpux::toDefLayout(as<MemoryBlob>(actualOutput)));
            auto refMem = refFP32->cbuffer();
            auto actualMem = actualFP32->cbuffer();

            const auto refPtr = refMem.as<const float*>();
            const auto actualPtr = actualMem.as<const float*>();
            float max_diff = 0.0;
            for (size_t i = 0; i < refOutput->size(); i++) {
                auto diff = std::abs(refPtr[i] - actualPtr[i]) / refOutput->size();
                if (diff > max_diff) {
                    max_diff = diff;
                }
            }
            std::cout << "=== Max diff = " << max_diff << std::endl;
            EXPECT_LE(max_diff, threshold);
        }
    };

    KmbNetworkTestBase::runTest(netDesc, init_inputs, check);
}

void KmbSuperResNetworkTest::runTest(
        const TestNetworkDesc& netDesc,
        const std::string& imgName,
        const TestBinFileDesc& image,
        const std::string& paramName1,
        const TestBinFileDesc& paramValues1,
        const std::string& paramName2,
        const TestBinFileDesc& paramValues2) {
    const auto check = [=](const BlobMap& actualBlobs,
                           const BlobMap& refBlobs,
                           const ConstInputsDataMap& inputsDesc) {
      IE_ASSERT(inputsDesc.size() == 3);
      IE_ASSERT(actualBlobs.size() == 3);
      IE_ASSERT(actualBlobs.size() == refBlobs.size());

      auto actualBlob = actualBlobs.begin()->second;
      auto refBlob    = refBlobs.begin()->second;

      auto actualOutput = vpux::toFP32(vpux::toDefLayout(as<MemoryBlob>(actualBlob)));
      auto refOutput = vpux::toFP32(vpux::toDefLayout(as<MemoryBlob>(refBlob)));

      IE_ASSERT(actualOutput->size() == refOutput->size());

      auto actualData = actualOutput->buffer().as<float*>();
      auto refData = refOutput->buffer().as<float*>();

      for (size_t i = 0; i < actualOutput->size(); ++i) {
          auto diff = std::abs(actualData[i] - refData[i]);
          EXPECT_LE(diff, 0.1f);
      }
    };

    const auto init_inputs = [=](const ConstInputsDataMap& inputs) {
                auto imgNameDesc = inputs.at(imgName)->getTensorDesc();
                auto paramName1Desc = inputs.at(paramName1)->getTensorDesc();
                auto paramName2Desc = inputs.at(paramName2)->getTensorDesc();

                registerSingleBinFile(image, imgName, imgNameDesc);
                registerSingleBinFile(paramValues1, paramName1, paramName1Desc);
                registerSingleBinFile(paramValues2, paramName2, paramName2Desc);
            };

    KmbNetworkTestBase::runTest(netDesc, init_inputs, check);
}<|MERGE_RESOLUTION|>--- conflicted
+++ resolved
@@ -30,11 +30,6 @@
 //
 
 namespace {
-<<<<<<< HEAD
-
-=======
-    
->>>>>>> fe4fba31
 std::string cleanName(std::string name) {
     std::replace_if(
         name.begin(), name.end(),
