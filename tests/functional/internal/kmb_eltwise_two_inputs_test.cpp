//
// Copyright 2020 Intel Corporation.
//
// LEGAL NOTICE: Your use of this software and any required dependent software
// (the "Software Package") is subject to the terms and conditions of
// the Intel(R) OpenVINO(TM) Distribution License for the Software Package,
// which may also include notices, disclaimers, or license terms for
// third party or open source software included in or with the Software Package,
// and your use indicates your acceptance of all such terms. Please refer
// to the "third-party-programs.txt" or other similarly-named text file
// included with the Software Package for additional details.
//

#include "test_model/kmb_test_base.hpp"

using EltwiseTwoInputsTestParams = std::tuple<
    SizeVector,  // inDims
    Precision,   // inPrecision
    Precision    // outPrecision
>;

std::ostream& operator<<(std::ostream& os, const EltwiseTwoInputsTestParams& p) {
    vpu::formatPrint(os, "[inDims:%v, inPrecision:%v, outPrecision:%v]", std::get<0>(p), std::get<1>(p), std::get<2>(p));
    return os;
}

class KmbEltwiseTwoInputsTest : public KmbLayerTestBase, public testing::WithParamInterface<EltwiseTwoInputsTestParams> {};

TEST_P(KmbEltwiseTwoInputsTest, eltwiseAdd) {
    const auto &p = GetParam();
    const auto& inDims = std::get<0>(p);
    const auto& inPrecision  = std::get<1>(p);
    const auto& outPrecision = std::get<2>(p);

    const auto userInDesc = TensorDesc(inPrecision, inDims, Layout::NHWC);
    const auto userOutDesc = TensorDesc(outPrecision, Layout::NHWC);

    const auto inputRange = std::make_pair(0.0f, 10.0f);

    const auto tolerance = 5e-2f;

    registerBlobGenerator(
        "input1", userInDesc,
        [&](const TensorDesc& desc) {
            return genBlobUniform(desc, rd, inputRange.first, inputRange.second);
        }
    );

    registerBlobGenerator(
        "input2", userInDesc,
        [&](const TensorDesc& desc) {
            return genBlobUniform(desc, rd, inputRange.first, inputRange.second);
        }
    );

    const auto netBuidler = [&](TestNetwork& testNet) {
        testNet
            .setUserInput("input1", userInDesc.getPrecision(), userInDesc.getLayout())
            .setUserInput("input2", userInDesc.getPrecision(), userInDesc.getLayout())
            .addNetInput("input1", userInDesc.getDims(), Precision::FP32)
            .addNetInput("input2", userInDesc.getDims(), Precision::FP32)
            .addLayer<AddLayerDef>("eltwiseAdd")
                .input1("input1")
                .input2("input2")
                .build()
            .addNetOutput(PortInfo("eltwiseAdd"))
            .setUserOutput(PortInfo("eltwiseAdd"), userOutDesc.getPrecision(), userOutDesc.getLayout())
            .finalize();
    };

    runTest(netBuidler, tolerance, CompareMethod::Absolute);
}

const std::set<Precision> inPrecisions = {
    Precision::U8,
    Precision::FP16,
    Precision::FP32
};

<<<<<<< HEAD
INSTANTIATE_TEST_SUITE_P(precommit, KmbEltwiseTwoInputsTest, testing::ValuesIn(eltwiseParams));
=======
INSTANTIATE_TEST_CASE_P(precommit, KmbEltwiseTwoInputsTest,
    testing::Combine(
        testing::Values(SizeVector({1, 3, 32, 32})),
        testing::ValuesIn(inPrecisions),
        testing::Values(Precision::FP16)
    )
);
>>>>>>> e531bed2
<|MERGE_RESOLUTION|>--- conflicted
+++ resolved
@@ -77,14 +77,10 @@
     Precision::FP32
 };
 
-<<<<<<< HEAD
-INSTANTIATE_TEST_SUITE_P(precommit, KmbEltwiseTwoInputsTest, testing::ValuesIn(eltwiseParams));
-=======
-INSTANTIATE_TEST_CASE_P(precommit, KmbEltwiseTwoInputsTest,
+INSTANTIATE_TEST_SUITE_P(precommit, KmbEltwiseTwoInputsTest,
     testing::Combine(
         testing::Values(SizeVector({1, 3, 32, 32})),
         testing::ValuesIn(inPrecisions),
         testing::Values(Precision::FP16)
     )
-);
->>>>>>> e531bed2
+);