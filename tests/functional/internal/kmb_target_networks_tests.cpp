--- conflicted
+++ resolved
@@ -219,16 +219,8 @@
 // General scope
 //
 
-<<<<<<< HEAD
-TEST_F(SmokeNetworkTest, yolo_v4_subgraph_ddr_output_test) {
-#ifdef _WIN32
-    GTEST_SKIP() << "SEH exception";
-#endif
-    SKIP_INFER_ON("KMB", "HDDL2", "VPUX", "bad results");
-=======
 // [Track number: E#15571]
 TEST_F(SmokeNetworkTest, DISABLED_yolo_v4_subgraph_ddr_output_test) {
->>>>>>> e531bed2
     runTest(
             TestNetworkDesc("KMB_models/INT8/public/yolo_v4_subgraph/FP16-INT8/yolo_v4_subgraph.xml")
                     .setUserInputPrecision("input", Precision::U8)
