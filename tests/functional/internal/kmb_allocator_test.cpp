//
// Copyright 2021 Intel Corporation.
//
// LEGAL NOTICE: Your use of this software and any required dependent software
// (the "Software Package") is subject to the terms and conditions of
// the Intel(R) OpenVINO(TM) Distribution License for the Software Package,
// which may also include notices, disclaimers, or license terms for
// third party or open source software included in or with the Software Package,
// and your use indicates your acceptance of all such terms. Please refer
// to the "third-party-programs.txt" or other similarly-named text file
// included with the Software Package for additional details.
//

#include "test_model/kmb_test_base.hpp"
#include <fstream>
#include <file_reader.h>
#include "memory_usage.h"
#include "allocators.hpp"

using KmbAllocatorTest = KmbLayerTestBase;

static bool csramAvailable() {
    std::ifstream soc_model_file("/sys/firmware/devicetree/base/model", std::ios_base::in);
    if (!soc_model_file.is_open()) {
        return false;
    }
    auto soc_model_file_size = vpu::KmbPlugin::utils::getFileSize(soc_model_file);
    std::string soc_model_file_content(soc_model_file_size, '\0');
    soc_model_file.read(&soc_model_file_content.front(), soc_model_file_content.size());
    soc_model_file.close();
    return soc_model_file_content.find("Thunder") != std::string::npos;
}

static std::shared_ptr<ngraph::Function> buildTestGraph(const ngraph::Shape& inputShape) {
    auto inputNode = std::make_shared<ngraph::op::Parameter>(ngraph::element::Type_t::f16, inputShape);
    auto sumShape = ngraph::Shape{1, 3, 1, 1};
    std::vector<int16_t> sumWeightsVec = {0, 0, 0};
    auto sumWeightsNode = std::make_shared<ngraph::op::Constant>(ngraph::element::Type_t::f16, sumShape, sumWeightsVec.data());
    auto sumNode = std::make_shared<ngraph::op::v1::Add>(inputNode->output(0), sumWeightsNode->output(0));
    auto resultNode = std::make_shared<ngraph::op::Result>(sumNode->output(0));

    auto ngraphCallback = std::make_shared<ngraph::Function>(resultNode, ngraph::ParameterVector{ inputNode }, "testNet");
    return ngraphCallback;
}

TEST_F(KmbAllocatorTest, DISABLED_checkCSRAM) {
    TestNetwork testNet;
    testNet
        .setUserInput("input", Precision::FP16, Layout::NCHW)
        .addNetInput("input", {1, 3, 512, 512}, Precision::FP32)
        .addLayer<SoftmaxLayerDef>("softmax", 1)
            .input("input")
            .build()
        .addNetOutput(PortInfo("softmax"))
        .setUserOutput(PortInfo("softmax"), Precision::FP16, Layout::NCHW)
        .finalize();


    const std::map<std::string, std::string> config_no_csram = {
        {"VPUX_CSRAM_SIZE", "0"},
    };
    double virtual_no_csram = 0.f;
    double resident_no_csram = 0.f;
    {
        InferenceEngine::Core ie;
        testNet.setCompileConfig(config_no_csram);
        ExecutableNetwork exe_net_no_csram = getExecNetwork(testNet);
        MemoryUsage::procMemUsage(virtual_no_csram, resident_no_csram);
    }
    const size_t CSRAM_SIZE = 2 * 1024 * 1024;
    const std::map<std::string, std::string> config_with_csram = {
        {"VPUX_CSRAM_SIZE", std::to_string(CSRAM_SIZE)},
    };

    double virtual_with_csram = 0.f;
    double resident_with_csram = 0.f;
    {
        std::shared_ptr<InferenceEngine::Core> ie = std::make_shared<InferenceEngine::Core>();
        testNet.setCompileConfig(config_with_csram);
        ExecutableNetwork exe_net_no_csram = getExecNetwork(testNet);
        MemoryUsage::procMemUsage(virtual_with_csram, resident_with_csram);
    }

    // there's nothing to check when test suite cannot run inference
    if (RUN_INFER) {
        double alloc_diff = (virtual_no_csram - virtual_with_csram) * 1024.0;
        bool has_csram = csramAvailable();
        if (has_csram) {
            ASSERT_GE(alloc_diff, CSRAM_SIZE);
        } else {
            ASSERT_LT(alloc_diff, CSRAM_SIZE);
        }
    }
}

// [Track number: S#48063]
// After the firmware update the KmbAllocatorTest.checkPreprocReallocation crashes.
// Disabling RESIZE and ROI pre-processing allows to fix the crash,
// but it looks like a bug in firmware side.
static double getMemUsage(const CNNNetwork& network,
                          const std::string& device_name,
                          vpu::KmbPlugin::utils::VPUAllocator& vpu_alloc) {
    std::shared_ptr<InferenceEngine::Core> ie = std::make_shared<InferenceEngine::Core>();
    InferenceEngine::ExecutableNetwork exe_net = ie->LoadNetwork(network, device_name, {});
    InferenceEngine::InferRequest infer_req = exe_net.CreateInferRequest();

    auto input_name = exe_net.GetInputsInfo().begin()->first;
    auto preproc_info = infer_req.GetPreProcess(input_name);
//    preproc_info.setResizeAlgorithm(RESIZE_BILINEAR);
    preproc_info.setColorFormat(ColorFormat::NV12);

//    constexpr size_t imageWidth = 1920;
//    constexpr size_t imageHeight = 1080;
    constexpr size_t imageWidth = 224;
    constexpr size_t imageHeight = 224;

    uint8_t * nv12_raw_ptr = reinterpret_cast<uint8_t*>(vpu_alloc.allocate(imageWidth * imageHeight * 3 / 2));

    auto y_ptr = nv12_raw_ptr;
    auto y_blob = make_shared_blob<uint8_t>(TensorDesc(Precision::U8, {1, 1, imageHeight, imageWidth}, Layout::NHWC), y_ptr);

    auto uv_ptr = nv12_raw_ptr + imageWidth * imageHeight;
    auto uv_blob = make_shared_blob<uint8_t>(TensorDesc(Precision::U8, {1, 2, imageHeight / 2, imageWidth / 2}, Layout::NHWC), uv_ptr);

//    InferenceEngine::ROI y_roi;
//    y_roi.posX = 10;
//    y_roi.posY = 10;
//    y_roi.sizeX = 500;
//    y_roi.sizeY = 500;
//    auto y_roi_blob = make_shared_blob(y_blob, y_roi);

//    InferenceEngine::ROI uv_roi;
//    uv_roi.posX = y_roi.posX / 2;
//    uv_roi.posY = y_roi.posY / 2;
//    uv_roi.sizeX = y_roi.sizeX / 2;
//    uv_roi.sizeY = y_roi.sizeY / 2;
//    auto uv_roi_blob = make_shared_blob(uv_blob, uv_roi);

    auto nv12_blob = make_shared_blob<NV12Blob>(y_blob, uv_blob);

    infer_req.SetBlob(input_name, nv12_blob, preproc_info);
    infer_req.Infer();

    double virtual_usage = 0.f;
    double resident_usage = 0.f;
    MemoryUsage::procMemUsage(virtual_usage, resident_usage);

    return virtual_usage;
}

TEST_F(KmbAllocatorTest, DISABLED_checkPreprocReallocation) {
    auto inputShape = ngraph::Shape{1, 3, 224, 224};
    auto ngraphCallback = buildTestGraph(inputShape);
    CNNNetwork network(ngraphCallback);
    network.getInputsInfo().begin()->second->setPrecision(Precision::U8);
    network.getInputsInfo().begin()->second->setLayout(Layout::NHWC);
    network.setBatchSize(1);
    network.getOutputsInfo().begin()->second->setPrecision(Precision::FP16);
    network.getOutputsInfo().begin()->second->setLayout(Layout::NHWC);

<<<<<<< HEAD
    if (isByPass()) {
        GTEST_SKIP() << "Skip inference for by-pass mode due to autonomous mode related test";
    }
=======
    SKIP_ON("HDDL2", "Autonomous mode related test");
>>>>>>> afa488ea

    if (RUN_INFER) {
        double virt_before_with_realloc = 0.f;
        double res_before_with_realloc = 0.f;
        MemoryUsage::procMemUsage(virt_before_with_realloc, res_before_with_realloc);

        double virtual_with_realloc = 0.f;
        {
            vpu::KmbPlugin::utils::NativeAllocator native_alloc;
            virtual_with_realloc = getMemUsage(network, DEVICE_NAME, native_alloc) - virt_before_with_realloc;
        }

        double virt_before_no_realloc = 0.f;
        double res_before_no_realloc = 0.f;
        MemoryUsage::procMemUsage(virt_before_no_realloc, res_before_no_realloc);

        double virtual_no_realloc = 0.f;
        {
            vpu::KmbPlugin::utils::VPUSMMAllocator vpumgr_alloc;
            virtual_no_realloc = getMemUsage(network, DEVICE_NAME, vpumgr_alloc) - virt_before_no_realloc;
        }

        ASSERT_LT(virtual_no_realloc, virtual_with_realloc);
    }
}<|MERGE_RESOLUTION|>--- conflicted
+++ resolved
@@ -158,13 +158,7 @@
     network.getOutputsInfo().begin()->second->setPrecision(Precision::FP16);
     network.getOutputsInfo().begin()->second->setLayout(Layout::NHWC);
 
-<<<<<<< HEAD
-    if (isByPass()) {
-        GTEST_SKIP() << "Skip inference for by-pass mode due to autonomous mode related test";
-    }
-=======
     SKIP_ON("HDDL2", "Autonomous mode related test");
->>>>>>> afa488ea
 
     if (RUN_INFER) {
         double virt_before_with_realloc = 0.f;
