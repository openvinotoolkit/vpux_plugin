// Copyright (C) 2021 Intel Corporation
// SPDX-License-Identifier: Apache-2.0
//

#include "single_layer_tests/concat.hpp"
#include "common_test_utils/test_constants.hpp"
#include "kmb_layer_test.hpp"

#include <vector>

namespace LayerTestsDefinitions {
class KmbConcatLayerTest : public ConcatLayerTest, virtual public LayerTestsUtils::KmbLayerTestsCommon {
    // [Track number: S#49997]
    virtual void SkipBeforeLoad() override {
        if (isCompilerMCM()) {
            int axis;
            std::vector<std::vector<size_t>> inputShapes;
            InferenceEngine::Precision netPrecision;
            InferenceEngine::Precision inPrc, outPrc;
            InferenceEngine::Layout inLayout, outLayout;
            std::string targetName;
            std::tie(axis, inputShapes, netPrecision, inPrc, outPrc, inLayout, outLayout, targetName) = GetParam();
            if (inputShapes.size() != 1) {
                throw LayerTestsUtils::KmbSkipTestException("ArgumentError: attribute identifer allocators - Undefined identifier");
            }
        }
    }
    // [Track number: S#49998]
    virtual void SkipBeforeInfer() override {
        if (isCompilerMCM()) {
            throw LayerTestsUtils::KmbSkipTestException("Comparison error with reference");
        }
    }
};

TEST_P(KmbConcatLayerTest, CompareWithRefs) {
    Run();
}

TEST_P(KmbConcatLayerTest, CompareWithRefs_SW_MLIR) {
    useCompilerMLIR();
    setReferenceSoftwareModeMLIR();
    Run();
}

}  // namespace LayerTestsDefinitions

using namespace LayerTestsDefinitions;

namespace {

std::vector<int> axes = {0, 1, 2, 3};
std::vector<std::vector<std::vector<size_t>>> inShapes = {
        {{10, 10, 10, 10}},
        {{10, 10, 10, 10}, {10, 10, 10, 10}},
        {{10, 10, 10, 10}, {10, 10, 10, 10}, {10, 10, 10, 10}},
        {{10, 10, 10, 10}, {10, 10, 10, 10}, {10, 10, 10, 10}, {10, 10, 10, 10}},
        {{10, 10, 10, 10}, {10, 10, 10, 10}, {10, 10, 10, 10}, {10, 10, 10, 10}, {10, 10, 10, 10}}};

std::vector<InferenceEngine::Precision> netPrecisions = {
<<<<<<< HEAD
    InferenceEngine::Precision::FP32,
    InferenceEngine::Precision::FP16,
    InferenceEngine::Precision::U8
};

INSTANTIATE_TEST_SUITE_P(smoke_NoReshape, KmbConcatLayerTest,
    ::testing::Combine(
        ::testing::ValuesIn(axes),
        ::testing::ValuesIn(inShapes),
        ::testing::ValuesIn(netPrecisions),
        ::testing::Values(InferenceEngine::Precision::UNSPECIFIED),
        ::testing::Values(InferenceEngine::Precision::UNSPECIFIED),
        ::testing::Values(InferenceEngine::Layout::ANY),
        ::testing::Values(InferenceEngine::Layout::ANY),
        ::testing::Values(LayerTestsUtils::testPlatformTargetDevice)),
    KmbConcatLayerTest::getTestCaseName);
=======
        InferenceEngine::Precision::FP32, InferenceEngine::Precision::FP16, InferenceEngine::Precision::U8};

INSTANTIATE_TEST_CASE_P(smoke_Concat, KmbConcatLayerTest,
                        ::testing::Combine(::testing::ValuesIn(axes), ::testing::ValuesIn(inShapes),
                                           ::testing::ValuesIn(netPrecisions),
                                           ::testing::Values(InferenceEngine::Precision::UNSPECIFIED),
                                           ::testing::Values(InferenceEngine::Precision::UNSPECIFIED),
                                           ::testing::Values(InferenceEngine::Layout::ANY),
                                           ::testing::Values(InferenceEngine::Layout::ANY),
                                           ::testing::Values(LayerTestsUtils::testPlatformTargetDevice)),
                        KmbConcatLayerTest::getTestCaseName);
>>>>>>> 8bd59c8c

// Check parameters from InceptionV3
// This test is just attempt to use parameters other than in CPU-plugin.
// Note: KMB-plugin does not support batch-size > 1.
<<<<<<< HEAD
    std::vector<int> axes_check = {1};

    std::vector<std::vector<std::vector<size_t>>> inShapes_check = {
            {{1, 64, 35, 35}, {1, 64, 35, 35}},
            {{1, 64, 35, 35}, {1, 64, 35, 35}, {1, 96, 35, 35}, {1, 32, 35, 35}}
    };

    INSTANTIATE_TEST_SUITE_P(smoke_Reshape, KmbConcatLayerTest,
                            ::testing::Combine(
                                    ::testing::ValuesIn(axes_check),
                                    ::testing::ValuesIn(inShapes_check),
                                    ::testing::ValuesIn(netPrecisions),
                                    ::testing::Values(InferenceEngine::Precision::UNSPECIFIED),
                                    ::testing::Values(InferenceEngine::Precision::UNSPECIFIED),
                                    ::testing::Values(InferenceEngine::Layout::ANY),
                                    ::testing::Values(InferenceEngine::Layout::ANY),
                                    ::testing::Values(LayerTestsUtils::testPlatformTargetDevice)),
                            KmbConcatLayerTest::getTestCaseName);
// end of Check parameters from InceptionV3

=======
InferenceEngine::SizeVector axes_check = {1};

std::vector<std::vector<std::vector<size_t>>> inShapes_check = {
        {{1, 64, 35, 35}, {1, 64, 35, 35}}, {{1, 64, 35, 35}, {1, 64, 35, 35}, {1, 96, 35, 35}, {1, 32, 35, 35}}};

INSTANTIATE_TEST_CASE_P(smoke_Concat_InceptionV3, KmbConcatLayerTest,
                        ::testing::Combine(::testing::ValuesIn(axes_check), ::testing::ValuesIn(inShapes_check),
                                           ::testing::ValuesIn(netPrecisions),
                                           ::testing::Values(InferenceEngine::Precision::UNSPECIFIED),
                                           ::testing::Values(InferenceEngine::Precision::UNSPECIFIED),
                                           ::testing::Values(InferenceEngine::Layout::ANY),
                                           ::testing::Values(InferenceEngine::Layout::ANY),
                                           ::testing::Values(LayerTestsUtils::testPlatformTargetDevice)),
                        KmbConcatLayerTest::getTestCaseName);
>>>>>>> 8bd59c8c
}  // namespace<|MERGE_RESOLUTION|>--- conflicted
+++ resolved
@@ -58,28 +58,11 @@
         {{10, 10, 10, 10}, {10, 10, 10, 10}, {10, 10, 10, 10}, {10, 10, 10, 10}, {10, 10, 10, 10}}};
 
 std::vector<InferenceEngine::Precision> netPrecisions = {
-<<<<<<< HEAD
-    InferenceEngine::Precision::FP32,
-    InferenceEngine::Precision::FP16,
-    InferenceEngine::Precision::U8
-};
-
-INSTANTIATE_TEST_SUITE_P(smoke_NoReshape, KmbConcatLayerTest,
-    ::testing::Combine(
-        ::testing::ValuesIn(axes),
-        ::testing::ValuesIn(inShapes),
-        ::testing::ValuesIn(netPrecisions),
-        ::testing::Values(InferenceEngine::Precision::UNSPECIFIED),
-        ::testing::Values(InferenceEngine::Precision::UNSPECIFIED),
-        ::testing::Values(InferenceEngine::Layout::ANY),
-        ::testing::Values(InferenceEngine::Layout::ANY),
-        ::testing::Values(LayerTestsUtils::testPlatformTargetDevice)),
-    KmbConcatLayerTest::getTestCaseName);
-=======
         InferenceEngine::Precision::FP32, InferenceEngine::Precision::FP16, InferenceEngine::Precision::U8};
 
-INSTANTIATE_TEST_CASE_P(smoke_Concat, KmbConcatLayerTest,
-                        ::testing::Combine(::testing::ValuesIn(axes), ::testing::ValuesIn(inShapes),
+INSTANTIATE_TEST_SUITE_P(smoke_Concat, KmbConcatLayerTest,
+                        ::testing::Combine(::testing::ValuesIn(axes),
+                                           ::testing::ValuesIn(inShapes),
                                            ::testing::ValuesIn(netPrecisions),
                                            ::testing::Values(InferenceEngine::Precision::UNSPECIFIED),
                                            ::testing::Values(InferenceEngine::Precision::UNSPECIFIED),
@@ -87,40 +70,18 @@
                                            ::testing::Values(InferenceEngine::Layout::ANY),
                                            ::testing::Values(LayerTestsUtils::testPlatformTargetDevice)),
                         KmbConcatLayerTest::getTestCaseName);
->>>>>>> 8bd59c8c
 
 // Check parameters from InceptionV3
 // This test is just attempt to use parameters other than in CPU-plugin.
 // Note: KMB-plugin does not support batch-size > 1.
-<<<<<<< HEAD
-    std::vector<int> axes_check = {1};
-
-    std::vector<std::vector<std::vector<size_t>>> inShapes_check = {
-            {{1, 64, 35, 35}, {1, 64, 35, 35}},
-            {{1, 64, 35, 35}, {1, 64, 35, 35}, {1, 96, 35, 35}, {1, 32, 35, 35}}
-    };
-
-    INSTANTIATE_TEST_SUITE_P(smoke_Reshape, KmbConcatLayerTest,
-                            ::testing::Combine(
-                                    ::testing::ValuesIn(axes_check),
-                                    ::testing::ValuesIn(inShapes_check),
-                                    ::testing::ValuesIn(netPrecisions),
-                                    ::testing::Values(InferenceEngine::Precision::UNSPECIFIED),
-                                    ::testing::Values(InferenceEngine::Precision::UNSPECIFIED),
-                                    ::testing::Values(InferenceEngine::Layout::ANY),
-                                    ::testing::Values(InferenceEngine::Layout::ANY),
-                                    ::testing::Values(LayerTestsUtils::testPlatformTargetDevice)),
-                            KmbConcatLayerTest::getTestCaseName);
-// end of Check parameters from InceptionV3
-
-=======
-InferenceEngine::SizeVector axes_check = {1};
+std::vector<int> axes_check = {1};
 
 std::vector<std::vector<std::vector<size_t>>> inShapes_check = {
         {{1, 64, 35, 35}, {1, 64, 35, 35}}, {{1, 64, 35, 35}, {1, 64, 35, 35}, {1, 96, 35, 35}, {1, 32, 35, 35}}};
 
-INSTANTIATE_TEST_CASE_P(smoke_Concat_InceptionV3, KmbConcatLayerTest,
-                        ::testing::Combine(::testing::ValuesIn(axes_check), ::testing::ValuesIn(inShapes_check),
+INSTANTIATE_TEST_SUITE_P(smoke_Concat_InceptionV3, KmbConcatLayerTest,
+                        ::testing::Combine(::testing::ValuesIn(axes_check),
+                                           ::testing::ValuesIn(inShapes_check),
                                            ::testing::ValuesIn(netPrecisions),
                                            ::testing::Values(InferenceEngine::Precision::UNSPECIFIED),
                                            ::testing::Values(InferenceEngine::Precision::UNSPECIFIED),
@@ -128,5 +89,4 @@
                                            ::testing::Values(InferenceEngine::Layout::ANY),
                                            ::testing::Values(LayerTestsUtils::testPlatformTargetDevice)),
                         KmbConcatLayerTest::getTestCaseName);
->>>>>>> 8bd59c8c
 }  // namespace