--- conflicted
+++ resolved
@@ -72,11 +72,7 @@
     // Allocator = std::allocator<mv::scheduler::Operation_Dag<> >]: Assertion `itr != op_output_table_.end()' failed.
     // Aborted (core dumped)
     // [Track number: S#44901]
-<<<<<<< HEAD
-    INSTANTIATE_TEST_SUITE_P(DISABLED_smoke_ConvolutionBackpropData2D_ExplicitPadding, KmbConvolutionBackpropDataLayerTest,
-=======
-    INSTANTIATE_TEST_CASE_P(smoke_ConvolutionBackpropData2D_ExplicitPadding, KmbConvolutionBackpropDataLayerTest,
->>>>>>> ced56bb8
+    INSTANTIATE_TEST_SUITE_P(smoke_ConvolutionBackpropData2D_ExplicitPadding, KmbConvolutionBackpropDataLayerTest,
                             ::testing::Combine(
                                     conv2DParams_ExplicitPadding,
                                     ::testing::ValuesIn(netPrecisions),
