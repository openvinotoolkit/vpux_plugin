--- conflicted
+++ resolved
@@ -188,15 +188,9 @@
     );
 
     INSTANTIATE_TEST_SUITE_P(
-<<<<<<< HEAD
             smoke_ReduceSum,
             KmbReduceOpsLayerWithSpecificInputTest,
             testing::Combine(
-=======
-        smoke_ReduceLogicalAnd,
-        KmbReduceOpsLayerWithSpecificInputTest,
-        testing::Combine(
->>>>>>> a30fe4d1
                 testing::ValuesIn(decltype(axes) {{0}}),
                 testing::Values(opTypes[1]),
                 testing::Values(true),
@@ -257,7 +251,6 @@
                 testing::Values(opTypes[1]),
                 testing::ValuesIn(keepDims),
                 testing::Values(ngraph::helpers::ReductionType::LogicalAnd),
-<<<<<<< HEAD
                 testing::Values(InferenceEngine::Precision::FP32),
                 testing::Values(InferenceEngine::Precision::UNSPECIFIED),
                 testing::Values(InferenceEngine::Precision::UNSPECIFIED),
@@ -277,8 +270,6 @@
                 testing::Values(opTypes[1]),
                 testing::ValuesIn(keepDims),
                 testing::Values(ngraph::helpers::ReductionType::LogicalAnd),
-=======
->>>>>>> a30fe4d1
                 testing::Values(InferenceEngine::Precision::FP32),
                 testing::Values(InferenceEngine::Precision::UNSPECIFIED),
                 testing::Values(InferenceEngine::Precision::UNSPECIFIED),
@@ -298,12 +289,8 @@
                 testing::ValuesIn(decltype(axes) {{0}, {1}}),
                 testing::Values(opTypes[1]),
                 testing::Values(true, false),
-<<<<<<< HEAD
                 testing::Values(ngraph::helpers::ReductionType::LogicalAnd,
                                 ngraph::helpers::ReductionType::Max),
-=======
-                testing::Values(ngraph::helpers::ReductionType::LogicalAnd),
->>>>>>> a30fe4d1
                 testing::Values(InferenceEngine::Precision::FP32),
                 testing::Values(InferenceEngine::Precision::UNSPECIFIED),
                 testing::Values(InferenceEngine::Precision::UNSPECIFIED),
