// Copyright (C) 2020 Intel Corporation
// SPDX-License-Identifier: Apache-2.0
//

#include "single_layer_tests/ctc_greedy_decoder.hpp"

#include <vector>

#include "common_test_utils/test_constants.hpp"
#include "kmb_layer_test.hpp"

namespace LayerTestsDefinitions {

class KmbCTCGreedyDecoderLayerTest: public CTCGreedyDecoderLayerTest, virtual public LayerTestsUtils::KmbLayerTestsCommon {
    void SkipBeforeImport() override {
        throw LayerTestsUtils::KmbSkipTestException("layer test networks hang the board");
    }
};

TEST_P(KmbCTCGreedyDecoderLayerTest, CompareWithRefs) {
    Run();
}

}  // namespace LayerTestsDefinitions

using namespace ngraph::helpers;
using namespace LayerTestsDefinitions;

namespace {
const std::vector<InferenceEngine::Precision> netPrecisions = {
    InferenceEngine::Precision::FP32,
};

const std::vector<bool> mergeRepeated = {true, false};

const std::vector<InferenceEngine::SizeVector> inputShapes = {
<<<<<<< HEAD
/*    InferenceEngine::SizeVector {1, 100, 1, 1},
    InferenceEngine::SizeVector {1, 3, 4, 3},
    InferenceEngine::SizeVector {2, 3, 4, 5},*/

=======
>>>>>>> a6509170
    InferenceEngine::SizeVector { 88, 1, 71 },
    InferenceEngine::SizeVector { 10, 1, 16 },
    InferenceEngine::SizeVector { 5, 4, 3 },
};

const auto params = testing::Combine(
    testing::ValuesIn(netPrecisions),
    testing::Values(InferenceEngine::Precision::UNSPECIFIED),
    testing::Values(InferenceEngine::Precision::UNSPECIFIED),
    testing::Values(InferenceEngine::Layout::ANY),
    testing::Values(InferenceEngine::Layout::ANY),
    testing::ValuesIn(inputShapes),
    testing::ValuesIn(mergeRepeated),
    testing::Values(LayerTestsUtils::testPlatformTargetDevice)
);

// TODO: [Track number: C#40001]
INSTANTIATE_TEST_CASE_P(
    CTCGreedyDecoder,
    KmbCTCGreedyDecoderLayerTest,
    params,
    CTCGreedyDecoderLayerTest::getTestCaseName
);

}  // namespace<|MERGE_RESOLUTION|>--- conflicted
+++ resolved
@@ -34,13 +34,6 @@
 const std::vector<bool> mergeRepeated = {true, false};
 
 const std::vector<InferenceEngine::SizeVector> inputShapes = {
-<<<<<<< HEAD
-/*    InferenceEngine::SizeVector {1, 100, 1, 1},
-    InferenceEngine::SizeVector {1, 3, 4, 3},
-    InferenceEngine::SizeVector {2, 3, 4, 5},*/
-
-=======
->>>>>>> a6509170
     InferenceEngine::SizeVector { 88, 1, 71 },
     InferenceEngine::SizeVector { 10, 1, 16 },
     InferenceEngine::SizeVector { 5, 4, 3 },
