// Copyright (C) 2021 Intel Corporation
// SPDX-License-Identifier: Apache-2.0
//

#include <shared_test_classes/subgraph/scaleshift.hpp>

#include <vector>

#include "common_test_utils/test_constants.hpp"
#include "kmb_layer_test.hpp"

namespace SubgraphTestsDefinitions {

class KmbScaleShiftLayerTest: public ScaleShiftLayerTest, virtual public LayerTestsUtils::KmbLayerTestsCommon {
};

class KmbScaleShiftLayerTestMCM: public KmbScaleShiftLayerTest {
    void SkipBeforeLoad() override {
        std::vector<std::vector<size_t>> inShape;
        std::tie(inShape, std::ignore, std::ignore, std::ignore, std::ignore) = GetParam();
        // There are errors for some input shapes with using of MCM-compiler:
        // [Debug  ][VPU][KMB nGraph Parser] Run MCM Compiler
        // [Error  ][VPU][KMB nGraph Parser] MCM Compiler exception: Shape:{100} - ArgumentError: index subscript 1 -
        // Exceeds the dimensionality 1
        // kmb-plugin/tests/functional/shared_tests_instances/kmb_layer_test.cpp:156: Failure
        // Expected: executableNetwork = getCore()->LoadNetwork(cnnNetwork, targetDevice, configuration) doesn't throw an exception.
        //  Actual: it throws:Shape:{100} - ArgumentError: index subscript 1 - Exceeds the dimensionality 1
        // [Track number: E#11548]
        std::set<std::vector<std::vector<size_t>>> badShapesForMcm = {
                {{100}, {100}},
                {{4, 64}, {64}}
        };

        if (badShapesForMcm.find(inShape) != badShapesForMcm.end() ) {
            throw LayerTestsUtils::KmbSkipTestException("Bad shape: - ArgumentError: index subscript 1 - "
                                                        "Exceeds the dimensionality 1");
        }
    }

    void SkipBeforeValidate() override {
        std::vector<std::vector<size_t>> inShape;
        std::tie(inShape, std::ignore, std::ignore, std::ignore, std::ignore) = GetParam();
        // There are errors on validation step for some input shapes with using of MCM compiler:
        // KmbLayerTestsCommon::Validate()
        // LayerTestsCommon::Validate()
        // openvino/inference-engine/tests/functional/shared_test_classes/include/
        // shared_test_classes/base/layer_test_utils.hpp:173: Failure
        // Value of: max != 0 && (diff <= static_cast<float>(threshold))
        //  Actual: false
        // Expected: true
        // Relative comparison of values expected: -15 and actual: 0.00019502639770507812 at index 1024
        // with threshold 0.0099999997764825821 failed TestReportProgress: KmbScaleShiftLayerTest validated
        // [Track number: E#11537]
        std::set<std::vector<std::vector<size_t>>> badShapesForMCM = {
                {{4, 64}},
                {{8, 1024}}
        };
        if (badShapesForMCM.find(inShape) != badShapesForMCM.end() ) {
            throw LayerTestsUtils::KmbSkipTestException("Comparison fails for this input shape");
        }
    }
};

class KmbScaleShiftLayerTestMLIR: public KmbScaleShiftLayerTest {
};

TEST_P(KmbScaleShiftLayerTestMCM, CompareWithRefs) {
    Run();
}

TEST_P(KmbScaleShiftLayerTestMLIR, CompareWithRefs_MLIR) {
    useCompilerMLIR();
    Run();
}

}  // namespace SubgraphTestsDefinitions

using namespace SubgraphTestsDefinitions;

namespace {

std::vector<std::vector<std::vector<size_t>>> inShapes = {
    {{100}},
    {{100}, {100}},
    {{4, 64}, {64}},
    {{1, 8}},
    {{4, 64}},
    {{8, 1024}},
    {{1, 8, 4, 4},     {1, 8, 1, 1}},
    {{1, 128, 32, 32}, {1, 128, 1, 1}},
    {{1, 111, 3, 3},   {1, 111, 1, 1}},
};

std::vector<std::vector<float>> Scales = {
        {3.0f},
        {-3.0f}
};

std::vector<std::vector<float>> Shifts = {
        {3.0f},
        {-3.0f}
};

std::vector<InferenceEngine::Precision> netPrecisions = {InferenceEngine::Precision::FP32,
                                                         InferenceEngine::Precision::FP16,
};

<<<<<<< HEAD
INSTANTIATE_TEST_SUITE_P(smoke_scale_shift, KmbScaleShiftLayerTest,
=======
INSTANTIATE_TEST_CASE_P(smoke_scale_shift_mcm, KmbScaleShiftLayerTestMCM,
>>>>>>> e531bed2
                        ::testing::Combine(
                            ::testing::ValuesIn(inShapes),
                            ::testing::ValuesIn(netPrecisions),
                            ::testing::Values(LayerTestsUtils::testPlatformTargetDevice),
                            ::testing::ValuesIn(Scales),
                            ::testing::ValuesIn(Shifts)),
                        KmbScaleShiftLayerTest::getTestCaseName);

INSTANTIATE_TEST_CASE_P(smoke_scale_shift_mlir, KmbScaleShiftLayerTestMLIR,
                        ::testing::Combine(
                                ::testing::ValuesIn(inShapes),
                                ::testing::ValuesIn(netPrecisions),
                                ::testing::Values(LayerTestsUtils::testPlatformTargetDevice),
                                ::testing::ValuesIn(Scales),
                                ::testing::ValuesIn(Shifts)),
                        KmbScaleShiftLayerTest::getTestCaseName);

}  // namespace<|MERGE_RESOLUTION|>--- conflicted
+++ resolved
@@ -105,11 +105,7 @@
                                                          InferenceEngine::Precision::FP16,
 };
 
-<<<<<<< HEAD
-INSTANTIATE_TEST_SUITE_P(smoke_scale_shift, KmbScaleShiftLayerTest,
-=======
-INSTANTIATE_TEST_CASE_P(smoke_scale_shift_mcm, KmbScaleShiftLayerTestMCM,
->>>>>>> e531bed2
+INSTANTIATE_TEST_SUITE_P(smoke_scale_shift_mcm, KmbScaleShiftLayerTestMCM,
                         ::testing::Combine(
                             ::testing::ValuesIn(inShapes),
                             ::testing::ValuesIn(netPrecisions),
@@ -118,7 +114,7 @@
                             ::testing::ValuesIn(Shifts)),
                         KmbScaleShiftLayerTest::getTestCaseName);
 
-INSTANTIATE_TEST_CASE_P(smoke_scale_shift_mlir, KmbScaleShiftLayerTestMLIR,
+INSTANTIATE_TEST_SUITE_P(smoke_scale_shift_mlir, KmbScaleShiftLayerTestMLIR,
                         ::testing::Combine(
                                 ::testing::ValuesIn(inShapes),
                                 ::testing::ValuesIn(netPrecisions),
