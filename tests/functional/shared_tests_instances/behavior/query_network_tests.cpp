//
// Copyright 2021 Intel Corporation.
//
// LEGAL NOTICE: Your use of this software and any required dependent software
// (the "Software Package") is subject to the terms and conditions of
// the Intel(R) OpenVINO(TM) Distribution License for the Software Package,
// which may also include notices, disclaimers, or license terms for
// third party or open source software included in or with the Software Package,
// and your use indicates your acceptance of all such terms. Please refer
// to the "third-party-programs.txt" or other similarly-named text file
// included with the Software Package for additional details.
//

#include <vector>

#include "hetero/query_network.hpp"
#include "ngraph_functions/builders.hpp"
#include <ngraph_functions/subgraph_builders.hpp>
#include "vpux_private_config.hpp"

namespace {
using namespace HeteroTests;

auto ConvBias = ngraph::builder::subgraph::makeConvBias();

<<<<<<< HEAD
INSTANTIATE_TEST_SUITE_P(smoke_BEHTests, QueryNetworkTest,
=======
TEST_P(QueryNetworkTest, queryNetworkResultContainAllAndOnlyInputLayers_MLIR) {
    // Skip test according to plugin specific disabledTestPatterns() (if any)
    SKIP_IF_CURRENT_TEST_IS_DISABLED();
    auto& param = GetParam();
    std::map<std::string, std::string> config;
    config[VPUX_CONFIG_KEY(COMPILER_TYPE)] = VPUX_CONFIG_VALUE(MLIR);
    auto queryNetworkResult = PluginCache::get().ie()->QueryNetwork(cnnNetwork, std::get<Plugin>(param), config);
    ASSERT_NE(nullptr, cnnNetwork.getFunction());
    std::set<std::string> expectedLayers;
    for (auto&& node : function->get_ops()) {
        expectedLayers.insert(node->get_friendly_name());
    }
    std::set<std::string> actualLayers;
    for (auto&& res : queryNetworkResult.supportedLayersMap) {
        actualLayers.insert(res.first);
    }
    ASSERT_EQ(expectedLayers, actualLayers);
}

INSTANTIATE_TEST_CASE_P(smoke_BEHTests, QueryNetworkTest,
>>>>>>> afa488ea
                        ::testing::Combine(
                                ::testing::Values("VPUX", "HETERO:VPUX", "MULTI:VPUX"),
                                ::testing::Values(ConvBias)),
                        QueryNetworkTest::getTestCaseName);
} // namespace<|MERGE_RESOLUTION|>--- conflicted
+++ resolved
@@ -23,9 +23,6 @@
 
 auto ConvBias = ngraph::builder::subgraph::makeConvBias();
 
-<<<<<<< HEAD
-INSTANTIATE_TEST_SUITE_P(smoke_BEHTests, QueryNetworkTest,
-=======
 TEST_P(QueryNetworkTest, queryNetworkResultContainAllAndOnlyInputLayers_MLIR) {
     // Skip test according to plugin specific disabledTestPatterns() (if any)
     SKIP_IF_CURRENT_TEST_IS_DISABLED();
@@ -45,8 +42,7 @@
     ASSERT_EQ(expectedLayers, actualLayers);
 }
 
-INSTANTIATE_TEST_CASE_P(smoke_BEHTests, QueryNetworkTest,
->>>>>>> afa488ea
+INSTANTIATE_TEST_SUITE_P(smoke_BEHTests, QueryNetworkTest,
                         ::testing::Combine(
                                 ::testing::Values("VPUX", "HETERO:VPUX", "MULTI:VPUX"),
                                 ::testing::Values(ConvBias)),
