--- conflicted
+++ resolved
@@ -12,13 +12,9 @@
     mv::OpModel om("testModel");
     auto input = om.input({64, 64, 3}, mv::DTypeType::Float16, mv::Order("CHW"));
     std::vector<double> weightsData = mv::utils::generateSequence<double>(3 * 3 * 3 * 3);
-<<<<<<< HEAD
-    auto weights = om.constant(weightsData, {3, 3, 3, 3}, mv::DTypeType::Float16, mv::OrderType::ColumnMajor, "weights");
-    auto conv = om.conv(input, weights, {1, 1}, {1, 1, 1, 1});
-=======
+
     auto weights = om.constant(weightsData, {3, 3, 3, 3}, mv::DTypeType::Float16, mv::Order(mv::Order::getColMajorID(4)), "weights");
     auto conv = om.conv2D(input, weights, {1, 1}, {1, 1, 1, 1});
->>>>>>> 572537cb
     auto convOp = om.getSourceOp(conv);
     auto convShape = conv->getShape();
     std::vector<double> meanData = mv::utils::generateSequence<double>(convShape.totalSize());
@@ -93,13 +89,9 @@
     mv::OpModel om("testModel");
     auto input = om.input({64, 64, 16}, mv::DTypeType::Float16, mv::Order("CHW"));
     std::vector<double> weightsData = mv::utils::generateSequence<double>(3 * 3 * 16 * 32);
-<<<<<<< HEAD
-    auto weights = om.constant(weightsData, {3, 3, 16, 32}, mv::DTypeType::Float16, mv::OrderType::ColumnMajor, "weights");
-    auto conv = om.conv(input, weights, {1, 1}, {1, 1, 1, 1});
-=======
+
     auto weights = om.constant(weightsData, {3, 3, 16, 32}, mv::DTypeType::Float16, mv::Order("CHW"), "weights");
     auto conv = om.conv2D(input, weights, {1, 1}, {1, 1, 1, 1});
->>>>>>> 572537cb
     auto convOp = om.getSourceOp(conv);
     auto convShape = conv->getShape();
     std::vector<double> meanData = mv::utils::generateSequence<double>(convShape[-1]);
