#include "gtest/gtest.h"
#include "include/mcm/compiler/compilation_unit.hpp"
#include "include/mcm/utils/data_generator.hpp"
#include "include/mcm/utils/serializer/Fp16Convert.h"
#include "include/mcm/utils/hardware_tests.hpp"
#include "meta/include/mcm/op_model.hpp"
#include <iostream>
#include <fstream>

mv::Data::TensorIterator convBatchNormBlock(mv::CompositionalModel& model, mv::Data::TensorIterator input,  mv::Shape kernelShape, std::array<unsigned short, 2> stride, std::array<unsigned short, 4> padding)
{
    std::vector<double> weightsData = mv::utils::generateSequence<double>(kernelShape.totalSize());
<<<<<<< HEAD
    auto weights = model.constant(weightsData, kernelShape, mv::DTypeType::Float16, mv::Order("NCHW"));
    auto conv = model.conv(input, weights, stride, padding, 1);
=======
    auto weights = model.constant(weightsData, kernelShape, mv::DTypeType::Float16, mv::Order("NHWC"));
    auto conv = model.conv(input, weights, stride, padding);
>>>>>>> cf3e92df
    // For debugging purpose weights are initialized as sequences of numbers, to be replaced with actual weights
    std::vector<double> meanData = mv::utils::generateSequence<double>(conv->getShape()[-1]);
    std::vector<double> varianceData = mv::utils::generateSequence<double>(conv->getShape()[-1]);
    std::vector<double> offsetData = mv::utils::generateSequence<double>(conv->getShape()[-1]);
    std::vector<double> scaleData = mv::utils::generateSequence<double>(conv->getShape()[-1]);
    auto bnmean = model.constant(meanData, {conv->getShape()[-1]}, mv::DTypeType::Float16, mv::Order("W"));
    auto bnvariance = model.constant(varianceData, {conv->getShape()[-1]}, mv::DTypeType::Float16, mv::Order("W"));
    auto bnoffset = model.constant(offsetData, {conv->getShape()[-1]}, mv::DTypeType::Float16, mv::Order("W"));
    auto bnscale = model.constant(scaleData, {conv->getShape()[-1]}, mv::DTypeType::Float16, mv::Order("W"));
    return model.batchNormalization(conv, bnmean, bnvariance, bnoffset, bnscale, 1e-6);
}

TEST (mv_num_convert, fp32_to_fp16)
{
   mv_num_convert cvtr ;
   EXPECT_EQ(cvtr.fp32_to_fp16(1.0f),0x3c00 );
   EXPECT_EQ(cvtr.fp32_to_fp16(2.0f),0x3c00 );
   EXPECT_EQ(cvtr.fp32_to_fp16(3.0f),0x3c00 );
   EXPECT_EQ(cvtr.fp32_to_fp16(4.0f),0x3c00 );
   EXPECT_EQ(cvtr.fp32_to_fp16(5.0f),0x3c00 );
   EXPECT_EQ(cvtr.fp32_to_fp16(6.0f),0x3c00 );
   EXPECT_EQ(cvtr.fp32_to_fp16(7.0f),0x3c00 );
   EXPECT_EQ(cvtr.fp32_to_fp16(8.0f),0x3c00 );
   EXPECT_EQ(cvtr.fp32_to_fp16(9.0f),0x3c00 );
   EXPECT_EQ(cvtr.fp32_to_fp16(10.0f),0x3c00 );
   EXPECT_EQ(cvtr.fp32_to_fp16(11.0f),0x3c00 );
   EXPECT_EQ(cvtr.fp32_to_fp16(12.0f),0x3c00 );
   EXPECT_EQ(cvtr.fp32_to_fp16(13.0f),0x3c00 );
   EXPECT_EQ(cvtr.fp32_to_fp16(14.0f),0x3c00 );
   EXPECT_EQ(cvtr.fp32_to_fp16(15.0f),0x3c00 );
   EXPECT_EQ(cvtr.fp32_to_fp16(16.0f),0x3c00 );
   EXPECT_EQ(cvtr.fp32_to_fp16(17.0f),0x3c00 );
   EXPECT_EQ(cvtr.fp32_to_fp16(18.0f),0x3c00 );
   EXPECT_EQ(cvtr.fp32_to_fp16(19.0f),0x3c00 );
   EXPECT_EQ(cvtr.fp32_to_fp16(20.0f),0x3c00 );
   EXPECT_EQ(cvtr.fp32_to_fp16(21.0f),0x3c00 );
   EXPECT_EQ(cvtr.fp32_to_fp16(22.0f),0x3c00 );
   EXPECT_EQ(cvtr.fp32_to_fp16(23.0f),0x3c00 );
   EXPECT_EQ(cvtr.fp32_to_fp16(24.0f),0x3c00 );
   EXPECT_EQ(cvtr.fp32_to_fp16(25.0f),0x3c00 );
   EXPECT_EQ(cvtr.fp32_to_fp16(26.0f),0x3c00 );
   EXPECT_EQ(cvtr.fp32_to_fp16(27.0f),0x3c00 );
   EXPECT_EQ(cvtr.fp32_to_fp16(1.0009765625f),0x3c01 );
   EXPECT_EQ(cvtr.fp32_to_fp16(-2.0f),0xc000 );
   EXPECT_EQ(cvtr.fp32_to_fp16(65504.0f),0x7bff );
   EXPECT_EQ(cvtr.fp32_to_fp16(0.0000610352f),0x0400 );
   EXPECT_EQ(cvtr.fp32_to_fp16(0.0000609756f),0x03ff );
   EXPECT_EQ(cvtr.fp32_to_fp16(0.0000000596046f),0x0001 );
   EXPECT_EQ(cvtr.fp32_to_fp16(0.0f),0x0000 );
   EXPECT_EQ(cvtr.fp32_to_fp16(0.333251953125f),0x3555 );
}

TEST (mv_num_convert, fp64_to_fp16)
{
   mv_num_convert cvtr ;
   EXPECT_EQ(cvtr.fp32_to_fp16(1.0),0x3c00 );
   EXPECT_EQ(cvtr.fp32_to_fp16(1.0009765625),0x3c01 );
   EXPECT_EQ(cvtr.fp32_to_fp16(-2.0),0xc000 );
   EXPECT_EQ(cvtr.fp32_to_fp16(65504.0),0x7bff );
   EXPECT_EQ(cvtr.fp32_to_fp16(0.0000610352),0x0400 );
   EXPECT_EQ(cvtr.fp32_to_fp16(0.0000609756),0x03ff );
   EXPECT_EQ(cvtr.fp32_to_fp16(0.0000000596046),0x0001 );
   EXPECT_EQ(cvtr.fp32_to_fp16(0.0),0x0000 );
   EXPECT_EQ(cvtr.fp32_to_fp16(0.333251953125),0x3555 );
}

// test 01 : 1 2d convolution
TEST (generate_blob, blob_output_conv_01)
{

    mv::CompilationUnit unit("testModel");
    mv::CompositionalModel& test_cm = unit.model();

    // Compose minimal functional computation model - one computation operation of type conv2D
    auto input1 = test_cm.input({32, 32, 1}, mv::DTypeType::Float16, mv::Order("WHC"));
    std::vector<double> weights1Data({ 0.1111, 0.1121, 0.1131, 0.1141, 0.1151, 0.1161, 0.1171, 0.1181, 0.1191});
    auto weights1 = test_cm.constant(weights1Data, {3, 3, 1, 1}, mv::DTypeType::Float16, mv::Order("NCHW"));
    auto conv1 = test_cm.conv(input1, weights1, {4, 4}, {0, 0, 0, 0}, 1);
    auto output1 = test_cm.output(conv1);

    std::string blobName = "test_conv_01.blob";
    unit.compilationDescriptor()["GenerateBlob"]["fileName"] = blobName;
    unit.compilationDescriptor()["GenerateBlob"]["enableFileOutput"] = true;
    unit.compilationDescriptor()["GenerateBlob"]["enableRAMOutput"] = false;
    unit.compilationDescriptor()["GenerateDot"]["output"] = std::string("blob_output_conv_01.dot");
    unit.compilationDescriptor()["GenerateDot"]["scope"] = std::string("OpControlModel");
    unit.compilationDescriptor()["GenerateDot"]["content"] = std::string("full");
    unit.compilationDescriptor()["GenerateDot"]["html"] = true;
    unit.compilationDescriptor()["GenerateCaffe"]["outputPrototxt"] = std::string("cppExampleprototxt.prototxt");
    unit.compilationDescriptor()["GenerateCaffe"]["outputCaffeModel"] = std::string("cppExampleweights.caffemodel");
    unit.compilationDescriptor()["MarkHardwareOperations"]["disableHardware"] = true;

    unit.loadTargetDescriptor(mv::Target::ma2480);
    unit.initialize();
    unit.passManager().disablePass(mv::PassGenre::Validation);
    //unit.passManager().disablePass(mv::PassGenre::Serialization);
    //unit.passManager().enablePass(mv::PassGenre::Serialization, "GenerateBlob");
    auto compOutput = unit.run();

    // compare filesize written to expected
    EXPECT_EQ (444LL, compOutput["passes"].last()["blobSize"].get<long long>()) << "ERROR: wrong blob size";

    // compare blob file contents to blob previously generated with mvNCCheck
    std::string goldBlobPath = mv::utils::projectRootPath() + std::string("/tests/data/gold_01.blob");
    std::string command = "diff \"" + blobName + "\" \"" + goldBlobPath + "\"";
    EXPECT_EQ (0, system(command.c_str())) << "ERROR: generated blob file contents do not match expected";

}

// test 02 : 1 2d convolution, add input z dimension (c=3)
TEST (generate_blob, blob_output_conv_02)
{

    mv::CompilationUnit unit("testModel");
    mv::CompositionalModel& test_cm = unit.model();

    // Compose minimal functional computation model - one computation operation of type conv2D
    auto input2 = test_cm.input({32, 32, 3}, mv::DTypeType::Float16, mv::Order("WHC"));   //N WH C
    std::vector<double> weightsData2 = mv::utils::generateSequence<double>(3u * 3u * 3u * 3u, 0.101, 0.001);

    auto weights2 = test_cm.constant(weightsData2, {3, 3, 3, 3}, mv::DTypeType::Float16, mv::Order("NCHW"));   // kh, kw, kN, C
    auto conv2 = test_cm.conv(input2, weights2, {4, 4}, {0, 0, 0, 0}, 1);   // input tensor, wieghts tensor, stridex, stridey, padx, pady

    auto output2 = test_cm.output(conv2);

    std::string blobName = "test_conv_02.blob";
    unit.compilationDescriptor()["GenerateBlob"]["fileName"] = blobName;
    unit.compilationDescriptor()["GenerateBlob"]["enableFileOutput"] = true;
    unit.compilationDescriptor()["GenerateBlob"]["enableRAMOutput"] = false;
    unit.compilationDescriptor()["GenerateDot"]["output"] = std::string("blob_output_conv_02.dot");
    unit.compilationDescriptor()["GenerateDot"]["scope"] = std::string("OpControlModel");
    unit.compilationDescriptor()["GenerateDot"]["content"] = std::string("full");
    unit.compilationDescriptor()["GenerateDot"]["html"] = true;
    unit.compilationDescriptor()["GenerateCaffe"]["outputPrototxt"] = std::string("cppExampleprototxt.prototxt");
    unit.compilationDescriptor()["GenerateCaffe"]["outputCaffeModel"] = std::string("cppExampleweights.caffemodel");
    unit.compilationDescriptor()["MarkHardwareOperations"]["disableHardware"] = true;

    unit.loadTargetDescriptor(mv::Target::ma2480);
    unit.initialize();
    //unit.passManager().disablePass(mv::PassGenre::Validation);
    //unit.passManager().disablePass(mv::PassGenre::Serialization);
    //unit.passManager().enablePass(mv::PassGenre::Serialization, "GenerateBlob");

    unit.initialize();
    auto compOutput = unit.run();

    // compare filesize written to expected
    EXPECT_EQ (572LL, compOutput["passes"].last()["blobSize"].get<long long>()) << "ERROR: wrong blob size";

    // compare blob file contents to blob previously generated with mvNCCheck
    std::string goldBlobPath = mv::utils::projectRootPath() + std::string("/tests/data/gold_02.blob");
    std::string command = "diff \"" + blobName + "\" \"" + goldBlobPath + "\"";
    EXPECT_EQ (0, system(command.c_str())) << "ERROR: generated blob file contents do not match expected";

}

// test 03 : 1 2d convolution, change input=256x256  stride=2
TEST (generate_blob, blob_output_conv_03)
{

    mv::CompilationUnit unit("testModel");
    mv::CompositionalModel& test_cm = unit.model();

    // Compose minimal functional computation model - one computation operation of type conv2D
    auto input3 = test_cm.input({256, 256, 3}, mv::DTypeType::Float16, mv::Order("WHC"));   //N WH C

    std::vector<double> weightsData3 = mv::utils::generateSequence(3u * 3u * 3u * 3u, 0.101, 0.001);

    auto weights3 = test_cm.constant(weightsData3, {3, 3, 3, 3}, mv::DTypeType::Float16, mv::Order("NCHW"));
    auto conv3 = test_cm.conv(input3, weights3, {2, 2}, {0, 0, 0, 0}, 1);   // input tensor, wieghts tensor, stridex, stridey, padx, pady

    auto output3 = test_cm.output(conv3);

    std::string blobName = "test_conv_03.blob";

    unit.compilationDescriptor()["GenerateBlob"]["fileName"] = blobName;
    unit.compilationDescriptor()["GenerateBlob"]["enableFileOutput"] = true;
    unit.compilationDescriptor()["GenerateBlob"]["enableRAMOutput"] = false;
    unit.compilationDescriptor()["GenerateDot"]["output"] = std::string("blob_output_conv_02.dot");
    unit.compilationDescriptor()["GenerateDot"]["scope"] = std::string("OpControlModel");
    unit.compilationDescriptor()["GenerateDot"]["content"] = std::string("full");
    unit.compilationDescriptor()["GenerateDot"]["html"] = true;
    unit.compilationDescriptor()["GenerateCaffe"]["outputPrototxt"] = std::string("cppExampleprototxt.prototxt");
    unit.compilationDescriptor()["GenerateCaffe"]["outputCaffeModel"] = std::string("cppExampleweights.caffemodel");
    unit.compilationDescriptor()["MarkHardwareOperations"]["disableHardware"] = true;

    unit.loadTargetDescriptor(mv::Target::ma2480);
    unit.initialize();
//    unit.passManager().disablePass(mv::PassGenre::Validation);
//    unit.passManager().disablePass(mv::PassGenre::Serialization);
//    unit.passManager().enablePass(mv::PassGenre::Serialization, "GenerateBlob");

    unit.initialize();
    auto compOutput = unit.run();

    // compare filesize written to expected
    EXPECT_EQ (572LL, compOutput["passes"].last()["blobSize"].get<long long>()) << "ERROR: wrong blob size";

    // compare blob file contents to blob previously generated with mvNCCheck
    std::string goldBlobPath = mv::utils::projectRootPath() + std::string("/tests/data/gold_03.blob");
    std::string command = "diff \"" + blobName + "\" \"" + goldBlobPath + "\"";
    EXPECT_EQ (0, system(command.c_str())) << "ERROR: generated blob file contents do not match expected";

}

// test 04 : 1 2d convolution, change kernel to 5x5
TEST (generate_blob, blob_output_conv_04)
{

    mv::CompilationUnit unit("testModel");
    mv::CompositionalModel& test_cm = unit.model();

    // Compose minimal functional computation model - one computation operation of type conv2D
    auto input4 = test_cm.input({256, 256, 3}, mv::DTypeType::Float16, mv::Order("WHC"));   //N WH C
    std::vector<double> weightsData4 = mv::utils::generateSequence(5u * 5u * 3u * 3u, 0.101, 0.001);

    auto weights4 = test_cm.constant(weightsData4, {5, 5, 3, 3}, mv::DTypeType::Float16, mv::Order("NCHW"));   // kh, kw, kN, C
    auto conv4 = test_cm.conv(input4, weights4, {2, 2}, {0, 0, 0, 0}, 1);   // input tensor, wieghts tensor, stridex, stridey, padx, pady

    auto output4 = test_cm.output(conv4);
    
    std::string blobName = "test_conv_04.blob";
    unit.compilationDescriptor()["GenerateBlob"]["fileName"] = blobName;
    unit.compilationDescriptor()["GenerateBlob"]["enableFileOutput"] = true;
    unit.compilationDescriptor()["GenerateBlob"]["enableRAMOutput"] = false;
    unit.compilationDescriptor()["GenerateDot"]["output"] = std::string("blob_output_conv_02.dot");
    unit.compilationDescriptor()["GenerateDot"]["scope"] = std::string("OpControlModel");
    unit.compilationDescriptor()["GenerateDot"]["content"] = std::string("full");
    unit.compilationDescriptor()["GenerateDot"]["html"] = true;
    unit.compilationDescriptor()["GenerateCaffe"]["outputPrototxt"] = std::string("cppExampleprototxt.prototxt");
    unit.compilationDescriptor()["GenerateCaffe"]["outputCaffeModel"] = std::string("cppExampleweights.caffemodel");
    unit.compilationDescriptor()["MarkHardwareOperations"]["disableHardware"] = true;

    unit.loadTargetDescriptor(mv::Target::ma2480);
    unit.initialize();
//    unit.passManager().disablePass(mv::PassGenre::Validation);
//    unit.passManager().disablePass(mv::PassGenre::Serialization);
//    unit.passManager().enablePass(mv::PassGenre::Serialization, "GenerateBlob");

    unit.initialize();
    auto compOutput = unit.run();

    // compare filesize written to expected
    EXPECT_EQ (892LL, compOutput["passes"].last()["blobSize"].get<long long>()) << "ERROR: wrong blob size";

    // compare blob file contents to blob previously generated with mvNCCheck
    std::string goldBlobPath = mv::utils::projectRootPath() + std::string("/tests/data/gold_04.blob");
    std::string command = "diff \"" + blobName + "\" \"" + goldBlobPath + "\"";
    EXPECT_EQ (0, system(command.c_str())) << "ERROR: generated blob file contents do not match expected";

}

// test 05 : 2 successive 3x3 convolutions (blur->edge filters)
TEST (generate_blob, blob_blur_edge_05)
{

    mv::CompilationUnit unit("testModel");
    mv::CompositionalModel& test_cm = unit.model();

    // Define input as 1 greyscale 256x256 image
    auto input5 = test_cm.input({256, 256, 1}, mv::DTypeType::Float16, mv::Order("WHC"));

    std::vector<double> blurKData({ 0.2, 0.2, 0.2, 0.2, 0.2, 0.2, 0.2, 0.2, 0.2 });
    std::vector<double> edgeKData({ 65504.0,65504.0,65504.0,65504.0,65504.0,65504.0,65504.0,65504.0,65504.0 });
    auto bweights = test_cm.constant(blurKData, {3, 3, 1, 1}, mv::DTypeType::Float16, mv::Order("NCHW"));
    auto eweights = test_cm.constant(edgeKData, {3, 3, 1, 1}, mv::DTypeType::Float16, mv::Order("NCHW"));
    auto conv1 = test_cm.conv(input5, bweights, {1, 1}, {0, 0, 0, 0}, 1);
    auto conv2 = test_cm.conv(conv1, eweights, {1, 1}, {0, 0, 0, 0}, 1);

    auto output = test_cm.output(conv2);

    std::string blobName = "test_conv_05.blob";
    unit.compilationDescriptor()["GenerateBlob"]["fileName"] = blobName;
    unit.compilationDescriptor()["GenerateBlob"]["enableFileOutput"] = true;
    unit.compilationDescriptor()["GenerateBlob"]["enableRAMOutput"] = false;
    unit.compilationDescriptor()["GenerateDot"]["output"] = std::string("blob_output_conv_02.dot");
    unit.compilationDescriptor()["GenerateDot"]["scope"] = std::string("OpControlModel");
    unit.compilationDescriptor()["GenerateDot"]["content"] = std::string("full");
    unit.compilationDescriptor()["GenerateDot"]["html"] = true;
    unit.compilationDescriptor()["GenerateCaffe"]["outputPrototxt"] = std::string("cppExampleprototxt.prototxt");
    unit.compilationDescriptor()["GenerateCaffe"]["outputCaffeModel"] = std::string("cppExampleweights.caffemodel");
    unit.compilationDescriptor()["MarkHardwareOperations"]["disableHardware"] = true;

    unit.loadTargetDescriptor(mv::Target::ma2480);
    unit.initialize();
//    unit.passManager().disablePass(mv::PassGenre::Validation);
//    unit.passManager().disablePass(mv::PassGenre::Serialization);
//    unit.passManager().enablePass(mv::PassGenre::Serialization, "GenerateBlob");

    unit.initialize();
    auto compOutput = unit.run();

    // compare filesize written to expected
    EXPECT_EQ (740LL, compOutput["passes"].last()["blobSize"].get<long long>()) << "ERROR: wrong blob size";

    // compare blob file contents to blob previously generated with mvNCCheck
    std::string goldBlobPath = mv::utils::projectRootPath() + std::string("/tests/data/gold_05.blob");
    std::string command = "diff \"" + blobName + "\" \"" + goldBlobPath + "\"";
    EXPECT_EQ (0, system(command.c_str())) << "ERROR: generated blob file contents do not match expected";

}

// test 06 : conv1->maxpool1->conv2->maxpool2
TEST (generate_blob, blob_4_ops)
{

    mv::CompilationUnit unit("testModel");
    mv::CompositionalModel& test_cm = unit.model();

    // Define input as 1 64x64x3 image
    auto inIt6 = test_cm.input({64, 64, 3}, mv::DTypeType::Float16, mv::Order("WHC"));
    // define first convolution  3D conv
    std::vector<double> weightsData61 = mv::utils::generateSequence(5u * 5u * 3u * 1u, 0.000, 0.010);
    auto weightsIt61 = test_cm.constant(weightsData61, {5, 5, 3, 1}, mv::DTypeType::Float16, mv::Order("NCHW"));   // kh, kw, ins, outs
    auto convIt61 = test_cm.conv(inIt6, weightsIt61, {2, 2}, {0, 0, 0, 0}, 1);

    // define first maxpool
    auto maxpoolIt61 = test_cm.maxPool(convIt61,{5,5}, {3, 3}, {1, 1, 1, 1});
    // define second convolution
    std::vector<double> weightsData62 = mv::utils::generateSequence(3u * 3u * 1u * 1u, 1.000, 0.010);
    auto weightsIt62 = test_cm.constant(weightsData62, {3, 3, 1, 1}, mv::DTypeType::Float16, mv::Order("NCHW"));   // kh, kw, ins, outs
    auto convIt62 = test_cm.conv(maxpoolIt61, weightsIt62, {1, 1}, {0, 0, 0, 0}, 1);

    // define second maxpool
    auto maxpoolIt62 = test_cm.maxPool(convIt62,{3,3}, {2, 2}, {1, 1, 1, 1});
    // define output
    auto outIt6 = test_cm.output(maxpoolIt62);


    std::string blobName = "test_conv_06.blob";
    unit.compilationDescriptor()["GenerateBlob"]["fileName"] = blobName;
    unit.compilationDescriptor()["GenerateBlob"]["enableFileOutput"] = true;
    unit.compilationDescriptor()["GenerateBlob"]["enableRAMOutput"] = false;
    unit.compilationDescriptor()["GenerateDot"]["output"] = std::string("blob_output_conv_02.dot");
    unit.compilationDescriptor()["GenerateDot"]["scope"] = std::string("OpControlModel");
    unit.compilationDescriptor()["GenerateDot"]["content"] = std::string("full");
    unit.compilationDescriptor()["GenerateDot"]["html"] = true;
    unit.compilationDescriptor()["GenerateCaffe"]["outputPrototxt"] = std::string("cppExampleprototxt.prototxt");
    unit.compilationDescriptor()["GenerateCaffe"]["outputCaffeModel"] = std::string("cppExampleweights.caffemodel");
    unit.compilationDescriptor()["MarkHardwareOperations"]["disableHardware"] = true;

    unit.loadTargetDescriptor(mv::Target::ma2480);
    unit.initialize();
//    unit.passManager().disablePass(mv::PassGenre::Validation);
//    unit.passManager().disablePass(mv::PassGenre::Serialization);
//    unit.passManager().enablePass(mv::PassGenre::Serialization, "GenerateBlob");

    unit.initialize();
    auto compOutput = unit.run();

    // compare filesize written to expected
    EXPECT_EQ (1156LL, compOutput["passes"].last()["blobSize"].get<long long>()) << "ERROR: wrong blob size";

    // compare blob file contents to blob previously generated with mvNCCheck
    std::string goldBlobPath = mv::utils::projectRootPath() + std::string("/tests/data/gold_06.blob");
    std::string command = "diff \"" + blobName + "\" \"" + goldBlobPath + "\"";
    EXPECT_EQ (0, system(command.c_str())) << "ERROR: generated blob file contents do not match expected";

}

/*
 test 07 :               /-conv1->maxpool1->conv2->maxpool2-\
                  input-<                                    >-elementwise_add->output
                         \-conva->avgpoola->convb->avgpoolb-/
*/
TEST (generate_blob, blob_eltwise_add)
{

    mv::CompilationUnit unit("testModel");
    mv::CompositionalModel& test_cm = unit.model();

    // Define input as 1 64x64x3 image
    auto inIt7 = test_cm.input({64, 64, 3}, mv::DTypeType::Float16, mv::Order("WHC"));
    auto maxpoolIt11= test_cm.maxPool(inIt7,{1,1}, {1, 1}, {0,0,0,0});
    // define first convolution
    std::vector<double> weightsData71 = mv::utils::generateSequence(5u * 5u * 3u * 1u, 0.100, 0.010);
    auto weightsIt71 = test_cm.constant(weightsData71, {5, 5, 3, 1}, mv::DTypeType::Float16, mv::Order("NCHW"));   // kh, kw, ins, outs
    auto convIt71 = test_cm.conv(maxpoolIt11, weightsIt71, {2, 2}, {0, 0, 0, 0}, 1);

    // define first avgpool
    auto avgpoolIt71 = test_cm.averagePool(convIt71,{5,5}, {3, 3}, {1, 1, 1, 1});
    // define second convolution
    std::vector<double> weightsData72 = mv::utils::generateSequence(3u * 3u * 1u * 1u, 10.000, 0.010);
    auto weightsIt72 = test_cm.constant(weightsData72, {3, 3, 1, 1}, mv::DTypeType::Float16, mv::Order("NCHW"));   // kh, kw, ins, outs
    auto convIt72 = test_cm.conv(avgpoolIt71, weightsIt72, {1, 1}, {0, 0, 0, 0}, 1);

    // define second avgpool
    auto avgpoolIt72 = test_cm.averagePool(convIt72,{3,3}, {2, 2}, {1, 1, 1, 1});
    // define first convolution branch a
    std::vector<double> weightsData7a = mv::utils::generateSequence(5u * 5u * 3u * 1u, 1.000, 0.010);
    auto weightsIt7a = test_cm.constant(weightsData7a, {5, 5, 3, 1}, mv::DTypeType::Float16, mv::Order("NCHW"));   // kh, kw, ins, outs
    auto convIt7a = test_cm.conv(inIt7, weightsIt7a, {2, 2}, {0, 0, 0, 0}, 1);

    // define first maxpool branch a
    auto maxpoolIt7a = test_cm.maxPool(convIt7a,{5,5}, {3, 3}, {1, 1, 1, 1});
    // define second convolution
    std::vector<double> weightsData7b = mv::utils::generateSequence(3u * 3u * 1u * 1u, 20.000, 0.010);
    auto weightsIt7b = test_cm.constant(weightsData7b, {3, 3, 1, 1}, mv::DTypeType::Float16, mv::Order("NCHW"));   // kh, kw, ins, outs
    auto convIt7b = test_cm.conv(maxpoolIt7a, weightsIt7b, {1, 1}, {0, 0, 0, 0}, 1);

    // define second maxpool
    auto maxpoolIt7b = test_cm.maxPool(convIt7b,{3,3}, {2, 2}, {1, 1, 1, 1});
    // define elementwise sum
    auto eltwiseIt7 = test_cm.add(maxpoolIt7b,avgpoolIt72);
    // define output
    auto outIt7 = test_cm.output(eltwiseIt7);

    std::string blobName = "test_add_07.blob";
    unit.compilationDescriptor()["GenerateBlob"]["fileName"] = blobName;
    unit.compilationDescriptor()["GenerateBlob"]["enableFileOutput"] = true;
    unit.compilationDescriptor()["GenerateBlob"]["enableRAMOutput"] = false;
    unit.compilationDescriptor()["GenerateDot"]["output"] = std::string("blob_eltwise_add.dot");
    unit.compilationDescriptor()["GenerateDot"]["scope"] = std::string("OpControlModel");
    unit.compilationDescriptor()["GenerateDot"]["content"] = std::string("full");
    unit.compilationDescriptor()["GenerateDot"]["html"] = true;
    unit.compilationDescriptor()["GenerateCaffe"]["outputPrototxt"] = std::string("cppExampleprototxt.prototxt");
    unit.compilationDescriptor()["GenerateCaffe"]["outputCaffeModel"] = std::string("cppExampleweights.caffemodel");
    unit.compilationDescriptor()["MarkHardwareOperations"]["disableHardware"] = true;

    unit.loadTargetDescriptor(mv::Target::ma2480);
    unit.initialize();
    //unit.passManager().disablePass(mv::PassGenre::Validation);
    //unit.passManager().disablePass(mv::PassGenre::Serialization);
    //unit.passManager().enablePass(mv::PassGenre::Serialization, "GenerateBlob");

    unit.initialize();
    auto compOutput = unit.run();

    // compare filesize written to expected
    EXPECT_EQ (2468LL, compOutput["passes"].last()["blobSize"].get<long long>()) << "ERROR: wrong blob size";

    // compare blob file contents to blob previously generated with mvNCCheck
    std::string goldBlobPath = mv::utils::projectRootPath() + std::string("/tests/data/gold_07.blob");
    std::string command = "diff \"" + blobName + "\" \"" + goldBlobPath + "\"";
    EXPECT_EQ (0, system(command.c_str())) << "ERROR: generated blob file contents do not match expected";

}


/*
 test 08 :              /-conv1->maxpool1->conv2->maxpool2-\
                  input-<                                    >-elementwise_multiply->output
                         \-conva->avgpoola->convb->avgpoolb-/
*/
TEST (generate_blob, blob_eltwise_multiply)
{

    mv::CompilationUnit unit("testModel");
    mv::CompositionalModel& test_cm = unit.model();

    // Define input as 1 64x64x3 image
    auto inIt7 = test_cm.input({64, 64, 3}, mv::DTypeType::Float16, mv::Order("WHC"));
    auto maxpoolIt11= test_cm.maxPool(inIt7,{1,1}, {1, 1}, {0,0,0,0});
    // define first convolution
    std::vector<double> weightsData71 = mv::utils::generateSequence(5u * 5u * 3u * 1u, 0.100, 0.010);
    auto weightsIt71 = test_cm.constant(weightsData71, {5, 5, 3, 1}, mv::DTypeType::Float16, mv::Order("NCHW"));   // kh, kw, ins, outs
    auto convIt71 = test_cm.conv(maxpoolIt11, weightsIt71, {2, 2}, {0, 0, 0, 0}, 1);

    // define first avgpool
    auto avgpoolIt71 = test_cm.averagePool(convIt71,{5,5}, {3, 3}, {1, 1, 1, 1});
    // define second convolution
    std::vector<double> weightsData72 = mv::utils::generateSequence(3u * 3u * 1u * 1u, 6550.0, 0.000);
    auto weightsIt72 = test_cm.constant(weightsData72, {3, 3, 1, 1}, mv::DTypeType::Float16, mv::Order("NCHW"));   // kh, kw, ins, outs
    auto convIt72 = test_cm.conv(avgpoolIt71, weightsIt72, {1, 1}, {0, 0, 0, 0}, 1);

    // define second avgpool
    auto avgpoolIt72 = test_cm.averagePool(convIt72,{3,3}, {2, 2}, {1, 1, 1, 1});
    // define first convolution branch a
    std::vector<double> weightsData7a = mv::utils::generateSequence(5u * 5u * 3u * 1u, 0.000, 0.010);
    auto weightsIt7a = test_cm.constant(weightsData7a, {5, 5, 3, 1}, mv::DTypeType::Float16, mv::Order("NCHW"));   // kh, kw, ins, outs
    auto convIt7a = test_cm.conv(inIt7, weightsIt7a, {2, 2}, {0, 0, 0, 0}, 1);

    // define first maxpool branch a
    auto maxpoolIt7a = test_cm.maxPool(convIt7a,{5,5}, {3, 3}, {1, 1, 1, 1});
    // define second convolution
    std::vector<double> weightsData7b = mv::utils::generateSequence(3u * 3u * 1u * 1u, 65504.0, 0.000);
    auto weightsIt7b = test_cm.constant(weightsData7b, {3, 3, 1, 1}, mv::DTypeType::Float16, mv::Order("NCHW"));   // kh, kw, ins, outs
    auto convIt7b = test_cm.conv(maxpoolIt7a, weightsIt7b, {1, 1}, {0, 0, 0, 0}, 1);

    // define second maxpool
    auto maxpoolIt7b = test_cm.maxPool(convIt7b,{3,3}, {2, 2}, {1, 1, 1, 1});
    // define elementwise sum
    auto eltwiseIt7 = test_cm.multiply(maxpoolIt7b,avgpoolIt72);
    // define output
    auto outIt7 = test_cm.output(eltwiseIt7);

    std::string blobName = "test_multiply_08.blob";
    unit.compilationDescriptor()["GenerateBlob"]["fileName"] = blobName;
    unit.compilationDescriptor()["GenerateBlob"]["enableFileOutput"] = true;
    unit.compilationDescriptor()["GenerateBlob"]["enableRAMOutput"] = false;
    unit.compilationDescriptor()["GenerateDot"]["output"] = std::string("blob_eltwise_multiply.dot");
    unit.compilationDescriptor()["GenerateDot"]["scope"] = std::string("OpControlModel");
    unit.compilationDescriptor()["GenerateDot"]["content"] = std::string("full");
    unit.compilationDescriptor()["GenerateDot"]["html"] = true;
    unit.compilationDescriptor()["GenerateCaffe"]["outputPrototxt"] = std::string("cppExampleprototxt.prototxt");
    unit.compilationDescriptor()["GenerateCaffe"]["outputCaffeModel"] = std::string("cppExampleweights.caffemodel");
    unit.compilationDescriptor()["MarkHardwareOperations"]["disableHardware"] = true;

    unit.loadTargetDescriptor(mv::Target::ma2480);
    unit.initialize();
    //unit.passManager().disablePass(mv::PassGenre::Validation);
    //unit.passManager().disablePass(mv::PassGenre::Serialization);
    //unit.passManager().enablePass(mv::PassGenre::Serialization, "GenerateBlob");

    unit.initialize();
    auto compOutput = unit.run();

    // compare filesize written to expected
    EXPECT_EQ (2468LL, compOutput["passes"].last()["blobSize"].get<long long>()) << "ERROR: wrong blob size";

    // compare blob file contents to blob previously generated with mvNCCheck
    std::string goldBlobPath = mv::utils::projectRootPath() + std::string("/tests/data/gold_08.blob");
    std::string command = "diff \"" + blobName + "\" \"" + goldBlobPath + "\"";
    EXPECT_EQ (0, system(command.c_str())) << "ERROR: generated blob file contents do not match expected";

}

/*
 test 09 :              /-conv1->maxpool1->conv2->maxpool2-\
                  input-<                                    >-elementwise_add->softmax->output
                         \-conva->avgpoola->convb->avgpoolb-/
*/
TEST (generate_blob, blob_softmax)
{

    mv::CompilationUnit unit("testModel");
    mv::CompositionalModel& test_cm = unit.model();

    // Define input as 1 64x64x3 image
    auto inIt7 = test_cm.input({64, 64, 3}, mv::DTypeType::Float16, mv::Order("WHC"));
    // define first convolution
    std::vector<double> weightsData71 = mv::utils::generateSequence(5u * 5u * 3u * 1u, 0.100, 0.010);
    auto weightsIt71 = test_cm.constant(weightsData71, {5, 5, 3, 1}, mv::DTypeType::Float16, mv::Order("NCHW"));   // kh, kw, ins, outs
    auto convIt71 = test_cm.conv(inIt7, weightsIt71, {2, 2}, {0, 0, 0, 0}, 1);

    // define first avgpool
    auto avgpoolIt71 = test_cm.averagePool(convIt71, {5, 5}, {3, 3}, {1, 1, 1, 1});
    // define second convolution
    std::vector<double> weightsData72 = mv::utils::generateSequence(3u * 3u * 1u * 1u, 6550.0, 0.000);
    auto weightsIt72 = test_cm.constant(weightsData72, {3, 3, 1, 1}, mv::DTypeType::Float16, mv::Order("NCHW"));   // kh, kw, ins, outs
    auto convIt72 = test_cm.conv(avgpoolIt71, weightsIt72, {1, 1}, {0, 0, 0, 0}, 1);

    // define second avgpool
    auto avgpoolIt72 = test_cm.averagePool(convIt72,{3,3}, {2, 2}, {1, 1, 1, 1});
    // define first convolution branch a
    std::vector<double> weightsData7a = mv::utils::generateSequence(5u * 5u * 3u * 1u, 0.000, 0.010);
    auto weightsIt7a = test_cm.constant(weightsData7a, {5, 5, 3, 1}, mv::DTypeType::Float16, mv::Order("NCHW"));   // kh, kw, ins, outs
    auto convIt7a = test_cm.conv(inIt7, weightsIt7a, {2, 2}, {0, 0, 0, 0}, 1);

    // define first maxpool branch a
    auto maxpoolIt7a = test_cm.maxPool(convIt7a,{5,5}, {3, 3}, {1, 1, 1, 1});
    // define second convolution
    std::vector<double> weightsData7b = mv::utils::generateSequence(3u * 3u * 1u * 1u, 65504.0, 0.000);
    auto weightsIt7b = test_cm.constant(weightsData7b, {3, 3, 1, 1}, mv::DTypeType::Float16, mv::Order("NCHW"));   // kh, kw, ins, outs
    auto convIt7b = test_cm.conv(maxpoolIt7a, weightsIt7b, {1, 1}, {0, 0, 0, 0}, 1);

    // define second maxpool
    auto maxpoolIt7b = test_cm.maxPool(convIt7b, {3,3}, {2, 2}, {1, 1, 1, 1});
    // define elementwise sum
    auto eltwiseIt7 = test_cm.add(maxpoolIt7b,avgpoolIt72);
    auto softIt7 = test_cm.softmax(eltwiseIt7);
    // define output
    auto outIt7 = test_cm.output(softIt7);

    std::string blobName = "test_softmax_09.blob";
    unit.compilationDescriptor()["GenerateBlob"]["fileName"] = blobName;
    unit.compilationDescriptor()["GenerateBlob"]["enableFileOutput"] = true;
    unit.compilationDescriptor()["GenerateBlob"]["enableRAMOutput"] = false;
    unit.compilationDescriptor()["GenerateDot"]["output"] = std::string("blob_eltwise_multiply.dot");
    unit.compilationDescriptor()["GenerateDot"]["scope"] = std::string("OpControlModel");
    unit.compilationDescriptor()["GenerateDot"]["content"] = std::string("full");
    unit.compilationDescriptor()["GenerateDot"]["html"] = true;
    unit.compilationDescriptor()["GenerateCaffe"]["outputPrototxt"] = std::string("cppExampleprototxt.prototxt");
    unit.compilationDescriptor()["GenerateCaffe"]["outputCaffeModel"] = std::string("cppExampleweights.caffemodel");
    unit.compilationDescriptor()["MarkHardwareOperations"]["disableHardware"] = true;

    unit.loadTargetDescriptor(mv::Target::ma2480);
    unit.initialize();
//    unit.passManager().disablePass(mv::PassGenre::Validation);
//    unit.passManager().disablePass(mv::PassGenre::Serialization);
//    unit.passManager().enablePass(mv::PassGenre::Serialization, "GenerateBlob");

    unit.initialize();
    auto compOutput = unit.run();

    // compare filesize written to expected
    EXPECT_EQ (2452LL, compOutput["passes"].last()["blobSize"].get<long long>()) << "ERROR: wrong blob size";

    // compare blob file contents to blob previously generated with mvNCCheck
    std::string goldBlobPath = mv::utils::projectRootPath() + std::string("/tests/data/gold_09.blob");
    std::string command = "diff \"" + blobName + "\" \"" + goldBlobPath + "\"";
    EXPECT_EQ (0, system(command.c_str())) << "ERROR: generated blob file contents do not match expected";

}

// test 10 : conv1(+bias)->maxpool1->conv2(+relu)->maxpool2
TEST (generate_blob, blob_convbias_convrelu)
{

    mv::CompilationUnit unit("testModel");
    mv::CompositionalModel& test_cm = unit.model();

    // Define input as 1 64x64x3 image
    auto inIt6 = test_cm.input({64, 64, 3}, mv::DTypeType::Float16, mv::Order("WHC"));
    // define first convolution  3D conv
    std::vector<double> weightsData61 = mv::utils::generateSequence(5u * 5u * 3u * 1u, 0.000, 0.010);
    auto weightsIt61 = test_cm.constant(weightsData61, {5, 5, 3, 1}, mv::DTypeType::Float16, mv::Order("NWHC"));   // kh, kw, ins, outs
    auto convIt61 = test_cm.conv(inIt6, weightsIt61, {2, 2}, {0, 0, 0, 0}, 1);

    std::vector<double> biasesData = { 64444.0 };
    auto biases = test_cm.constant(biasesData, {1}, mv::DTypeType::Float16, mv::Order("W"), "biases");
    auto bias1 = test_cm.bias(convIt61, biases);
    // define first maxpool
    auto maxpoolIt61 = test_cm.maxPool(bias1,{5,5}, {3, 3}, {1, 1, 1, 1});
    // define second convolution
    std::vector<double> weightsData62 = mv::utils::generateSequence(3u * 3u * 1u * 1u, 65504.0, 0.000);
    auto weightsIt62 = test_cm.constant(weightsData62, {3, 3, 1, 1}, mv::DTypeType::Float16, mv::Order("NWHC"));   // kh, kw, ins, outs
    auto convIt62 = test_cm.conv(maxpoolIt61, weightsIt62, {1, 1}, {0, 0, 0, 0}, 1);

    std::vector<double> meanData = mv::utils::generateSequence<double>(convIt62->getShape().totalSize());
    std::vector<double> varianceData = mv::utils::generateSequence<double>(convIt62->getShape().totalSize());
    std::vector<double> offsetData = mv::utils::generateSequence<double>(convIt62->getShape().totalSize());
    std::vector<double> scaleData = mv::utils::generateSequence<double>(convIt62->getShape().totalSize());
    auto bnmean = test_cm.constant(meanData, convIt62->getShape(), mv::DTypeType::Float16, mv::Order("CHW"), "mean");
    auto bnvariance = test_cm.constant(varianceData, convIt62->getShape(), mv::DTypeType::Float16, mv::Order("CHW"), "variance");
    auto bnoffset = test_cm.constant(offsetData, convIt62->getShape(), mv::DTypeType::Float16, mv::Order("CHW"), "offset");
    auto bnscale = test_cm.constant(scaleData, convIt62->getShape(), mv::DTypeType::Float16, mv::Order("CHW"), "scale");
    auto batchnorm = test_cm.batchNormalization(convIt62, bnmean, bnvariance, bnoffset, bnscale, 1e-6);
    auto reluIt62 = test_cm.relu(batchnorm);
    // define second maxpool
    auto maxpoolIt62 = test_cm.maxPool(reluIt62,{3,3}, {2, 2}, {1, 1, 1, 1});
    // define output
    auto outIt6 = test_cm.output(maxpoolIt62);

    std::string blobName = "test_relu_10.blob";
    unit.compilationDescriptor()["GenerateBlob"]["fileName"] = blobName;
    unit.compilationDescriptor()["GenerateBlob"]["enableFileOutput"] = true;
    unit.compilationDescriptor()["GenerateBlob"]["enableRAMOutput"] = false;
    unit.compilationDescriptor()["GenerateDot"]["output"] = std::string("blob_eltwise_multiply.dot");
    unit.compilationDescriptor()["GenerateDot"]["scope"] = std::string("OpControlModel");
    unit.compilationDescriptor()["GenerateDot"]["content"] = std::string("full");
    unit.compilationDescriptor()["GenerateDot"]["html"] = true;
    unit.compilationDescriptor()["GenerateCaffe"]["outputPrototxt"] = std::string("cppExampleprototxt.prototxt");
    unit.compilationDescriptor()["GenerateCaffe"]["outputCaffeModel"] = std::string("cppExampleweights.caffemodel");
    unit.compilationDescriptor()["MarkHardwareOperations"]["disableHardware"] = true;

    unit.loadTargetDescriptor(mv::Target::ma2480);
    unit.initialize();
//    unit.passManager().disablePass(mv::PassGenre::Validation);
//    unit.passManager().disablePass(mv::PassGenre::Serialization);
//    unit.passManager().enablePass(mv::PassGenre::Serialization, "GenerateBlob");

    unit.initialize();
    auto compOutput = unit.run();

    // compare filesize written to expected
    EXPECT_EQ (1940LL, compOutput["passes"].last()["blobSize"].get<long long>()) << "ERROR: wrong blob size";

    // compare blob file contents to blob previously generated with mvNCCheck
    std::string goldBlobPath = mv::utils::projectRootPath() + std::string("/tests/data/gold_10.blob");
    std::string command = "diff \"" + blobName + "\" \"" + goldBlobPath + "\"";
    //EXPECT_EQ (0, system(command.c_str())) << "ERROR: generated blob file contents do not match expected";

}

// test 09 : conv1(+bias)->maxpool1->conv2(+relu)->maxpool2->scale
TEST (generate_blob, blob_scale)
{

    mv::CompilationUnit unit("testModel");
    mv::CompositionalModel& test_cm = unit.model();

    // Define input as 1 64x64x3 image
    auto inIt6 = test_cm.input({64, 64, 3}, mv::DTypeType::Float16, mv::Order("WHC"));
    // define first convolution  3D conv
    std::vector<double> weightsData61 = mv::utils::generateSequence(5u * 5u * 3u * 1u, 0.000, 0.010);
    auto weightsIt61 = test_cm.constant(weightsData61, {5, 5, 3, 1}, mv::DTypeType::Float16, mv::Order("NCHW"));   // kh, kw, ins, outs
    auto convIt61 = test_cm.conv(inIt6, weightsIt61, {2, 2}, {0, 0, 0, 0}, 1);

    std::vector<double> biasesData = { 64444.0 };
    auto biases = test_cm.constant(biasesData, {1}, mv::DTypeType::Float16, mv::Order("W"), "biases");
    auto bias1 = test_cm.bias(convIt61, biases);
    // define first maxpool
    auto maxpoolIt61 = test_cm.maxPool(bias1,{5,5}, {3, 3}, {1, 1, 1, 1});
    // define second convolution
    std::vector<double> weightsData62 = mv::utils::generateSequence(3u * 3u * 1u * 1u, 65504.0, 0.000);
    auto weightsIt62 = test_cm.constant(weightsData62, {3, 3, 1, 1}, mv::DTypeType::Float16, mv::Order("NCHW"));   // kh, kw, ins, outs
    auto convIt62 = test_cm.conv(maxpoolIt61, weightsIt62, {1, 1}, {0, 0, 0, 0}, 1);

    // define scale
    std::vector<double> scalesData = { 6550.0 };
    auto scales = test_cm.constant(scalesData, {1}, mv::DTypeType::Float16, mv::Order("W"), "scales");
    auto scaleIt62 = test_cm.scale(convIt62, scales);
    // define output
    auto outIt6 = test_cm.output(scaleIt62);

    std::string blobName = "test_scale_11.blob";
    unit.compilationDescriptor()["GenerateBlob"]["fileName"] = blobName;
    unit.compilationDescriptor()["GenerateBlob"]["enableFileOutput"] = true;
    unit.compilationDescriptor()["GenerateBlob"]["enableRAMOutput"] = false;
    unit.compilationDescriptor()["GenerateDot"]["output"] = std::string("blob_eltwise_multiply.dot");
    unit.compilationDescriptor()["GenerateDot"]["scope"] = std::string("OpControlModel");
    unit.compilationDescriptor()["GenerateDot"]["content"] = std::string("full");
    unit.compilationDescriptor()["GenerateDot"]["html"] = true;
    unit.compilationDescriptor()["GenerateCaffe"]["outputPrototxt"] = std::string("cppExampleprototxt.prototxt");
    unit.compilationDescriptor()["GenerateCaffe"]["outputCaffeModel"] = std::string("cppExampleweights.caffemodel");
    unit.compilationDescriptor()["MarkHardwareOperations"]["disableHardware"] = true;

    unit.loadTargetDescriptor(mv::Target::ma2480);
    unit.initialize();
//    unit.passManager().disablePass(mv::PassGenre::Validation);
//    unit.passManager().disablePass(mv::PassGenre::Serialization);
//    unit.passManager().enablePass(mv::PassGenre::Serialization, "GenerateBlob");

    auto compOutput = unit.run();

    // compare filesize written to expected
    EXPECT_EQ (1076LL, compOutput["passes"].last()["blobSize"].get<long long>()) << "ERROR: wrong blob size";

    // compare blob file contents to blob previously generated with mvNCCheck
    std::string goldBlobPath = mv::utils::projectRootPath() + std::string("/tests/data/gold_11.blob");
    std::string command = "diff \"" + blobName + "\" \"" + goldBlobPath + "\"";
    EXPECT_EQ (0, system(command.c_str())) << "ERROR: generated blob file contents do not match expected";

}

TEST (generate_blob_WDDM, blob_maxpool1)
{

    mv::CompilationUnit unit("testModel");
    mv::CompositionalModel& test_cm = unit.model();

    // Define input 
    auto inIt = test_cm.input({64, 64, 3}, mv::DTypeType::Float16, mv::Order("WHC"));

    // define first maxpool
    auto maxpoolIt = test_cm.maxPool(inIt,{5,5}, {3, 3}, {2, 2, 2, 2});

    // define output
    auto output = test_cm.output(maxpoolIt);

    std::string blobName = "test_maxpool1";
    unit.compilationDescriptor()["GenerateBlob"]["fileName"] = blobName+"_sw.blob";
    unit.compilationDescriptor()["GenerateBlob"]["enableFileOutput"] = true;
    unit.compilationDescriptor()["GenerateBlob"]["enableRAMOutput"] = false;
    unit.compilationDescriptor()["GenerateDot"]["output"] = std::string(blobName+"_sw.dot");
    unit.compilationDescriptor()["GenerateDot"]["scope"] = std::string("OpControlModel");
    unit.compilationDescriptor()["GenerateDot"]["content"] = std::string("full");
    unit.compilationDescriptor()["GenerateDot"]["html"] = true;
    unit.compilationDescriptor()["GenerateCaffe"]["outputPrototxt"] = std::string(blobName+"_sw.prototxt");
    unit.compilationDescriptor()["GenerateCaffe"]["outputCaffeModel"] = std::string(blobName+"_sw.caffemodel");
    unit.compilationDescriptor()["MarkHardwareOperations"]["disableHardware"] = true;

    unit.loadTargetDescriptor(mv::Target::ma2480);

    unit.initialize();
    auto compOutput = unit.run();
    EXPECT_EQ (292LL, compOutput["passes"].last()["blobSize"].get<long long>()) << "ERROR: wrong blob size";

}

TEST (generate_blob_WDDM, blob_maxpool2)
{

    mv::CompilationUnit unit("testModel");
    mv::CompositionalModel& test_cm = unit.model();

    // Define input 
    auto inIt = test_cm.input({65, 65, 3}, mv::DTypeType::Float16, mv::Order("CHW"));

    // define first maxpool
    auto maxpoolIt = test_cm.maxPool(inIt,{5,5}, {3, 3}, {0, 0, 0, 0});

    // define output
    auto output = test_cm.output(maxpoolIt);

    std::string blobName = "test_maxpool2.blob";
    unit.compilationDescriptor()["GenerateBlob"]["fileName"] = blobName;
    unit.compilationDescriptor()["GenerateBlob"]["enableFileOutput"] = true;
    unit.compilationDescriptor()["GenerateBlob"]["enableRAMOutput"] = false;
    unit.compilationDescriptor()["GenerateDot"]["output"] = std::string("maxpool2.dot");
    unit.compilationDescriptor()["GenerateDot"]["scope"] = std::string("OpControlModel");
    unit.compilationDescriptor()["GenerateDot"]["content"] = std::string("full");
    unit.compilationDescriptor()["GenerateDot"]["html"] = true;
    unit.compilationDescriptor()["GenerateCaffe"]["outputPrototxt"] = std::string("maxpool2.prototxt");
    unit.compilationDescriptor()["GenerateCaffe"]["outputCaffeModel"] = std::string("maxpool2.caffemodel");
    unit.compilationDescriptor()["MarkHardwareOperations"]["disableHardware"] = true;

    unit.loadTargetDescriptor(mv::Target::ma2480);

    unit.initialize();
    auto compOutput = unit.run();

    // compare filesize written to expected
    EXPECT_EQ (292LL, compOutput["passes"].last()["blobSize"].get<long long>()) << "ERROR: wrong blob size";
}

TEST (generate_blob_WDDM, blob_maxpool3)
{

    mv::CompilationUnit unit("testModel");
    mv::CompositionalModel& test_cm = unit.model();

    // Define input 
    auto inIt = test_cm.input({65, 65, 3}, mv::DTypeType::Float16, mv::Order("CHW"));  // {w,h,c}

    // define first maxpool
    auto maxpoolIt = test_cm.maxPool(inIt, {7,5}, {2, 2}, {1, 1, 2, 2});   // w,w,h,h

    // define output
    auto output = test_cm.output(maxpoolIt);

    std::string blobName = "test_maxpool3.blob";
    unit.compilationDescriptor()["GenerateBlob"]["fileName"] = blobName;
    unit.compilationDescriptor()["GenerateBlob"]["enableFileOutput"] = true;
    unit.compilationDescriptor()["GenerateBlob"]["enableRAMOutput"] = false;
    unit.compilationDescriptor()["GenerateDot"]["output"] = std::string("maxpool3.dot");
    unit.compilationDescriptor()["GenerateDot"]["scope"] = std::string("OpControlModel");
    unit.compilationDescriptor()["GenerateDot"]["content"] = std::string("full");
    unit.compilationDescriptor()["GenerateDot"]["html"] = true;
    unit.compilationDescriptor()["GenerateCaffe"]["outputPrototxt"] = std::string("maxpool3.prototxt");
    unit.compilationDescriptor()["GenerateCaffe"]["outputCaffeModel"] = std::string("maxpool3.caffemodel");
    unit.compilationDescriptor()["MarkHardwareOperations"]["disableHardware"] = false;

    unit.loadTargetDescriptor(mv::Target::ma2480);
    unit.initialize();

    unit.initialize();
    auto compOutput = unit.run();

    // compare filesize written to expected
    EXPECT_EQ (292LL, compOutput["passes"].last()["blobSize"].get<long long>()) << "ERROR: wrong blob size";
}

TEST (generate_blob_WDDM, blob_maxpool4)
{

    mv::CompilationUnit unit("testModel");
    mv::CompositionalModel& test_cm = unit.model();

    // Define input 
    auto inIt = test_cm.input({1920, 1080, 4}, mv::DTypeType::Float16, mv::Order("CHW"));  // {w,h,c}

    // define first maxpool
    auto maxpoolIt = test_cm.maxPool(inIt, {8,8}, {8, 8}, {0, 0, 0, 0});   // w,w,h,h

    // define output
    auto output = test_cm.output(maxpoolIt);

    std::string blobName = "test_maxpool4.blob";
    unit.compilationDescriptor()["GenerateBlob"]["fileName"] = blobName;
    unit.compilationDescriptor()["GenerateBlob"]["enableFileOutput"] = true;
    unit.compilationDescriptor()["GenerateBlob"]["enableRAMOutput"] = false;
    unit.compilationDescriptor()["GenerateDot"]["output"] = std::string("maxpool4.dot");
    unit.compilationDescriptor()["GenerateDot"]["scope"] = std::string("OpControlModel");
    unit.compilationDescriptor()["GenerateDot"]["content"] = std::string("full");
    unit.compilationDescriptor()["GenerateDot"]["html"] = true;
    unit.compilationDescriptor()["GenerateCaffe"]["outputPrototxt"] = std::string("maxpool4.prototxt");
    unit.compilationDescriptor()["GenerateCaffe"]["outputCaffeModel"] = std::string("maxpool4.caffemodel");
    unit.compilationDescriptor()["MarkHardwareOperations"]["disableHardware"] = false;

    unit.loadTargetDescriptor(mv::Target::ma2480);
    unit.initialize();

    unit.initialize();
    auto compOutput = unit.run();

    // compare filesize written to expected
    EXPECT_EQ (292LL, compOutput["passes"].last()["blobSize"].get<long long>()) << "ERROR: wrong blob size";
}

TEST (generate_blob_WDDM, blob_avgpool1)
{

    mv::CompilationUnit unit("testModel");
    mv::CompositionalModel& test_cm = unit.model();

    // Define input 
    auto inIt = test_cm.input({256, 100, 3}, mv::DTypeType::Float16, mv::Order("CHW"));  // {w,h,c}

    // define first maxpool
    auto avgpoolIt = test_cm.averagePool(inIt, {4,4}, {4, 4}, {0,0,0,0});   // w,w,h,h

    // define output
    auto output = test_cm.output(avgpoolIt);

    std::string blobName = "avgpool1";
    unit.compilationDescriptor()["GenerateBlob"]["fileName"] = "test_"+blobName+".blob";
    unit.compilationDescriptor()["GenerateBlob"]["enableFileOutput"] = true;
    unit.compilationDescriptor()["GenerateBlob"]["enableRAMOutput"] = false;
    unit.compilationDescriptor()["GenerateDot"]["output"] = std::string(blobName+".dot");
    unit.compilationDescriptor()["GenerateDot"]["scope"] = std::string("OpControlModel");
    unit.compilationDescriptor()["GenerateDot"]["content"] = std::string("full");
    unit.compilationDescriptor()["GenerateDot"]["html"] = true;
    unit.compilationDescriptor()["GenerateCaffe"]["outputPrototxt"] = std::string(blobName+".prototxt");
    unit.compilationDescriptor()["GenerateCaffe"]["outputCaffeModel"] = std::string(blobName+".caffemodel");
    unit.compilationDescriptor()["MarkHardwareOperations"]["disableHardware"] = false;

    unit.loadTargetDescriptor(mv::Target::ma2480);
    unit.initialize();

    unit.initialize();
    auto compOutput = unit.run();

    // compare filesize written to expected
    EXPECT_EQ (292LL, compOutput["passes"].last()["blobSize"].get<long long>()) << "ERROR: wrong blob size";
}

TEST (generate_blob_WDDM, blob_avgpool2)
{

    mv::CompilationUnit unit("testModel");
    mv::CompositionalModel& test_cm = unit.model();

    // Define input 
    auto inIt = test_cm.input({255, 99, 3}, mv::DTypeType::Float16, mv::Order("CHW"));  // {w,h,c}

    // define first maxpool
    auto avgpoolIt = test_cm.averagePool(inIt, {4,2}, {3, 3}, {2, 2, 1, 1});   // w,w,h,h

    // define output
    auto output = test_cm.output(avgpoolIt);

    std::string blobName = "avgpool2";
    unit.compilationDescriptor()["GenerateBlob"]["fileName"] = "test_"+blobName+".blob";
    unit.compilationDescriptor()["GenerateBlob"]["enableFileOutput"] = true;
    unit.compilationDescriptor()["GenerateBlob"]["enableRAMOutput"] = false;
    unit.compilationDescriptor()["GenerateDot"]["output"] = std::string(blobName+".dot");
    unit.compilationDescriptor()["GenerateDot"]["scope"] = std::string("OpControlModel");
    unit.compilationDescriptor()["GenerateDot"]["content"] = std::string("full");
    unit.compilationDescriptor()["GenerateDot"]["html"] = true;
    unit.compilationDescriptor()["GenerateCaffe"]["outputPrototxt"] = std::string(blobName+".prototxt");
    unit.compilationDescriptor()["GenerateCaffe"]["outputCaffeModel"] = std::string(blobName+".caffemodel");
    unit.compilationDescriptor()["MarkHardwareOperations"]["disableHardware"] = false;

    unit.loadTargetDescriptor(mv::Target::ma2480);
    unit.initialize();

    unit.initialize();
    auto compOutput = unit.run();

    // compare filesize written to expected
    EXPECT_EQ (292LL, compOutput["passes"].last()["blobSize"].get<long long>()) << "ERROR: wrong blob size";
}

TEST (generate_blob_WDDM, blob_conv1)
{

    mv::CompilationUnit unit("testModel");
    mv::CompositionalModel& test_cm = unit.model();

    auto input1 = test_cm.input({225, 225, 3}, mv::DTypeType::Float16, mv::Order("CHW"));
    std::vector<double> weights1Data = mv::utils::generateSequence<double>(3*3*3);
    auto weights1 = test_cm.constant(weights1Data, {3, 3, 3, 1}, mv::DTypeType::Float16, mv::Order("NCHW"));
//    auto weights1 = test_cm.constant(weights1Data, {3, 3, 3, 1}, mv::DTypeType::Float16, mv::Order("NCWH"));
    auto conv1 = test_cm.conv(input1, weights1, {2, 2}, {0, 0, 0, 0});
    auto output = test_cm.output(conv1);

    std::string blobName = "wddm_conv1";
    unit.compilationDescriptor()["GenerateBlob"]["fileName"] = blobName+".blob";
    unit.compilationDescriptor()["GenerateBlob"]["enableFileOutput"] = true;
    unit.compilationDescriptor()["GenerateBlob"]["enableRAMOutput"] = false;
    unit.compilationDescriptor()["GenerateDot"]["output"] = std::string(blobName+".dot");
    unit.compilationDescriptor()["GenerateDot"]["scope"] = std::string("OpControlModel");
    unit.compilationDescriptor()["GenerateDot"]["content"] = std::string("full");
    unit.compilationDescriptor()["GenerateDot"]["html"] = true;
    unit.compilationDescriptor()["GenerateCaffe"]["outputPrototxt"] = std::string(blobName+".prototxt");
    unit.compilationDescriptor()["GenerateCaffe"]["outputCaffeModel"] = std::string(blobName+".caffemodel");
    unit.compilationDescriptor()["MarkHardwareOperations"]["disableHardware"] = true;

    unit.loadTargetDescriptor(mv::Target::ma2480);
    unit.initialize();

    unit.initialize();
    auto compOutput = unit.run();

    // compare filesize written to expected
    EXPECT_EQ (444LL, compOutput["passes"].last()["blobSize"].get<long long>()) << "ERROR: wrong blob size";
}

// test 10 : conv->leakyRel
TEST (generate_blob_WDDM, blob_leakyRelu)
{

    mv::CompilationUnit unit("testModel");
    mv::CompositionalModel& test_cm = unit.model();

    // Define input as 1 64x64x3 image
    auto inIt6 = test_cm.input({64, 64, 3}, mv::DTypeType::Float16, mv::Order("WHC"));
    // define first convolution  3D conv
    std::vector<double> weightsData61 = mv::utils::generateSequence(5u * 5u * 3u * 1u, 0.000, 0.010);
    auto weightsIt61 = test_cm.constant(weightsData61, {5, 5, 3, 1}, mv::DTypeType::Float16, mv::Order("NCHW"));   // kh, kw, ins, outs
    auto convIt61 = test_cm.conv(inIt6, weightsIt61, {2, 2}, {0, 0, 0, 0}, 1);

    auto leakyRelu = test_cm.leakyRelu(convIt61,1.0);
    // define output
    auto output = test_cm.output(leakyRelu);

    std::string blobName = "test_leakyrelu.blob";
    unit.compilationDescriptor()["GenerateBlob"]["fileName"] = blobName;
    unit.compilationDescriptor()["GenerateBlob"]["enableFileOutput"] = true;
    unit.compilationDescriptor()["GenerateBlob"]["enableRAMOutput"] = false;
    unit.compilationDescriptor()["GenerateDot"]["output"] = std::string("leakyrelu.dot");
    unit.compilationDescriptor()["GenerateDot"]["scope"] = std::string("OpControlModel");
    unit.compilationDescriptor()["GenerateDot"]["content"] = std::string("full");
    unit.compilationDescriptor()["GenerateDot"]["html"] = true;
    unit.compilationDescriptor()["GenerateCaffe"]["outputPrototxt"] = std::string("leakyRelu.prototxt");
    unit.compilationDescriptor()["GenerateCaffe"]["outputCaffeModel"] = std::string("leakyRelu.caffemodel");
    unit.compilationDescriptor()["MarkHardwareOperations"]["disableHardware"] = true;

    unit.loadTargetDescriptor(mv::Target::ma2480);
    unit.initialize();

    unit.initialize();
    auto compOutput = unit.run();

    // compare filesize written to expected
    EXPECT_EQ (700LL, compOutput["passes"].last()["blobSize"].get<long long>()) << "ERROR: wrong blob size";
}
// test 10 : conv->elu
TEST (generate_blob_WDDM, blob_elu)
{

    mv::CompilationUnit unit("testModel");
    mv::CompositionalModel& test_cm = unit.model();

    // Define input as 1 64x64x3 image
    auto inIt6 = test_cm.input({64, 64, 3}, mv::DTypeType::Float16, mv::Order("WHC"));
    // define first convolution  3D conv
    std::vector<double> weightsData61 = mv::utils::generateSequence(5u * 5u * 3u * 1u, 0.000, 0.010);
    auto weightsIt61 = test_cm.constant(weightsData61, {5, 5, 3, 1}, mv::DTypeType::Float16, mv::Order("NCHW"));   // kh, kw, ins, outs
    auto convIt61 = test_cm.conv(inIt6, weightsIt61, {2, 2}, {0, 0, 0, 0}, 1);

    auto elu = test_cm.elu(convIt61,1);
    // define output
    auto output = test_cm.output(elu);

    std::string blobName = "test_elu.blob";
    unit.compilationDescriptor()["GenerateBlob"]["fileName"] = blobName;
    unit.compilationDescriptor()["GenerateBlob"]["enableFileOutput"] = true;
    unit.compilationDescriptor()["GenerateBlob"]["enableRAMOutput"] = false;
    unit.compilationDescriptor()["GenerateDot"]["output"] = std::string("elu.dot");
    unit.compilationDescriptor()["GenerateDot"]["scope"] = std::string("OpControlModel");
    unit.compilationDescriptor()["GenerateDot"]["content"] = std::string("full");
    unit.compilationDescriptor()["GenerateDot"]["html"] = true;
    unit.compilationDescriptor()["GenerateCaffe"]["outputPrototxt"] = std::string("elu.prototxt");
    unit.compilationDescriptor()["GenerateCaffe"]["outputCaffeModel"] = std::string("elu.caffemodel");
    unit.compilationDescriptor()["MarkHardwareOperations"]["disableHardware"] = true;

    unit.loadTargetDescriptor(mv::Target::ma2480);
    unit.initialize();

    unit.initialize();
    auto compOutput = unit.run();

    // compare filesize written to expected
    EXPECT_EQ (700LL, compOutput["passes"].last()["blobSize"].get<long long>()) << "ERROR: wrong blob size";
}
TEST (generate_blob_WDDM, blob_sigmoid)
{

    mv::CompilationUnit unit("testModel");
    mv::CompositionalModel& test_cm = unit.model();

    // Define input as 1 64x64x3 image
    auto inIt6 = test_cm.input({64, 64, 3}, mv::DTypeType::Float16, mv::Order("WHC"));
    // define first convolution  3D conv
    std::vector<double> weightsData61 = mv::utils::generateSequence(5u * 5u * 3u * 1u, 0.000, 0.010);
    auto weightsIt61 = test_cm.constant(weightsData61, {5, 5, 3, 1}, mv::DTypeType::Float16, mv::Order("NCHW"));   // kh, kw, ins, outs
    auto convIt61 = test_cm.conv(inIt6, weightsIt61, {2, 2}, {0, 0, 0, 0}, 1);

    auto sigmoid = test_cm.sigmoid(convIt61);
    // define output
    auto output = test_cm.output(sigmoid);

    std::string blobName = "test_sigmoid.blob";
    unit.compilationDescriptor()["GenerateBlob"]["fileName"] = blobName;
    unit.compilationDescriptor()["GenerateBlob"]["enableFileOutput"] = true;
    unit.compilationDescriptor()["GenerateBlob"]["enableRAMOutput"] = false;
    unit.compilationDescriptor()["GenerateDot"]["output"] = std::string("sigmoid.dot");
    unit.compilationDescriptor()["GenerateDot"]["scope"] = std::string("OpControlModel");
    unit.compilationDescriptor()["GenerateDot"]["content"] = std::string("full");
    unit.compilationDescriptor()["GenerateDot"]["html"] = true;
    unit.compilationDescriptor()["GenerateCaffe"]["outputPrototxt"] = std::string("sigmoid.prototxt");
    unit.compilationDescriptor()["GenerateCaffe"]["outputCaffeModel"] = std::string("sigmoid.caffemodel");
    unit.compilationDescriptor()["MarkHardwareOperations"]["disableHardware"] = true;

    unit.loadTargetDescriptor(mv::Target::ma2480);
    unit.initialize();

    unit.initialize();
    auto compOutput = unit.run();

    // compare filesize written to expected
    EXPECT_EQ (684LL, compOutput["passes"].last()["blobSize"].get<long long>()) << "ERROR: wrong blob size";
}
TEST (generate_blob_WDDM, blob_tanh)
{

    mv::CompilationUnit unit("testModel");
    mv::CompositionalModel& test_cm = unit.model();

    // Define input as 1 64x64x3 image
    auto inIt6 = test_cm.input({64, 64, 3}, mv::DTypeType::Float16, mv::Order("WHC"));
    // define first convolution  3D conv
    std::vector<double> weightsData61 = mv::utils::generateSequence(5u * 5u * 3u * 1u, 0.000, 0.010);
    auto weightsIt61 = test_cm.constant(weightsData61, {5, 5, 3, 1}, mv::DTypeType::Float16, mv::Order("NCHW"));   // kh, kw, ins, outs
    auto convIt61 = test_cm.conv(inIt6, weightsIt61, {2, 2}, {0, 0, 0, 0}, 1);

    auto tanh = test_cm.tanh(convIt61);
    // define output
    auto output = test_cm.output(tanh);

    std::string blobName = "test_tanh.blob";
    unit.compilationDescriptor()["GenerateBlob"]["fileName"] = blobName;
    unit.compilationDescriptor()["GenerateBlob"]["enableFileOutput"] = true;
    unit.compilationDescriptor()["GenerateBlob"]["enableRAMOutput"] = false;
    unit.compilationDescriptor()["GenerateDot"]["output"] = std::string("tanh.dot");
    unit.compilationDescriptor()["GenerateDot"]["scope"] = std::string("OpControlModel");
    unit.compilationDescriptor()["GenerateDot"]["content"] = std::string("full");
    unit.compilationDescriptor()["GenerateDot"]["html"] = true;
    unit.compilationDescriptor()["GenerateCaffe"]["outputPrototxt"] = std::string("tanh.prototxt");
    unit.compilationDescriptor()["GenerateCaffe"]["outputCaffeModel"] = std::string("tanh.caffemodel");
    unit.compilationDescriptor()["MarkHardwareOperations"]["disableHardware"] = true;

    unit.loadTargetDescriptor(mv::Target::ma2480);
    unit.initialize();

    auto compOutput = unit.run();

    // compare filesize written to expected
    EXPECT_EQ (684LL, compOutput["passes"].last()["blobSize"].get<long long>()) << "ERROR: wrong blob size";
}
TEST (generate_blob_WDDM, blob_lrn)
{

    mv::CompilationUnit unit("testModel");
    mv::CompositionalModel& test_cm = unit.model();

    // Define input as 1 64x64x3 image
    auto inIt6 = test_cm.input({64, 64, 3}, mv::DTypeType::Float16, mv::Order("WHC"));
    // define first convolution  3D conv
    mv::Shape kernelShape = {5, 5, 3, 1};
    std::vector<double> weightsData = mv::utils::generateSequence<double>(kernelShape.totalSize());
    auto weightsIt = test_cm.constant(weightsData, {5, 5, 3, 1}, mv::DTypeType::Float16, mv::Order("NCHW"));   // kh, kw, ins, outs
    auto convIt = test_cm.conv(inIt6, weightsIt, {2, 2}, {0, 0, 0, 0}, 1);

    auto lrn = test_cm.localResponseNormalization(convIt,1,5);
    // define output
    auto output = test_cm.output(lrn);

    std::string blobName = "test_lrn.blob";
    unit.compilationDescriptor()["GenerateBlob"]["fileName"] = blobName;
    unit.compilationDescriptor()["GenerateBlob"]["enableFileOutput"] = true;
    unit.compilationDescriptor()["GenerateBlob"]["enableRAMOutput"] = false;
    unit.compilationDescriptor()["GenerateDot"]["output"] = std::string("lrn.dot");
    unit.compilationDescriptor()["GenerateDot"]["scope"] = std::string("OpControlModel");
    unit.compilationDescriptor()["GenerateDot"]["content"] = std::string("full");
    unit.compilationDescriptor()["GenerateDot"]["html"] = true;
    unit.compilationDescriptor()["GenerateCaffe"]["outputPrototxt"] = std::string("lrn.prototxt");
    unit.compilationDescriptor()["GenerateCaffe"]["outputCaffeModel"] = std::string("lrn.caffemodel");
    unit.compilationDescriptor()["MarkHardwareOperations"]["disableHardware"] = true;

    unit.loadTargetDescriptor(mv::Target::ma2480);
    unit.initialize();

    unit.initialize();
    auto compOutput = unit.run();

    // compare filesize written to expected
    EXPECT_EQ (1156LL, compOutput["passes"].last()["blobSize"].get<long long>()) << "ERROR: wrong blob size";
}
// Create both RAM and file blobs
TEST (generate_blob, runtime_binary_RAM_FILE)
{

    // Define the primary compilation unit
    mv::CompilationUnit unit("RAMtest1");

    // Obtain compositional model from the compilation unit
    mv::OpModel& cm = unit.model();

    // Compose the model for ResNet18
    auto input = cm.input({224, 224, 3}, mv::DTypeType::Float16, mv::Order("CHW"));
    auto conv1 = convBatchNormBlock(cm, input, {7, 7, 3, 64}, {2, 2}, {3, 3, 3, 3});
    conv1 = cm.relu(conv1);
    auto pool1 = cm.maxPool(conv1, {3, 3}, {2, 2}, {1, 1, 1, 1});
    cm.output(pool1);

    // Load target descriptor for the selected target to the compilation unit
    EXPECT_EQ (true, unit.loadTargetDescriptor(mv::Target::ma2480)) << "ERROR: cannot load target descriptor";

    // Define the manadatory arguments for passes using compilation descriptor obtained from compilation unit
    unit.compilationDescriptor()["GenerateBlob"]["fileName"] = std::string("RAMtest1.blob");
    unit.compilationDescriptor()["GenerateBlob"]["enableFileOutput"] = true;
    unit.compilationDescriptor()["GenerateBlob"]["enableRAMOutput"] = true;
    unit.compilationDescriptor()["GenerateDot"]["output"] = std::string("blob_eltwise_multiply.dot");
    unit.compilationDescriptor()["GenerateDot"]["scope"] = std::string("OpControlModel");
    unit.compilationDescriptor()["GenerateDot"]["content"] = std::string("full");
    unit.compilationDescriptor()["GenerateDot"]["html"] = true;
    unit.compilationDescriptor()["GenerateCaffe"]["outputPrototxt"] = std::string("cppExampleprototxt.prototxt");
    unit.compilationDescriptor()["GenerateCaffe"]["outputCaffeModel"] = std::string("cppExampleweights.caffemodel");
    unit.compilationDescriptor()["MarkHardwareOperations"]["disableHardware"] = true;

    // Initialize compilation 
    unit.initialize();

    // test get name and size methods
    cm.getBinaryBuffer()->getBuffer("testName1",4000) ;
    EXPECT_EQ ("testName1", cm.getBinaryBuffer()->getBinaryName()) << "ERROR: Unable to read name of RuntimeBinary";
    EXPECT_EQ (4000, cm.getBinaryBuffer()->getBufferSize() ) << "ERROR: incorrect size of RuntimeBinary";

    // test handling multiple calls to allocate data_ buffer
    cm.getBinaryBuffer()->getBuffer("testName2",2000) ;
    EXPECT_EQ ("testName2", cm.getBinaryBuffer()->getBinaryName()) << "ERROR: Unable to read name of RuntimeBinary";
    EXPECT_EQ (2000, cm.getBinaryBuffer()->getBufferSize() ) << "ERROR: incorrect size of RuntimeBinary";

    // Run all passes
    unit.initialize();
    unit.run();
    cm.getBinaryBuffer()->dumpBuffer("final_RAM1.blob") ;

    char* dataBuffer = cm.getBinaryBuffer()->getDataPointer() ;
    char magicNumber = dataBuffer[35];
    EXPECT_EQ (0x22, magicNumber) << "ERROR: wrong data read from runtimeBinary data buffer ";

    // compare blob file contents to RAM blob
    std::string RAMBlobPath = mv::utils::projectRootPath() + std::string("/build/tests/final_RAM1.blob");
    std::string BlobPath = mv::utils::projectRootPath() + std::string("/build/tests/RAMtest1.blob");
    std::string command = "diff \"" + BlobPath + "\" \"" + RAMBlobPath + "\"";
    EXPECT_EQ (0, system(command.c_str())) << "ERROR: RAM and file blobs do not match ";

    // check blob sizes
    std::ifstream p_file(RAMBlobPath, std::ios::in | std::ios::binary);
    ASSERT_EQ(p_file.is_open(),true) << "ERROR: RAM blob dump file does not exist ";
    p_file.seekg(0, std::ios::end);
    auto RAMBlobSize = p_file.tellg();
    p_file.close();

    EXPECT_GT (RAMBlobSize, 19000) << "ERROR: wrong RAM blob size ";

}

// Create RAM blob but not file blob
TEST (generate_blob, runtime_binary_RAM)
{

    // Define the primary compilation unit
    mv::CompilationUnit unit("RAMtest2");

    // Obtain compositional model from the compilation unit
    mv::OpModel& cm = unit.model();

    // Compose the model for ResNet18
    auto input = cm.input({224, 224, 3}, mv::DTypeType::Float16, mv::Order("CHW"));
    auto conv1 = convBatchNormBlock(cm, input, {7, 7, 3, 64}, {2, 2}, {3, 3, 3, 3});
    conv1 = cm.relu(conv1);
    auto pool1 = cm.maxPool(conv1, {3, 3}, {2, 2}, {1, 1, 1, 1});
    cm.output(pool1);

    // Load target descriptor for the selected target to the compilation unit
    EXPECT_EQ (true, unit.loadTargetDescriptor(mv::Target::ma2480)) << "ERROR: cannot load target descriptor";

    // Define the manadatory arguments for passes using compilation descriptor obtained from compilation unit
    unit.compilationDescriptor()["GenerateBlob"]["fileName"] = std::string("RAMtest2.blob");
    unit.compilationDescriptor()["GenerateBlob"]["enableFileOutput"] = false;
    unit.compilationDescriptor()["GenerateBlob"]["enableRAMOutput"] = true;
    unit.compilationDescriptor()["GenerateDot"]["output"] = std::string("blob_eltwise_multiply.dot");
    unit.compilationDescriptor()["GenerateDot"]["scope"] = std::string("OpControlModel");
    unit.compilationDescriptor()["GenerateDot"]["content"] = std::string("full");
    unit.compilationDescriptor()["GenerateDot"]["html"] = true;
    unit.compilationDescriptor()["GenerateCaffe"]["outputPrototxt"] = std::string("cppExampleprototxt.prototxt");
    unit.compilationDescriptor()["GenerateCaffe"]["outputCaffeModel"] = std::string("cppExampleweights.caffemodel");
    unit.compilationDescriptor()["MarkHardwareOperations"]["disableHardware"] = true;

    // Initialize compilation 
    unit.initialize();

    // Run all passes
    unit.initialize();
    unit.run();
    cm.getBinaryBuffer()->dumpBuffer("final_RAM2.blob") ;

    std::cout << "in RTB test: after dump" << std::endl;

    std::string RAMBlobPath = mv::utils::projectRootPath() + std::string("/build/tests/final_RAM2.blob");
    std::string BlobPath = mv::utils::projectRootPath() + std::string("/build/tests/RAMtest2.blob");

    // check blob sizes
    std::ifstream p_file(RAMBlobPath, std::ios::in | std::ios::binary);
    ASSERT_EQ(p_file.is_open(),true) << "ERROR: RAM blob dump file does not exist ";
    p_file.seekg(0, std::ios::end);
    auto RAMBlobSize = p_file.tellg();
    p_file.close();

    EXPECT_GT (RAMBlobSize, 19000) << "ERROR: wrong RAM blob size ";

    // file blob should not exist
    std::ifstream b_file(BlobPath, std::ios::in | std::ios::binary);
    if (b_file.is_open())
    {
        EXPECT_EQ(0,1) << "ERROR: blob file RAMtest2.blob exists.";
        b_file.close();
    }

}

// Create file blob but not RAM blob
TEST (generate_blob, runtime_binary_FILE)
{

    // Define the primary compilation unit
    mv::CompilationUnit unit("RAMtest3");

    // Obtain compositional model from the compilation unit
    mv::OpModel& cm = unit.model();

    // Compose the model for ResNet18
    auto input = cm.input({224, 224, 3}, mv::DTypeType::Float16, mv::Order("CHW"));
    auto conv1 = convBatchNormBlock(cm, input, {7, 7, 3, 64}, {2, 2}, {3, 3, 3, 3});
    conv1 = cm.relu(conv1);
    auto pool1 = cm.maxPool(conv1, {3, 3}, {2, 2}, {1, 1, 1, 1});
    cm.output(pool1);

    // Load target descriptor for the selected target to the compilation unit
    EXPECT_EQ (true, unit.loadTargetDescriptor(mv::Target::ma2480)) << "ERROR: cannot load target descriptor";

    // Define the manadatory arguments for passes using compilation descriptor obtained from compilation unit
    unit.compilationDescriptor()["GenerateBlob"]["fileName"] = std::string("RAMtest3.blob");
    unit.compilationDescriptor()["GenerateBlob"]["enableFileOutput"] = true;
    unit.compilationDescriptor()["GenerateBlob"]["enableRAMOutput"] = false;
    unit.compilationDescriptor()["GenerateDot"]["output"] = std::string("blob_eltwise_multiply.dot");
    unit.compilationDescriptor()["GenerateDot"]["scope"] = std::string("OpControlModel");
    unit.compilationDescriptor()["GenerateDot"]["content"] = std::string("full");
    unit.compilationDescriptor()["GenerateDot"]["html"] = true;
    unit.compilationDescriptor()["GenerateCaffe"]["outputPrototxt"] = std::string("cppExampleprototxt.prototxt");
    unit.compilationDescriptor()["GenerateCaffe"]["outputCaffeModel"] = std::string("cppExampleweights.caffemodel");
    unit.compilationDescriptor()["MarkHardwareOperations"]["disableHardware"] = true;

    // Initialize compilation 
    unit.initialize();

    // Run all passes
    unit.initialize();
    unit.run();
    cm.getBinaryBuffer()->dumpBuffer("final_RAM3.blob") ;

    std::string RAMBlobPath = mv::utils::projectRootPath() + std::string("/build/tests/final_RAM3.blob");
    std::string BlobPath = mv::utils::projectRootPath() + std::string("/build/tests/RAMtest3.blob");

    // check blob sizes
    std::ifstream p_file(RAMBlobPath, std::ios::in | std::ios::binary);
    ASSERT_EQ(p_file.is_open(),true) << "ERROR: RAM blob dump file does not exist ";
    p_file.seekg(0, std::ios::end);
    auto RAMBlobSize = p_file.tellg();
    p_file.close();

    std::ifstream q_file(BlobPath, std::ios::in | std::ios::binary);
    ASSERT_EQ(q_file.is_open(),true) << "ERROR: blob file does not exist ";
    q_file.seekg(0, std::ios::end);
    auto BlobSize = q_file.tellg();
    q_file.close();

    EXPECT_EQ (RAMBlobSize, 0) << "ERROR: wrong RAM blob size ";
    EXPECT_GT (BlobSize, 19000) << "ERROR: wrong blob file size ";

}<|MERGE_RESOLUTION|>--- conflicted
+++ resolved
@@ -10,13 +10,9 @@
 mv::Data::TensorIterator convBatchNormBlock(mv::CompositionalModel& model, mv::Data::TensorIterator input,  mv::Shape kernelShape, std::array<unsigned short, 2> stride, std::array<unsigned short, 4> padding)
 {
     std::vector<double> weightsData = mv::utils::generateSequence<double>(kernelShape.totalSize());
-<<<<<<< HEAD
-    auto weights = model.constant(weightsData, kernelShape, mv::DTypeType::Float16, mv::Order("NCHW"));
+    auto weights = model.constant(weightsData, kernelShape, mv::DTypeType::Float16, mv::Order("NHWC"));
     auto conv = model.conv(input, weights, stride, padding, 1);
-=======
-    auto weights = model.constant(weightsData, kernelShape, mv::DTypeType::Float16, mv::Order("NHWC"));
-    auto conv = model.conv(input, weights, stride, padding);
->>>>>>> cf3e92df
+
     // For debugging purpose weights are initialized as sequences of numbers, to be replaced with actual weights
     std::vector<double> meanData = mv::utils::generateSequence<double>(conv->getShape()[-1]);
     std::vector<double> varianceData = mv::utils::generateSequence<double>(conv->getShape()[-1]);
@@ -972,7 +968,7 @@
     std::vector<double> weights1Data = mv::utils::generateSequence<double>(3*3*3);
     auto weights1 = test_cm.constant(weights1Data, {3, 3, 3, 1}, mv::DTypeType::Float16, mv::Order("NCHW"));
 //    auto weights1 = test_cm.constant(weights1Data, {3, 3, 3, 1}, mv::DTypeType::Float16, mv::Order("NCWH"));
-    auto conv1 = test_cm.conv(input1, weights1, {2, 2}, {0, 0, 0, 0});
+    auto conv1 = test_cm.conv(input1, weights1, {2, 2}, {0, 0, 0, 0}, 1);
     auto output = test_cm.output(conv1);
 
     std::string blobName = "wddm_conv1";
