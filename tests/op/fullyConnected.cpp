#include "gtest/gtest.h"
#include "meta/include/mcm/op_model.hpp"
#include "include/mcm/utils/data_generator.hpp"

TEST(ops, fullyConnected)
{
<<<<<<< HEAD
    /*
    mv::OpModel om("testModel");
    auto input = om.input({8, 8, 16}, mv::DTypeType::Float16, mv::Order("CHW"));
=======

    mv::OpModel om("testModel");
    auto input = om.input({8, 8, 16}, mv::DTypeType::Float16, mv::OrderType::ColumnMajor);

>>>>>>> b3254039
    std::vector<double> weightsData = mv::utils::generateSequence<double>(input->getShape().totalSize() * 100u);
    auto weights1 = om.constant(weightsData, {input->getShape().totalSize(), 100}, mv::DTypeType::Float16, mv::Order(mv::Order::getColMajorID(2)));
    auto fullyConnected = om.fullyConnected(input, weights1);
    auto fullyConnectedOp = om.getSourceOp(fullyConnected);
    auto output = om.output(fullyConnected);

    ASSERT_EQ(fullyConnected->getShape(), mv::Shape({1, 100}));
    ASSERT_EQ(fullyConnectedOp->getOpType(), "FullyConnected");
    ASSERT_EQ(fullyConnectedOp->inputSlots(), 2);
    ASSERT_EQ(fullyConnectedOp->outputSlots(), 1);
    ASSERT_EQ(fullyConnectedOp->attrsCount(), 2);
    ASSERT_EQ(fullyConnected->attrsCount(), 5);

    //ASSERT_TRUE(fullyConnectedOp->isExecutable());
}<|MERGE_RESOLUTION|>--- conflicted
+++ resolved
@@ -4,16 +4,9 @@
 
 TEST(ops, fullyConnected)
 {
-<<<<<<< HEAD
-    /*
     mv::OpModel om("testModel");
     auto input = om.input({8, 8, 16}, mv::DTypeType::Float16, mv::Order("CHW"));
-=======
 
-    mv::OpModel om("testModel");
-    auto input = om.input({8, 8, 16}, mv::DTypeType::Float16, mv::OrderType::ColumnMajor);
-
->>>>>>> b3254039
     std::vector<double> weightsData = mv::utils::generateSequence<double>(input->getShape().totalSize() * 100u);
     auto weights1 = om.constant(weightsData, {input->getShape().totalSize(), 100}, mv::DTypeType::Float16, mv::Order(mv::Order::getColMajorID(2)));
     auto fullyConnected = om.fullyConnected(input, weights1);
