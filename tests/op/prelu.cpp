--- conflicted
+++ resolved
@@ -4,14 +4,8 @@
 
 TEST(ops, prelu)
 {
-<<<<<<< HEAD
-    /*
     mv::OpModel om("testModel");
     auto input = om.input({32, 32, 3}, mv::DTypeType::Float16, mv::Order("CHW"));
-=======
-    mv::OpModel om("testModel");
-    auto input = om.input({32, 32, 3}, mv::DTypeType::Float16, mv::OrderType::ColumnMajor);
->>>>>>> b3254039
     std::vector<double> data = mv::utils::generateSequence<double>(3);
     auto slope = om.constant(data, {3}, mv::DTypeType::Float16, mv::Order(mv::Order::getColMajorID(1)));
 
