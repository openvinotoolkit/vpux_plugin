#include "gtest/gtest.h"
#include <exception>
#include <iostream>
#include <string>
#include <vector>
#include "include/mcm/graph/graph.hpp"
#include "include/mcm/graph/visualizer.hpp"
#include "include/mcm/algorithms/transitive_reduction.hpp"

using graph_string_string = mv::graph<std::string, std::string>;

struct EdgeItComparator
{
    bool operator()(graph_string_string::edge_list_iterator lhs, graph_string_string::edge_list_iterator rhs) const {
        return (*lhs) < (*rhs);
    }
};

struct NodeItComparator
{
    bool operator()(graph_string_string::node_list_iterator lhs, graph_string_string::node_list_iterator rhs) const {
        return (*lhs) < (*rhs);
    }
};

<<<<<<< HEAD
using char_int_graph = mv::graph<char, int>;

/*
Generic sibling test:
a--->d
a--->e
a--->f
a--->g
a--->h
a--->i

b--->d
b--->e
b--->f
b--->g
b--->h
b--->i

c--->d
c--->e
c--->f
c--->g
c--->h
c--->i
 */
TEST (graph_dynamic_sibling_enumeration, sibling_test)
{
    char_int_graph g;

    auto na = g.node_insert('a');
    auto nb = g.node_insert('b');
    auto nc = g.node_insert('c');
    auto nd = g.node_insert('d');
    auto ne = g.node_insert('e');
    auto nf = g.node_insert('f');
    auto ng = g.node_insert('g');
    auto nh = g.node_insert('h');
    auto ni = g.node_insert('i');
    auto nj = g.node_insert('j');
    auto nk = g.node_insert('k');
    auto nl = g.node_insert('l');


    auto e1 = g.edge_insert(na, nd, 1);
    auto e2 = g.edge_insert(na, ne, 2);
    auto e3 = g.edge_insert(na, nf, 3);
    auto e4 = g.edge_insert(na, ng, 4);
    auto e5 = g.edge_insert(na, nh, 5);
    auto e6 = g.edge_insert(na, ni, 6);

    auto e7 = g.edge_insert(nb, nd, 7);
    auto e8 = g.edge_insert(nb, ne, 8);
    auto e9 = g.edge_insert(nb, nf, 9);
    auto e10 = g.edge_insert(nb, ng, 10);
    auto e11 = g.edge_insert(nb, nh, 11);
    auto e12 = g.edge_insert(nb, ni, 12);

    auto e13 = g.edge_insert(nc, nd, 13);
    auto e14 = g.edge_insert(nc, ne, 14);
    auto e15 = g.edge_insert(nc, nf, 15);
    auto e16 = g.edge_insert(nc, ng, 16);
    auto e17 = g.edge_insert(nc, nh, 17);
    auto e18 = g.edge_insert(nc, ni, 18);
    auto e19 = g.edge_insert(nd, nj, 19);
    auto e20 = g.edge_insert(nd, nk, 20);
    auto e21 = g.edge_insert(ne, nl, 21);

    // Siblings of node ne
    std::vector<char> nodes_sid={'d','e','g','h','i'};
    int count_nodes_sid= 0 ;
    for (char_int_graph::node_sibling_iterator it(nf); it != g.node_end(); ++it)
    {
        EXPECT_EQ (nodes_sid[count_nodes_sid++], *it) << "ERROR: incorrect sibling of node f";
    }

    EXPECT_EQ (nf->siblings_size(), count_nodes_sid) << "ERROR: wrong number of siblings of node f";

    EXPECT_EQ ('e', *nd->leftmost_sibling()) << "ERROR: wrong leftmost sibling node of node d";
    EXPECT_EQ ('d', *nf->leftmost_sibling()) << "ERROR: wrong leftmost sibling node of node f";
    EXPECT_EQ ('d', *ni->leftmost_sibling()) << "ERROR: wrong leftmost sibling node of node i";

    EXPECT_EQ ('i', *nd->rightmost_sibling()) << "ERROR: wrong rightmost sibling node of node d";
    EXPECT_EQ ('i', *nf->rightmost_sibling()) << "ERROR: wrong rightmost sibling node of node f";
    EXPECT_EQ ('h', *ni->rightmost_sibling()) << "ERROR: wrong rightmost sibling node of node i";

    // Siblings of node nj
    std::vector<char> nodes_sid_2={'k'};
    int count_nodes_sid_2= 0 ;
    for (char_int_graph::node_sibling_iterator it(nj); it != g.node_end(); ++it)
    {
        EXPECT_EQ (nodes_sid_2[count_nodes_sid_2++], *it) << "ERROR: incorrect sibling of node j";
    }
    EXPECT_EQ (nj->siblings_size(), count_nodes_sid_2) << "ERROR: wrong number of siblings of node j";

}

/*
Test:
-check to get leftmost sibling: iterate over sibling of next parent
-check when sibling share only 1 parent in common

a     b
|  / | \
| /  |  \
c    d    e
 */


TEST (graph_dynamic_sibling_enumeration, sibling_test_2)
{
    char_int_graph g;

    auto na = g.node_insert('a');
    auto nb = g.node_insert('b');
    auto nc = g.node_insert('c');
    auto nd = g.node_insert('d');
    auto ne = g.node_insert('e');

    auto e1 = g.edge_insert(na, nc, 1);
    auto e2 = g.edge_insert(nb, nc, 2);
    auto e3 = g.edge_insert(nb, nd, 3);
    auto e4 = g.edge_insert(nb, ne, 4);

    EXPECT_EQ ('e', *nc->rightmost_sibling()) << "ERROR: wrong rightmost sibling node of node c";
    EXPECT_EQ ('d', *nc->leftmost_sibling()) << "ERROR: wrong leftmost sibling node of node c";

    //Test for the previous bug found while removing parent when there is only one common parent with sibling
    g.edge_erase(e1);

    // Siblings of node nc
    std::vector<char> nodes_sid={'d','e'};
    int count_nodes_sid= 0 ;
    for (char_int_graph::node_sibling_iterator it(nc); it != g.node_end(); ++it)
    {
        EXPECT_EQ (nodes_sid[count_nodes_sid++], *it) << "ERROR: incorrect sibling of node c";
    }
    EXPECT_EQ (2, count_nodes_sid) << "ERROR: wrong number of siblings of node c";

}

/*
	a
   /|
  b |
   \|
    c

    sibling is also a parent
 */

TEST (graph_dynamic_sibling_enumeration, sibling_test_3)
{
    char_int_graph g;

    auto na = g.node_insert('a');
    auto nb = g.node_insert('b');
    auto nc = g.node_insert('c');

    auto e1 = g.edge_insert(na, nb, 1);
    auto e2 = g.edge_insert(na, nc, 2);
    auto e7 = g.edge_insert(nb, nc, 3);

    EXPECT_EQ ('b', *nc->leftmost_sibling()) << "ERROR: wrong leftmost sibling node of node c";
    EXPECT_EQ (nc->siblings_size(), 1) << "ERROR: wrong number of siblings of node c";

    // Siblings of node nc
    std::vector<char> nodes_sid={'b'};
    int count_nodes_sid= 0 ;
    for (char_int_graph::node_sibling_iterator it(nc); it != g.node_end(); ++it)
    {
        EXPECT_EQ (nodes_sid[count_nodes_sid++], *it) << "ERROR: incorrect sibling of node c";
    }

}

/*
a  b  c
|\ | /|
| \|/ |
d  e  f
 */

TEST (graph_dynamic_sibling_enumeration, sibling_test_4)
{
    char_int_graph g;

    auto na = g.node_insert('a');
    auto nb = g.node_insert('b');
    auto nc = g.node_insert('c');
    auto nd = g.node_insert('d');
    auto ne = g.node_insert('e');
    auto nf = g.node_insert('f');

    auto e1 = g.edge_insert(na, nd, 1);
    auto e2 = g.edge_insert(na, ne, 2);
    auto e3 = g.edge_insert(nb, ne, 3);
    auto e4 = g.edge_insert(nc, ne, 4);
    auto e5 = g.edge_insert(nc, nf, 5);

    EXPECT_EQ ('e', *nf->rightmost_sibling()) << "ERROR: wrong rightmost sibling node of node f";
    EXPECT_EQ ('e', *nf->leftmost_sibling()) << "ERROR: wrong leftmost sibling node of node f";

    EXPECT_EQ (1, nf->siblings_size()) << "ERROR: wrong number of siblings of node f";
}

TEST (graph_dynamic_sibling_enumeration, sibling_test_no_sibling)
{
    char_int_graph g;

    auto na = g.node_insert('a');
    auto nb = g.node_insert('b');
    auto nc = g.node_insert('c');
    auto nd = g.node_insert('d');

    auto e1 = g.edge_insert(na, nd, 1);
    auto e2 = g.edge_insert(nb, nd, 2);
    auto e3 = g.edge_insert(nc, nd, 3);

    try
    {
     char_int_graph::node_sibling_iterator it(nd);
     auto test_null_sibling = *it;
    }
    catch (std::exception& e)
    {
       std::cout << "Sibling iterator returns " << e.what() << std::endl;
    }
    try
    {
       auto left_sibling = *nd->leftmost_sibling();
    }
    catch (std::exception& e)
    {
       std::cout << "leftmost_sibling returns " << e.what() << std::endl;
    }
    try
    {
       auto right_Sibling = *nd->rightmost_sibling();
    }
    catch (std::exception& e)
    {
       std::cout << "rightmost_sibling returns " << e.what() << std::endl;
    }

    EXPECT_EQ (0, nd->siblings_size()) << "ERROR: wrong number of siblings of node d";
}
=======
struct DefaultComparator {
  template<typename T>
  bool operator()(T a, T b) const {
    return a->getID() < b->getID();
  }
};
>>>>>>> 21a6a39f

TEST (graph_transitive_reduction, test1)
{
    // Define graph
    graph_string_string g;

    auto na = g.node_insert("a");
    auto nb = g.node_insert("b");
    auto nc = g.node_insert("c");
    auto nd = g.node_insert("d");
    auto ne = g.node_insert("e");
    g.edge_insert(na, nb, "na_nb");
    g.edge_insert(na, nc, "na_nc");
    g.edge_insert(na, nd, "na_nd");
    g.edge_insert(na, ne, "na_ne");
    g.edge_insert(nb, nd, "nb_nd");
    g.edge_insert(nc, nd, "nc_nd");
    g.edge_insert(nc, ne, "nc_ne");
    g.edge_insert(nd, ne, "nd_ne");

    mv::transitiveReduction<std::string, std::string, EdgeItComparator, NodeItComparator>(g);

    // After transitive reduction, the edges removed should be
    // na_nd, na_ne, nc_ne

    std::set<std::string> eliminated_edges;
    eliminated_edges.insert("na_nb");
    eliminated_edges.insert("na_nc");
    eliminated_edges.insert("na_nd");
    eliminated_edges.insert("na_ne");
    eliminated_edges.insert("nb_nd");
    eliminated_edges.insert("nc_nd");
    eliminated_edges.insert("nc_ne");
    eliminated_edges.insert("nd_ne");

    for(auto e = g.edge_begin(); e != g.edge_end(); ++e)
        std::cout << eliminated_edges.erase(*e) << std::endl;

    ASSERT_EQ(eliminated_edges.size(), 3);
    ASSERT_EQ(eliminated_edges.count("na_nd"), 1);
    ASSERT_EQ(eliminated_edges.count("na_ne"), 1);
    ASSERT_EQ(eliminated_edges.count("nc_ne"), 1);

    std::cout << "Finished" << std::endl;
}

typedef mv::DAG_Transitive_Reducer<graph_string_string,
        EdgeItComparator, NodeItComparator> transitive_reducer_t;
TEST(graph_transitive_reduction, cycle) {

  graph_string_string g;

  auto na = g.node_insert("a");
  auto nb = g.node_insert("b");
  auto nc = g.node_insert("c");
  auto nd = g.node_insert("d");

  g.edge_insert(na, nb, "a->b");
  g.edge_insert(nb, nc, "b->c");
  g.edge_insert(nc, nd, "c->d");
  g.edge_insert(nd, nb, "d->b");

  transitive_reducer_t reducer(g);

  EXPECT_FALSE(reducer.reduce());
}


TEST(graph_transitive_reduction, read_from_file) {
  typedef size_t node_t;
  typedef std::pair<size_t, size_t> edge_t;
  using dag_t = mv::graph<node_t, edge_t>;
  typedef typename dag_t::node_list_iterator node_iterator_t;
  typedef mv::DAG_Transitive_Reducer<dag_t,
          DefaultComparator, DefaultComparator> dag_transitive_reducer_t;

  std::string path = std::string(std::getenv("MCM_HOME")) + std::string("/tests/unit/graph/test_input_dag_1.txt");
  FILE *fptr = fopen(path.c_str(), "r");

  dag_t test_dag;
  std::unordered_map<node_t, node_iterator_t> node_iterators;

  size_t node_count=0;
  fscanf(fptr, "%*s%lu", &node_count);
  printf("reading %lu nodes\n", node_count);

  node_t node, node1, node2;
  for (size_t i=0; i<node_count; i++) {
    fscanf(fptr, "%lu", &node);
    node_iterator_t node_itr = test_dag.node_insert(node);
    node_iterators[node] = node_itr;
  }

  size_t edge_count=0;
  fscanf(fptr, "%*s%lu", &edge_count);
  printf("reading %lu edges\n", edge_count);

  for (size_t i=0; i<edge_count; i++) {
    fscanf(fptr, "%lu%lu", &node1, &node2);
    auto node1_itr = node_iterators.find(node1);
    auto node2_itr = node_iterators.find(node2);
    ASSERT_TRUE(node1_itr != node_iterators.end());
    ASSERT_TRUE(node2_itr != node_iterators.end());
    edge_t e(node1, node2);

    test_dag.edge_insert(node1_itr->second, node2_itr->second, e);
  }

  printf("done reading edges\n");
  fflush(stdout);
  
  dag_transitive_reducer_t reducer(test_dag);

  EXPECT_TRUE(reducer.reduce());
  reducer.dump_reduce_info();
}





template<typename IteratorA, typename IteratorB>
bool EquivalentIteratorList(IteratorA abeg, IteratorA aend,
    IteratorB bbeg, IteratorB bend) {

  while (abeg != aend) {
    if (bbeg == bend) { return false; }
    if (!(*abeg == *bbeg)) {
      std::cout <<"a =" << *abeg <<" b=" << *bbeg << std::endl;
      return false;
    }
    ++abeg;
    ++bbeg;
  }
  return (abeg == aend) && (bbeg == bend);
}

bool EquivalentLabelledGraphs(graph_string_string& g_a,
    graph_string_string& g_b) {

  if (g_a.node_size() != g_b.node_size()) { return false; }
  if (g_a.edge_size() != g_b.edge_size()) { return false; }

  return EquivalentIteratorList(g_a.node_begin(), g_a.node_end(),
        g_b.node_begin(), g_b.node_end()) &&
    EquivalentIteratorList(g_a.edge_begin(), g_a.edge_end(),
        g_b.edge_begin(), g_b.edge_end());
}

typedef mv::DAG_Transitive_Reducer<graph_string_string,
        EdgeItComparator, NodeItComparator> transitive_reducer_t;

TEST(graph_transitive_reduction, simple_chain) {
  graph_string_string g, g_gold;

  {
    //input //
    auto na = g.node_insert("a");
    auto nb = g.node_insert("b");
    auto nc = g.node_insert("c");
    g.edge_insert(na, nb, "a->b");
    g.edge_insert(nb, nc, "b->c");
    g.edge_insert(na, nc, "a->c");
  }

  {
    //output//
    auto na = g_gold.node_insert("a");
    auto nb = g_gold.node_insert("b");
    auto nc = g_gold.node_insert("c");
    g_gold.edge_insert(na, nb, "a->b");
    g_gold.edge_insert(nb, nc, "b->c");
  }


  transitive_reducer_t reducer(g);
  EXPECT_TRUE(reducer.reduce());
  EXPECT_TRUE(EquivalentLabelledGraphs(g, g_gold));
}

TEST(graph_transitive_reduction, multi_level_chain) {
  graph_string_string g, g_gold;
  char node_buf[4096], edge_buf[8194];
  size_t node_count = 25UL;

  { // input: one node per level and add edges from node at
    // level 'i' to all nodes nodes at levels 'i+1', 'i+2' ... //
    auto nprev = g.node_insert("N0");
    for (size_t i=1UL; i<node_count; i++) {
      sprintf(node_buf, "N%lu", i);
      auto ncurr = g.node_insert(std::string(node_buf));

      sprintf(edge_buf, "E:%lu->%lu", i-1, i);
      g.edge_insert(nprev, ncurr, std::string(edge_buf));

      nprev = ncurr;
    }
    g_gold = g; // just a linear chain //

    for (size_t i=1UL; i<node_count; i++) {
      sprintf(node_buf, "N%lu", i);
      auto nodei = g.node_find(node_buf);

      for (size_t j=i+2UL; j<node_count; j++) {
        sprintf(node_buf, "N%lu", j);
        auto nodej = g.node_find(node_buf);

        sprintf(edge_buf, "E:%lu->%lu", i, j);
        g.edge_insert(nodei, nodej, std::string(edge_buf));
      }
    }
  }


  transitive_reducer_t reducer(g);
  EXPECT_TRUE(reducer.reduce());
  reducer.dump_reduce_info();
  EXPECT_TRUE(EquivalentLabelledGraphs(g, g_gold));
}

TEST(graph_transitive_reduction, bipartite) {
  graph_string_string g, g_gold;

  {
    //input //
    auto na = g.node_insert("a");
    auto nb = g.node_insert("b");
    auto nc = g.node_insert("c");
    auto nd = g.node_insert("d");

    g.edge_insert(na, nc, "a->c");
    g.edge_insert(na, nd, "a->d");
    g.edge_insert(nb, nc, "b->c");
    g.edge_insert(nb, nd, "b->d");
  }

  {
    g_gold = g;
  }

  transitive_reducer_t reducer(g);
  EXPECT_TRUE(reducer.reduce());
  reducer.dump_reduce_info();
  EXPECT_TRUE(EquivalentLabelledGraphs(g, g_gold));
}<|MERGE_RESOLUTION|>--- conflicted
+++ resolved
@@ -23,7 +23,13 @@
     }
 };
 
-<<<<<<< HEAD
+struct DefaultComparator {
+  template<typename T>
+  bool operator()(T a, T b) const {
+    return a->getID() < b->getID();
+  }
+};
+
 using char_int_graph = mv::graph<char, int>;
 
 /*
@@ -270,14 +276,6 @@
 
     EXPECT_EQ (0, nd->siblings_size()) << "ERROR: wrong number of siblings of node d";
 }
-=======
-struct DefaultComparator {
-  template<typename T>
-  bool operator()(T a, T b) const {
-    return a->getID() < b->getID();
-  }
-};
->>>>>>> 21a6a39f
 
 TEST (graph_transitive_reduction, test1)
 {
@@ -345,60 +343,6 @@
   EXPECT_FALSE(reducer.reduce());
 }
 
-
-TEST(graph_transitive_reduction, read_from_file) {
-  typedef size_t node_t;
-  typedef std::pair<size_t, size_t> edge_t;
-  using dag_t = mv::graph<node_t, edge_t>;
-  typedef typename dag_t::node_list_iterator node_iterator_t;
-  typedef mv::DAG_Transitive_Reducer<dag_t,
-          DefaultComparator, DefaultComparator> dag_transitive_reducer_t;
-
-  std::string path = std::string(std::getenv("MCM_HOME")) + std::string("/tests/unit/graph/test_input_dag_1.txt");
-  FILE *fptr = fopen(path.c_str(), "r");
-
-  dag_t test_dag;
-  std::unordered_map<node_t, node_iterator_t> node_iterators;
-
-  size_t node_count=0;
-  fscanf(fptr, "%*s%lu", &node_count);
-  printf("reading %lu nodes\n", node_count);
-
-  node_t node, node1, node2;
-  for (size_t i=0; i<node_count; i++) {
-    fscanf(fptr, "%lu", &node);
-    node_iterator_t node_itr = test_dag.node_insert(node);
-    node_iterators[node] = node_itr;
-  }
-
-  size_t edge_count=0;
-  fscanf(fptr, "%*s%lu", &edge_count);
-  printf("reading %lu edges\n", edge_count);
-
-  for (size_t i=0; i<edge_count; i++) {
-    fscanf(fptr, "%lu%lu", &node1, &node2);
-    auto node1_itr = node_iterators.find(node1);
-    auto node2_itr = node_iterators.find(node2);
-    ASSERT_TRUE(node1_itr != node_iterators.end());
-    ASSERT_TRUE(node2_itr != node_iterators.end());
-    edge_t e(node1, node2);
-
-    test_dag.edge_insert(node1_itr->second, node2_itr->second, e);
-  }
-
-  printf("done reading edges\n");
-  fflush(stdout);
-  
-  dag_transitive_reducer_t reducer(test_dag);
-
-  EXPECT_TRUE(reducer.reduce());
-  reducer.dump_reduce_info();
-}
-
-
-
-
-
 template<typename IteratorA, typename IteratorB>
 bool EquivalentIteratorList(IteratorA abeg, IteratorA aend,
     IteratorB bbeg, IteratorB bend) {
