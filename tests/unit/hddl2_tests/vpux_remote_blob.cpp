--- conflicted
+++ resolved
@@ -62,11 +62,7 @@
         _remoteContextHelperPtr = std::make_shared<RemoteContext_Helper>();
         _remoteMemoryHelperPtr = std::make_shared<RemoteMemory_Helper>();
         auto workloadContextPtr = _remoteContextHelperPtr->getWorkloadContext();
-<<<<<<< HEAD
-        allocator = std::make_shared<vpu::HDDL2Plugin::HDDL2RemoteAllocator>(workloadContextPtr);
-=======
-        allocator = InferenceEngine::details::shared_from_irelease(new HDDL2RemoteAllocator(workloadContextPtr));
->>>>>>> 20141c77
+        allocator = std::make_shared<HDDL2RemoteAllocator>(workloadContextPtr);
 
         tensorDesc = _tensorDescriptionHelper.tensorDesc;
         tensorSize = _tensorDescriptionHelper.tensorSize;
@@ -147,7 +143,7 @@
 
         bDataBefore = remoteROIBlobPtr->rmap().as<uint8_t*>();
         bSizeBefore = remoteROIBlobPtr->byteSize();
-        blobDataBefore.assign(bDataBefore, bDataBefore + bSizeBefore);        
+        blobDataBefore.assign(bDataBefore, bDataBefore + bSizeBefore);
     }
 
     uint8_t *bDataAfter = nullptr;
