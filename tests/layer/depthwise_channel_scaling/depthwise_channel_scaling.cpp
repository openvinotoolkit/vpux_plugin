--- conflicted
+++ resolved
@@ -9,13 +9,9 @@
 
 int main()
 {
-<<<<<<< HEAD
     double inf = std::numeric_limits<double>::infinity();
 
-    mv::CompilationUnit unit("parserModel");
-=======
     mv::CompilationUnit unit("DepthwiseChannelScalingModel");
->>>>>>> 40b8ec0d
     mv::OpModel& om = unit.model();
     auto input0 = om.input({16,16,16,1}, mv::DType("UInt8"), mv::Order::getZMajorID(4), {{128},{0.007843137718737125},{-1.0},{1.0}}, "input#3");
 
