#include "gtest/gtest.h"
#include "include/mcm/compiler/compilation_unit.hpp"
#include "include/mcm/utils/data_generator.hpp"


static mv::Logger::VerboseLevel logger_level = mv::Logger::VerboseLevel::VerboseSilent;

// test 01 : 1 2d convolution
TEST (model_serializer, blob_output_conv_01) 
{

    mv::CompilationUnit unit(logger_level);
    mv::CompositionalModel& test_cm = unit.model();

    // Compose minimal functional computation model - one computation operation of type conv2D
    auto input1 = test_cm.input(mv::Shape(32, 32, 1), mv::DType::Float, mv::Order::ColumnMajor);
    mv::dynamic_vector<mv::float_type> weights1Data({ 0.1111f, 0.1121f, 0.1131f, 0.1141f, 0.1151f, 0.1161f, 0.1171f, 0.1181f, 0.1191f});
    auto weights1 = test_cm.constant(weights1Data, mv::Shape(3, 3, 1, 1), mv::DType::Float, mv::Order::ColumnMajor);
    auto conv1 = test_cm.conv2D(input1, weights1, {4, 4}, {0, 0, 0, 0});
    auto output1 = test_cm.output(conv1);

    // Check output shape
    EXPECT_EQ(output1->getShape(), mv::Shape(8, 8, 1));

    std::string blobName = "test_conv_01.blob";
    unit.compilationDescriptor()["GenerateBlob"]["output"] = blobName;
    unit.targetDescriptor().load(std::getenv("MCM_HOME") + std::string("/config/target/ma2480.json"));
    unit.initialize();
    unit.passManager().disablePass(mv::PassGenre::Validation);

    auto compOutput = unit.run();

    // compare filesize written to expected
    EXPECT_EQ (692LL, compOutput["passes"].last()["blobSize"].get<long long>()) << "ERROR: wrong blob size";

    // compare blob file contents to blob previously generated with mvNCCheck
    std::string goldBlobPath = std::getenv("MCM_HOME") + std::string("/tests/data/gold_01.blob");
    std::string command = "diff \"" + blobName + "\" \"" + goldBlobPath + "\"";
    EXPECT_EQ (0, system(command.c_str())) << "ERROR: generated blob file contents do not match expected";

}

// test 02 : 1 2d convolution, add input z dimension (c=3)
TEST (model_serializer, blob_output_conv_02)
{

    mv::CompilationUnit unit(logger_level);
    mv::CompositionalModel& test_cm = unit.model();

    // Compose minimal functional computation model - one computation operation of type conv2D
<<<<<<< HEAD
    auto input2 = test_cm.input(mv::Shape(32, 32, 3), mv::DType::Float, mv::Order::LastDimMajor);   //N WH C   
    mv::dynamic_vector<mv::float_type> weightsData2 = mv::utils::generateSequence<mv::float_type>(3u * 3u * 3u * 3u, 0.101f, 0.001f);

    auto weights2 = test_cm.constant(weightsData2, mv::Shape(3, 3, 3, 3), mv::DType::Float, mv::Order::LastDimMajor);   // kh, kw, kN, C
    auto conv2 = test_cm.conv2D(input2, weights2, {4, 4}, {0, 0, 0, 0});   // input tensor, wieghts tensor, stridex, stridey, padx, pady
    auto output2 = test_cm.output(conv2);
=======
    auto input2 = test_cm2.input(mv::Shape(32, 32, 3), mv::DType::Float, mv::Order::ColumnMajor);   //N WH C   
    mv::dynamic_vector<mv::float_type> weightsData2 = mv::utils::generateSequence<mv::float_type>(3u * 3u * 3u * 3u, 0.101f, 0.001f);

    auto weights2 = test_cm2.constant(weightsData2, mv::Shape(3, 3, 3, 3), mv::DType::Float, mv::Order::ColumnMajor);   // kh, kw, kN, C
    auto conv2 = test_cm2.conv2D(input2, weights2, {4, 4}, {0, 0, 0, 0});   // input tensor, wieghts tensor, stridex, stridey, padx, pady
    auto output2 = test_cm2.output(conv2);
>>>>>>> 3166f4c8

    // Check output shape
    EXPECT_EQ(output2->getShape(), mv::Shape(8, 8, 3));   // x, y, c

    std::string blobName = "test_conv_02.blob";
    unit.compilationDescriptor()["GenerateBlob"]["output"] = blobName;
    unit.targetDescriptor().load(std::getenv("MCM_HOME") + std::string("/config/target/ma2480.json"));
    unit.initialize();
    unit.passManager().disablePass(mv::PassGenre::Validation);

    auto compOutput = unit.run();

    // compare filesize written to expected
    EXPECT_EQ (948LL, compOutput["passes"].last()["blobSize"].get<long long>()) << "ERROR: wrong blob size";

    // compare blob file contents to blob previously generated with mvNCCheck
    std::string goldBlobPath = std::getenv("MCM_HOME") + std::string("/tests/data/gold_02.blob");
    std::string command = "diff \"" + blobName + "\" \"" + goldBlobPath + "\"";
    EXPECT_EQ (0, system(command.c_str())) << "ERROR: generated blob file contents do not match expected";

}

// test 03 : 1 2d convolution, change input=256x256  stride=2
TEST (model_serializer, blob_output_conv_03)
{

    mv::CompilationUnit unit(logger_level);
    mv::CompositionalModel& test_cm = unit.model();

    // Compose minimal functional computation model - one computation operation of type conv2D
<<<<<<< HEAD
    auto input3 = test_cm.input(mv::Shape(256, 256, 3), mv::DType::Float, mv::Order::LastDimMajor);   //N WH C

    mv::dynamic_vector<mv::float_type> weightsData3 = mv::utils::generateSequence(3u * 3u * 3u * 3u, 0.101f, 0.001f);

    auto weights3 = test_cm.constant(weightsData3, mv::Shape(3, 3, 3, 3), mv::DType::Float, mv::Order::LastDimMajor);
    auto conv3 = test_cm.conv2D(input3, weights3, {2, 2}, {0, 0, 0, 0});   // input tensor, wieghts tensor, stridex, stridey, padx, pady
    auto output3 = test_cm.output(conv3);
=======
    auto input3 = test_cm3.input(mv::Shape(256, 256, 3), mv::DType::Float, mv::Order::ColumnMajor);   //N WH C

    mv::dynamic_vector<mv::float_type> weightsData3 = mv::utils::generateSequence(3u * 3u * 3u * 3u, 0.101f, 0.001f);

    auto weights3 = test_cm3.constant(weightsData3, mv::Shape(3, 3, 3, 3), mv::DType::Float, mv::Order::ColumnMajor);
    auto conv3 = test_cm3.conv2D(input3, weights3, {2, 2}, {0, 0, 0, 0});   // input tensor, wieghts tensor, stridex, stridey, padx, pady
    auto output3 = test_cm3.output(conv3);
>>>>>>> 3166f4c8

    // Check output shape
    EXPECT_EQ(output3->getShape(), mv::Shape(127, 127, 3));   // x, y, c

    std::string blobName = "test_conv_03.blob";
    unit.compilationDescriptor()["GenerateBlob"]["output"] = blobName;
    unit.targetDescriptor().load(std::getenv("MCM_HOME") + std::string("/config/target/ma2480.json"));
    unit.initialize();
    unit.passManager().disablePass(mv::PassGenre::Validation);

    auto compOutput = unit.run();

    // compare filesize written to expected
    EXPECT_EQ (948LL, compOutput["passes"].last()["blobSize"].get<long long>()) << "ERROR: wrong blob size";

    // compare blob file contents to blob previously generated with mvNCCheck
    std::string goldBlobPath = std::getenv("MCM_HOME") + std::string("/tests/data/gold_03.blob");
    std::string command = "diff \"" + blobName + "\" \"" + goldBlobPath + "\"";
    EXPECT_EQ (0, system(command.c_str())) << "ERROR: generated blob file contents do not match expected";

}

// test 04 : 1 2d convolution, change kernel to 5x5
TEST (model_serializer, blob_output_conv_04)
{

    mv::CompilationUnit unit(logger_level);
    mv::CompositionalModel& test_cm = unit.model();

    // Compose minimal functional computation model - one computation operation of type conv2D
<<<<<<< HEAD
    auto input4 = test_cm.input(mv::Shape(256, 256, 3), mv::DType::Float, mv::Order::LastDimMajor);   //N WH C
    mv::dynamic_vector<mv::float_type> weightsData4 = mv::utils::generateSequence(5u * 5u * 3u * 3u, 0.101f, 0.001f);

    auto weights4 = test_cm.constant(weightsData4, mv::Shape(5, 5, 3, 3), mv::DType::Float, mv::Order::LastDimMajor);   // kh, kw, kN, C
    auto conv4 = test_cm.conv2D(input4, weights4, {2, 2}, {0, 0, 0, 0});   // input tensor, wieghts tensor, stridex, stridey, padx, pady
    auto output4 = test_cm.output(conv4);
=======
    auto input4 = test_cm4.input(mv::Shape(256, 256, 3), mv::DType::Float, mv::Order::ColumnMajor);   //N WH C
    mv::dynamic_vector<mv::float_type> weightsData4 = mv::utils::generateSequence(5u * 5u * 3u * 3u, 0.101f, 0.001f);

    auto weights4 = test_cm4.constant(weightsData4, mv::Shape(5, 5, 3, 3), mv::DType::Float, mv::Order::ColumnMajor);   // kh, kw, kN, C
    auto conv4 = test_cm4.conv2D(input4, weights4, {2, 2}, {0, 0, 0, 0});   // input tensor, wieghts tensor, stridex, stridey, padx, pady
    auto output4 = test_cm4.output(conv4);
>>>>>>> 3166f4c8

    // Check output shape
    EXPECT_EQ(output4->getShape(), mv::Shape(126, 126, 3));   // x, y, c

    std::string blobName = "test_conv_04.blob";
    unit.compilationDescriptor()["GenerateBlob"]["output"] = blobName;
    unit.targetDescriptor().load(std::getenv("MCM_HOME") + std::string("/config/target/ma2480.json"));
    unit.initialize();
    unit.passManager().disablePass(mv::PassGenre::Validation);

    auto compOutput = unit.run();

    // compare filesize written to expected
    EXPECT_EQ (1716LL, compOutput["passes"].last()["blobSize"].get<long long>()) << "ERROR: wrong blob size";

    // compare blob file contents to blob previously generated with mvNCCheck
    std::string goldBlobPath = std::getenv("MCM_HOME") + std::string("/tests/data/gold_04.blob");
    std::string command = "diff \"" + blobName + "\" \"" + goldBlobPath + "\"";
    EXPECT_EQ (0, system(command.c_str())) << "ERROR: generated blob file contents do not match expected";

}

// test 05 : 2 successive 3x3 convolutions (blur->edge filters)
TEST (model_serializer, blob_blur_edge_05)
{

    mv::CompilationUnit unit(logger_level);
    mv::CompositionalModel& test_cm = unit.model();

    // Define input as 1 greyscale 256x256 image
<<<<<<< HEAD
    auto input5 = test_cm.input(mv::Shape(256, 256, 1), mv::DType::Float, mv::Order::LastDimMajor);

    mv::dynamic_vector<mv::float_type> blurKData({ 0.2, 0.2, 0.2, 0.2, 0.2, 0.2, 0.2, 0.2, 0.2 });
    mv::dynamic_vector<mv::float_type> edgeKData({ 65504.0,65504.0,65504.0,65504.0,65504.0,65504.0,65504.0,65504.0,65504.0 });
    auto bweights = test_cm.constant(blurKData, mv::Shape(3, 3, 1, 1), mv::DType::Float, mv::Order::LastDimMajor);
    auto eweights = test_cm.constant(edgeKData, mv::Shape(3, 3, 1, 1), mv::DType::Float, mv::Order::LastDimMajor);
    auto conv1 = test_cm.conv2D(input5, bweights, {1, 1}, {0, 0, 0, 0});
    auto conv2 = test_cm.conv2D(conv1, eweights, {1, 1}, {0, 0, 0, 0});
    auto output = test_cm.output(conv2);
=======
    auto input5 = test_cm5.input(mv::Shape(256, 256, 1), mv::DType::Float, mv::Order::ColumnMajor);

    mv::dynamic_vector<mv::float_type> blurKData({ 0.2, 0.2, 0.2, 0.2, 0.2, 0.2, 0.2, 0.2, 0.2 });
    mv::dynamic_vector<mv::float_type> edgeKData({ 65504.0,65504.0,65504.0,65504.0,65504.0,65504.0,65504.0,65504.0,65504.0 });
    auto bweights = test_cm5.constant(blurKData, mv::Shape(3, 3, 1, 1), mv::DType::Float, mv::Order::ColumnMajor);
    auto eweights = test_cm5.constant(edgeKData, mv::Shape(3, 3, 1, 1), mv::DType::Float, mv::Order::ColumnMajor);
    auto conv1 = test_cm5.conv2D(input5, bweights, {1, 1}, {0, 0, 0, 0});
    auto conv2 = test_cm5.conv2D(conv1, eweights, {1, 1}, {0, 0, 0, 0});
    auto output = test_cm5.output(conv2);
>>>>>>> 3166f4c8

    // Check output shape
    EXPECT_EQ(output->getShape(), mv::Shape(252, 252, 1));

    std::string blobName = "test_conv_05.blob";
    unit.compilationDescriptor()["GenerateBlob"]["output"] = blobName;
    unit.targetDescriptor().load(std::getenv("MCM_HOME") + std::string("/config/target/ma2480.json"));
    unit.initialize();
    unit.passManager().disablePass(mv::PassGenre::Validation);

    auto compOutput = unit.run();

    // compare filesize written to expected
    EXPECT_EQ (1252LL, compOutput["passes"].last()["blobSize"].get<long long>()) << "ERROR: wrong blob size";

    // compare blob file contents to blob previously generated with mvNCCheck
    std::string goldBlobPath = std::getenv("MCM_HOME") + std::string("/tests/data/gold_05.blob");
    std::string command = "diff \"" + blobName + "\" \"" + goldBlobPath + "\"";
    EXPECT_EQ (0, system(command.c_str())) << "ERROR: generated blob file contents do not match expected";

}

// test 06 : conv1->maxpool1->conv2->maxpool2
TEST (model_serializer, blob_4_ops)
{
    
    mv::CompilationUnit unit(logger_level);
    mv::CompositionalModel& test_cm = unit.model();

    // Define input as 1 64x64x3 image
<<<<<<< HEAD
    auto inIt6 = test_cm.input(mv::Shape(64, 64, 3), mv::DType::Float, mv::Order::LastDimMajor);
=======
    auto inIt6 = test_cm6.input(mv::Shape(64, 64, 3), mv::DType::Float, mv::Order::ColumnMajor);
>>>>>>> 3166f4c8

    // define first convolution  3D conv 

    mv::dynamic_vector<mv::float_type> weightsData61 = mv::utils::generateSequence(5u * 5u * 3u * 1u, 0.000f, 0.010f);
<<<<<<< HEAD
    auto weightsIt61 = test_cm.constant(weightsData61, mv::Shape(5, 5, 3, 1), mv::DType::Float, mv::Order::LastDimMajor);   // kh, kw, ins, outs
=======
    auto weightsIt61 = test_cm6.constant(weightsData61, mv::Shape(5, 5, 3, 1), mv::DType::Float, mv::Order::ColumnMajor);   // kh, kw, ins, outs
>>>>>>> 3166f4c8
    EXPECT_EQ(weightsIt61->getShape()[0], 5);
    EXPECT_EQ(weightsIt61->getShape()[1], 5);
    EXPECT_EQ(weightsIt61->getShape()[2], 3);
    EXPECT_EQ(weightsIt61->getShape()[3], 1);
    auto convIt61 = test_cm.conv2D(inIt6, weightsIt61, {2, 2}, {0, 0, 0, 0});

    // define first maxpool
    auto maxpoolIt61 = test_cm.maxpool2D(convIt61,{5,5}, {3, 3}, {1, 1, 1, 1});

    // define second convolution
    mv::dynamic_vector<mv::float_type> weightsData62 = mv::utils::generateSequence(3u * 3u * 1u * 1u, 65504.0f, 0.000f);
<<<<<<< HEAD
    auto weightsIt62 = test_cm.constant(weightsData62, mv::Shape(3, 3, 1, 1), mv::DType::Float, mv::Order::LastDimMajor);   // kh, kw, ins, outs
    auto convIt62 = test_cm.conv2D(maxpoolIt61, weightsIt62, {1, 1}, {0, 0, 0, 0});
=======
    auto weightsIt62 = test_cm6.constant(weightsData62, mv::Shape(3, 3, 1, 1), mv::DType::Float, mv::Order::ColumnMajor);   // kh, kw, ins, outs
    auto convIt62 = test_cm6.conv2D(maxpoolIt61, weightsIt62, {1, 1}, {0, 0, 0, 0});
>>>>>>> 3166f4c8

    // define second maxpool
    auto maxpoolIt62 = test_cm.maxpool2D(convIt62,{3,3}, {2, 2}, {1, 1, 1, 1});

    // define output
    auto outIt6 = test_cm.output(maxpoolIt62);

    // Check if model is valid 
    EXPECT_TRUE(test_cm.isValid());

    // Check output shapes of each layer
    EXPECT_EQ(inIt6->getShape()[0], 64);     // X dim  input
    EXPECT_EQ(inIt6->getShape()[1], 64);     // X dim
    EXPECT_EQ(inIt6->getShape()[2], 3);      // Z dim

    EXPECT_EQ(convIt61->getShape()[0], 30);  // X dim  conv 1
    EXPECT_EQ(convIt61->getShape()[1], 30);  // X dim
    EXPECT_EQ(convIt61->getShape()[2], 1);   // Z dim

    EXPECT_EQ(maxpoolIt61->getShape()[0], 10);  // X dim  maxpool 1
    EXPECT_EQ(maxpoolIt61->getShape()[1], 10);  // X dim
    EXPECT_EQ(maxpoolIt61->getShape()[2], 1);   // Z dim

    EXPECT_EQ(convIt62->getShape()[0], 8);      // X dim  conv 2
    EXPECT_EQ(convIt62->getShape()[1], 8);      // X dim
    EXPECT_EQ(convIt62->getShape()[2], 1);      // Z dim

    EXPECT_EQ(maxpoolIt62->getShape()[0], 4);   // X dim  maxpool 1
    EXPECT_EQ(maxpoolIt62->getShape()[1], 4);   // X dim
    EXPECT_EQ(maxpoolIt62->getShape()[2], 1);   // Z dim

    EXPECT_EQ(outIt6->getShape()[0], 4);   // X dim  output

    std::string blobName = "test_conv_06.blob";
    unit.compilationDescriptor()["GenerateBlob"]["output"] = blobName;
    unit.targetDescriptor().load(std::getenv("MCM_HOME") + std::string("/config/target/ma2480.json"));
    unit.initialize();
    unit.passManager().disablePass(mv::PassGenre::Validation);

    auto compOutput = unit.run();

    // compare filesize written to expected
    EXPECT_EQ (2564LL, compOutput["passes"].last()["blobSize"].get<long long>()) << "ERROR: wrong blob size";

    // compare blob file contents to blob previously generated with mvNCCheck
    std::string goldBlobPath = std::getenv("MCM_HOME") + std::string("/tests/data/gold_06.blob");
    std::string command = "diff \"" + blobName + "\" \"" + goldBlobPath + "\"";
    EXPECT_EQ (0, system(command.c_str())) << "ERROR: generated blob file contents do not match expected";

}

/*
 test 07 :               /-conv1->maxpool1->conv2->maxpool2-\
                  input-<                                    >-elementwise_add->output
                         \-conva->avgpoola->convb->avgpoolb-/
*/

TEST (model_serializer, blob_eltwise_add)
{
    
    mv::CompilationUnit unit(logger_level);
    mv::CompositionalModel& test_cm = unit.model();

    // Define input as 1 64x64x3 image
<<<<<<< HEAD
    auto inIt7 = test_cm.input(mv::Shape(64, 64, 3), mv::DType::Float, mv::Order::LastDimMajor);
    auto maxpoolIt11= test_cm.maxpool2D(inIt7,{1,1}, {1, 1}, {0,0,0,0});

    // define first convolution 
    mv::dynamic_vector<mv::float_type> weightsData71 = mv::utils::generateSequence(5u * 5u * 3u * 1u, 0.100f, 0.010f);
    auto weightsIt71 = test_cm.constant(weightsData71, mv::Shape(5, 5, 3, 1), mv::DType::Float, mv::Order::LastDimMajor);   // kh, kw, ins, outs
=======
    auto inIt7 = test_cm7.input(mv::Shape(64, 64, 3), mv::DType::Float, mv::Order::ColumnMajor);

    // define first convolution 
    mv::dynamic_vector<mv::float_type> weightsData71 = mv::utils::generateSequence(5u * 5u * 3u * 1u, 0.100f, 0.010f);
    auto weightsIt71 = test_cm7.constant(weightsData71, mv::Shape(5, 5, 3, 1), mv::DType::Float, mv::Order::ColumnMajor);   // kh, kw, ins, outs
>>>>>>> 3166f4c8
    EXPECT_EQ(weightsIt71->getShape()[0], 5);
    EXPECT_EQ(weightsIt71->getShape()[1], 5);
    EXPECT_EQ(weightsIt71->getShape()[2], 3);
    EXPECT_EQ(weightsIt71->getShape()[3], 1);
    auto convIt71 = test_cm.conv2D(maxpoolIt11, weightsIt71, {2, 2}, {0, 0, 0, 0});

    // define first avgpool
    auto avgpoolIt71 = test_cm.avgpool2D(convIt71,{5,5}, {3, 3}, {1, 1, 1, 1});

    // define second convolution
    mv::dynamic_vector<mv::float_type> weightsData72 = mv::utils::generateSequence(3u * 3u * 1u * 1u, 6550.0f, 0.000f);
<<<<<<< HEAD
    auto weightsIt72 = test_cm.constant(weightsData72, mv::Shape(3, 3, 1, 1), mv::DType::Float, mv::Order::LastDimMajor);   // kh, kw, ins, outs
    auto convIt72 = test_cm.conv2D(avgpoolIt71, weightsIt72, {1, 1}, {0, 0, 0, 0});
=======
    auto weightsIt72 = test_cm7.constant(weightsData72, mv::Shape(3, 3, 1, 1), mv::DType::Float, mv::Order::ColumnMajor);   // kh, kw, ins, outs
    auto convIt72 = test_cm7.conv2D(avgpoolIt71, weightsIt72, {1, 1}, {0, 0, 0, 0});
>>>>>>> 3166f4c8

    // define second avgpool
    auto avgpoolIt72 = test_cm.avgpool2D(convIt72,{3,3}, {2, 2}, {1, 1, 1, 1});

    // define first convolution branch a 
    mv::dynamic_vector<mv::float_type> weightsData7a = mv::utils::generateSequence(5u * 5u * 3u * 1u, 0.000f, 0.010f);
<<<<<<< HEAD
    auto weightsIt7a = test_cm.constant(weightsData7a, mv::Shape(5, 5, 3, 1), mv::DType::Float, mv::Order::LastDimMajor);   // kh, kw, ins, outs
=======
    auto weightsIt7a = test_cm7.constant(weightsData7a, mv::Shape(5, 5, 3, 1), mv::DType::Float, mv::Order::ColumnMajor);   // kh, kw, ins, outs
>>>>>>> 3166f4c8
    EXPECT_EQ(weightsIt7a->getShape()[0], 5);
    EXPECT_EQ(weightsIt7a->getShape()[1], 5);
    EXPECT_EQ(weightsIt7a->getShape()[2], 3);
    EXPECT_EQ(weightsIt7a->getShape()[3], 1);
    auto convIt7a = test_cm.conv2D(inIt7, weightsIt7a, {2, 2}, {0, 0, 0, 0});

    // define first maxpool branch a
    auto maxpoolIt7a = test_cm.maxpool2D(convIt7a,{5,5}, {3, 3}, {1, 1, 1, 1});

    // define second convolution
    mv::dynamic_vector<mv::float_type> weightsData7b = mv::utils::generateSequence(3u * 3u * 1u * 1u, 65504.0f, 0.000f);
<<<<<<< HEAD
    auto weightsIt7b = test_cm.constant(weightsData7b, mv::Shape(3, 3, 1, 1), mv::DType::Float, mv::Order::LastDimMajor);   // kh, kw, ins, outs
    auto convIt7b = test_cm.conv2D(maxpoolIt7a, weightsIt7b, {1, 1}, {0, 0, 0, 0});
=======
    auto weightsIt7b = test_cm7.constant(weightsData7b, mv::Shape(3, 3, 1, 1), mv::DType::Float, mv::Order::ColumnMajor);   // kh, kw, ins, outs
    auto convIt7b = test_cm7.conv2D(maxpoolIt7a, weightsIt7b, {1, 1}, {0, 0, 0, 0});
>>>>>>> 3166f4c8

    // define second maxpool
    auto maxpoolIt7b = test_cm.maxpool2D(convIt7b,{3,3}, {2, 2}, {1, 1, 1, 1});

    // define elementwise sum
    auto eltwiseIt7 = test_cm.add(maxpoolIt7b,avgpoolIt72);

    // define output
    auto outIt7 = test_cm.output(eltwiseIt7);

    // Check if model is valid 
    EXPECT_TRUE(test_cm.isValid()) << "INVALID MODEL" ;

    // Check output shapes of each layer
    EXPECT_EQ(inIt7->getShape()[0], 64);     // X dim  input
    EXPECT_EQ(inIt7->getShape()[1], 64);     // X dim
    EXPECT_EQ(inIt7->getShape()[2], 3);      // Z dim

    EXPECT_EQ(convIt71->getShape()[0], 30);  // X dim  conv 1
    EXPECT_EQ(convIt71->getShape()[1], 30);  // X dim
    EXPECT_EQ(convIt71->getShape()[2], 1);   // Z dim

    EXPECT_EQ(avgpoolIt71->getShape()[0], 10);  // X dim  maxpool 1
    EXPECT_EQ(avgpoolIt71->getShape()[1], 10);  // X dim
    EXPECT_EQ(avgpoolIt71->getShape()[2], 1);   // Z dim

    EXPECT_EQ(convIt7b->getShape()[0], 8);      // X dim  conv 2
    EXPECT_EQ(convIt7b->getShape()[1], 8);      // X dim
    EXPECT_EQ(convIt7b->getShape()[2], 1);      // Z dim

    EXPECT_EQ(maxpoolIt7b->getShape()[0], 4);   // X dim  maxpool 1
    EXPECT_EQ(maxpoolIt7b->getShape()[1], 4);   // X dim
    EXPECT_EQ(maxpoolIt7b->getShape()[2], 1);   // Z dim

    EXPECT_EQ(outIt7->getShape()[0], 4);   // X dim  output

    std::string blobName = "test_add_07.blob";
    unit.compilationDescriptor()["GenerateBlob"]["output"] = blobName;
    unit.targetDescriptor().load(std::getenv("MCM_HOME") + std::string("/config/target/ma2480.json"));
    unit.initialize();
    unit.passManager().disablePass(mv::PassGenre::Validation);

    auto compOutput = unit.run();

    // compare filesize written to expected
    EXPECT_EQ (5300LL, compOutput["passes"].last()["blobSize"].get<long long>()) << "ERROR: wrong blob size";

    // compare blob file contents to blob previously generated with mvNCCheck
    std::string goldBlobPath = std::getenv("MCM_HOME") + std::string("/tests/data/gold_07.blob");
    std::string command = "diff \"" + blobName + "\" \"" + goldBlobPath + "\"";
    EXPECT_EQ (0, system(command.c_str())) << "ERROR: generated blob file contents do not match expected";

}


/*
 test 08 :              /-conv1->maxpool1->conv2->maxpool2-\
                  input-<                                    >-elementwise_multiply->output
                         \-conva->avgpoola->convb->avgpoolb-/
*/

TEST (model_serializer, blob_eltwise_multiply)
{
    
    mv::CompilationUnit unit(logger_level);
    mv::CompositionalModel& test_cm = unit.model();

    // Define input as 1 64x64x3 image
<<<<<<< HEAD
    auto inIt7 = test_cm.input(mv::Shape(64, 64, 3), mv::DType::Float, mv::Order::LastDimMajor);
    auto maxpoolIt11= test_cm.maxpool2D(inIt7,{1,1}, {1, 1}, {0,0,0,0});

    // define first convolution 
    mv::dynamic_vector<mv::float_type> weightsData71 = mv::utils::generateSequence(5u * 5u * 3u * 1u, 0.100f, 0.010f);
    auto weightsIt71 = test_cm.constant(weightsData71, mv::Shape(5, 5, 3, 1), mv::DType::Float, mv::Order::LastDimMajor);   // kh, kw, ins, outs
=======
    auto inIt7 = test_cm7.input(mv::Shape(64, 64, 3), mv::DType::Float, mv::Order::ColumnMajor);

    // define first convolution 
    mv::dynamic_vector<mv::float_type> weightsData71 = mv::utils::generateSequence(5u * 5u * 3u * 1u, 0.100f, 0.010f);
    auto weightsIt71 = test_cm7.constant(weightsData71, mv::Shape(5, 5, 3, 1), mv::DType::Float, mv::Order::ColumnMajor);   // kh, kw, ins, outs
>>>>>>> 3166f4c8
    EXPECT_EQ(weightsIt71->getShape()[0], 5);
    EXPECT_EQ(weightsIt71->getShape()[1], 5);
    EXPECT_EQ(weightsIt71->getShape()[2], 3);
    EXPECT_EQ(weightsIt71->getShape()[3], 1);
    auto convIt71 = test_cm.conv2D(maxpoolIt11, weightsIt71, {2, 2}, {0, 0, 0, 0});

    // define first avgpool
    auto avgpoolIt71 = test_cm.avgpool2D(convIt71,{5,5}, {3, 3}, {1, 1, 1, 1});

    // define second convolution
    mv::dynamic_vector<mv::float_type> weightsData72 = mv::utils::generateSequence(3u * 3u * 1u * 1u, 6550.0f, 0.000f);
<<<<<<< HEAD
    auto weightsIt72 = test_cm.constant(weightsData72, mv::Shape(3, 3, 1, 1), mv::DType::Float, mv::Order::LastDimMajor);   // kh, kw, ins, outs
    auto convIt72 = test_cm.conv2D(avgpoolIt71, weightsIt72, {1, 1}, {0, 0, 0, 0});
=======
    auto weightsIt72 = test_cm7.constant(weightsData72, mv::Shape(3, 3, 1, 1), mv::DType::Float, mv::Order::ColumnMajor);   // kh, kw, ins, outs
    auto convIt72 = test_cm7.conv2D(avgpoolIt71, weightsIt72, {1, 1}, {0, 0, 0, 0});
>>>>>>> 3166f4c8

    // define second avgpool

    auto avgpoolIt72 = test_cm.avgpool2D(convIt72,{3,3}, {2, 2}, {1, 1, 1, 1});

    // define first convolution branch a 
    mv::dynamic_vector<mv::float_type> weightsData7a = mv::utils::generateSequence(5u * 5u * 3u * 1u, 0.000f, 0.010f);
<<<<<<< HEAD
    auto weightsIt7a = test_cm.constant(weightsData7a, mv::Shape(5, 5, 3, 1), mv::DType::Float, mv::Order::LastDimMajor);   // kh, kw, ins, outs
=======
    auto weightsIt7a = test_cm7.constant(weightsData7a, mv::Shape(5, 5, 3, 1), mv::DType::Float, mv::Order::ColumnMajor);   // kh, kw, ins, outs
>>>>>>> 3166f4c8
    EXPECT_EQ(weightsIt7a->getShape()[0], 5);
    EXPECT_EQ(weightsIt7a->getShape()[1], 5);
    EXPECT_EQ(weightsIt7a->getShape()[2], 3);
    EXPECT_EQ(weightsIt7a->getShape()[3], 1);
    auto convIt7a = test_cm.conv2D(inIt7, weightsIt7a, {2, 2}, {0, 0, 0, 0});

    // define first maxpool branch a
    auto maxpoolIt7a = test_cm.maxpool2D(convIt7a,{5,5}, {3, 3}, {1, 1, 1, 1});

    // define second convolution
    mv::dynamic_vector<mv::float_type> weightsData7b = mv::utils::generateSequence(3u * 3u * 1u * 1u, 65504.0f, 0.000f);
<<<<<<< HEAD
    auto weightsIt7b = test_cm.constant(weightsData7b, mv::Shape(3, 3, 1, 1), mv::DType::Float, mv::Order::LastDimMajor);   // kh, kw, ins, outs
    auto convIt7b = test_cm.conv2D(maxpoolIt7a, weightsIt7b, {1, 1}, {0, 0, 0, 0});
=======
    auto weightsIt7b = test_cm7.constant(weightsData7b, mv::Shape(3, 3, 1, 1), mv::DType::Float, mv::Order::ColumnMajor);   // kh, kw, ins, outs
    auto convIt7b = test_cm7.conv2D(maxpoolIt7a, weightsIt7b, {1, 1}, {0, 0, 0, 0});
>>>>>>> 3166f4c8

    // define second maxpool
    auto maxpoolIt7b = test_cm.maxpool2D(convIt7b,{3,3}, {2, 2}, {1, 1, 1, 1});

    // define elementwise sum
    auto eltwiseIt7 = test_cm.multiply(maxpoolIt7b,avgpoolIt72);

    // define output
    auto outIt7 = test_cm.output(eltwiseIt7);

    // Check if model is valid 
    EXPECT_TRUE(test_cm.isValid()) << "INVALID MODEL" ;

    // Check output shapes of each layer
    EXPECT_EQ(inIt7->getShape()[0], 64);     // X dim  input
    EXPECT_EQ(inIt7->getShape()[1], 64);     // X dim
    EXPECT_EQ(inIt7->getShape()[2], 3);      // Z dim

    EXPECT_EQ(convIt71->getShape()[0], 30);  // X dim  conv 1
    EXPECT_EQ(convIt71->getShape()[1], 30);  // X dim
    EXPECT_EQ(convIt71->getShape()[2], 1);   // Z dim

    EXPECT_EQ(avgpoolIt71->getShape()[0], 10);  // X dim  maxpool 1
    EXPECT_EQ(avgpoolIt71->getShape()[1], 10);  // X dim
    EXPECT_EQ(avgpoolIt71->getShape()[2], 1);   // Z dim

    EXPECT_EQ(convIt7b->getShape()[0], 8);      // X dim  conv 2
    EXPECT_EQ(convIt7b->getShape()[1], 8);      // X dim
    EXPECT_EQ(convIt7b->getShape()[2], 1);      // Z dim

    EXPECT_EQ(maxpoolIt7b->getShape()[0], 4);   // X dim  maxpool 1
    EXPECT_EQ(maxpoolIt7b->getShape()[1], 4);   // X dim
    EXPECT_EQ(maxpoolIt7b->getShape()[2], 1);   // Z dim

    EXPECT_EQ(outIt7->getShape()[0], 4);   // X dim  output

    std::string blobName = "test_multiply_08.blob";
    unit.compilationDescriptor()["GenerateBlob"]["output"] = blobName;
    unit.targetDescriptor().load(std::getenv("MCM_HOME") + std::string("/config/target/ma2480.json"));
    unit.initialize();
    unit.passManager().disablePass(mv::PassGenre::Validation);

    auto compOutput = unit.run();

    // compare filesize written to expected
    EXPECT_EQ (5300LL, compOutput["passes"].last()["blobSize"].get<long long>()) << "ERROR: wrong blob size";

    // compare blob file contents to blob previously generated with mvNCCheck
    std::string goldBlobPath = std::getenv("MCM_HOME") + std::string("/tests/data/gold_08.blob");
    std::string command = "diff \"" + blobName + "\" \"" + goldBlobPath + "\"";
    EXPECT_EQ (0, system(command.c_str())) << "ERROR: generated blob file contents do not match expected";

}

/*
 test 09 :              /-conv1->maxpool1->conv2->maxpool2-\
                  input-<                                    >-elementwise_add->softmax->output
                         \-conva->avgpoola->convb->avgpoolb-/
*/

TEST (model_serializer, blob_softmax)
{
    
    mv::CompilationUnit unit(logger_level);
    mv::CompositionalModel& test_cm = unit.model();

    // Define input as 1 64x64x3 image
<<<<<<< HEAD
    auto inIt7 = test_cm.input(mv::Shape(64, 64, 3), mv::DType::Float, mv::Order::LastDimMajor);

    // define first convolution 
    mv::dynamic_vector<mv::float_type> weightsData71 = mv::utils::generateSequence(5u * 5u * 3u * 1u, 0.100f, 0.010f);
    auto weightsIt71 = test_cm.constant(weightsData71, mv::Shape(5, 5, 3, 1), mv::DType::Float, mv::Order::LastDimMajor);   // kh, kw, ins, outs
=======
    auto inIt7 = test_cm7.input(mv::Shape(64, 64, 3), mv::DType::Float, mv::Order::ColumnMajor);

    // define first convolution 
    mv::dynamic_vector<mv::float_type> weightsData71 = mv::utils::generateSequence(5u * 5u * 3u * 1u, 0.100f, 0.010f);
    auto weightsIt71 = test_cm7.constant(weightsData71, mv::Shape(5, 5, 3, 1), mv::DType::Float, mv::Order::ColumnMajor);   // kh, kw, ins, outs
>>>>>>> 3166f4c8
    EXPECT_EQ(weightsIt71->getShape()[0], 5);
    EXPECT_EQ(weightsIt71->getShape()[1], 5);
    EXPECT_EQ(weightsIt71->getShape()[2], 3);
    EXPECT_EQ(weightsIt71->getShape()[3], 1);
    auto convIt71 = test_cm.conv2D(inIt7, weightsIt71, {2, 2}, {0, 0, 0, 0});

    // define first avgpool
    auto avgpoolIt71 = test_cm.avgpool2D(convIt71,{5,5}, {3, 3}, {1, 1, 1, 1});

    // define second convolution
    mv::dynamic_vector<mv::float_type> weightsData72 = mv::utils::generateSequence(3u * 3u * 1u * 1u, 6550.0f, 0.000f);
<<<<<<< HEAD
    auto weightsIt72 = test_cm.constant(weightsData72, mv::Shape(3, 3, 1, 1), mv::DType::Float, mv::Order::LastDimMajor);   // kh, kw, ins, outs
    auto convIt72 = test_cm.conv2D(avgpoolIt71, weightsIt72, {1, 1}, {0, 0, 0, 0});
=======
    auto weightsIt72 = test_cm7.constant(weightsData72, mv::Shape(3, 3, 1, 1), mv::DType::Float, mv::Order::ColumnMajor);   // kh, kw, ins, outs
    auto convIt72 = test_cm7.conv2D(avgpoolIt71, weightsIt72, {1, 1}, {0, 0, 0, 0});
>>>>>>> 3166f4c8

    // define second avgpool

    auto avgpoolIt72 = test_cm.avgpool2D(convIt72,{3,3}, {2, 2}, {1, 1, 1, 1});

    // define first convolution branch a 
    mv::dynamic_vector<mv::float_type> weightsData7a = mv::utils::generateSequence(5u * 5u * 3u * 1u, 0.000f, 0.010f);
<<<<<<< HEAD
    auto weightsIt7a = test_cm.constant(weightsData7a, mv::Shape(5, 5, 3, 1), mv::DType::Float, mv::Order::LastDimMajor);   // kh, kw, ins, outs
=======
    auto weightsIt7a = test_cm7.constant(weightsData7a, mv::Shape(5, 5, 3, 1), mv::DType::Float, mv::Order::ColumnMajor);   // kh, kw, ins, outs
>>>>>>> 3166f4c8
    EXPECT_EQ(weightsIt7a->getShape()[0], 5);
    EXPECT_EQ(weightsIt7a->getShape()[1], 5);
    EXPECT_EQ(weightsIt7a->getShape()[2], 3);
    EXPECT_EQ(weightsIt7a->getShape()[3], 1);
    auto convIt7a = test_cm.conv2D(inIt7, weightsIt7a, {2, 2}, {0, 0, 0, 0});

    // define first maxpool branch a
    auto maxpoolIt7a = test_cm.maxpool2D(convIt7a,{5,5}, {3, 3}, {1, 1, 1, 1});

    // define second convolution
    mv::dynamic_vector<mv::float_type> weightsData7b = mv::utils::generateSequence(3u * 3u * 1u * 1u, 65504.0f, 0.000f);
<<<<<<< HEAD
    auto weightsIt7b = test_cm.constant(weightsData7b, mv::Shape(3, 3, 1, 1), mv::DType::Float, mv::Order::LastDimMajor);   // kh, kw, ins, outs
    auto convIt7b = test_cm.conv2D(maxpoolIt7a, weightsIt7b, {1, 1}, {0, 0, 0, 0});
=======
    auto weightsIt7b = test_cm7.constant(weightsData7b, mv::Shape(3, 3, 1, 1), mv::DType::Float, mv::Order::ColumnMajor);   // kh, kw, ins, outs
    auto convIt7b = test_cm7.conv2D(maxpoolIt7a, weightsIt7b, {1, 1}, {0, 0, 0, 0});
>>>>>>> 3166f4c8

    // define second maxpool

    auto maxpoolIt7b = test_cm.maxpool2D(convIt7b,{3,3}, {2, 2}, {1, 1, 1, 1});

    // define elementwise sum
    auto eltwiseIt7 = test_cm.add(maxpoolIt7b,avgpoolIt72);

    auto softIt7 = test_cm.softmax(eltwiseIt7);

    // define output
    auto outIt7 = test_cm.output(softIt7);

    // Check if model is valid 
    EXPECT_TRUE(test_cm.isValid()) << "INVALID MODEL" ;

    // Check output shapes of each layer
    EXPECT_EQ(inIt7->getShape()[0], 64);     // X dim  input
    EXPECT_EQ(inIt7->getShape()[1], 64);     // X dim
    EXPECT_EQ(inIt7->getShape()[2], 3);      // Z dim

    EXPECT_EQ(convIt71->getShape()[0], 30);  // X dim  conv 1
    EXPECT_EQ(convIt71->getShape()[1], 30);  // X dim
    EXPECT_EQ(convIt71->getShape()[2], 1);   // Z dim

    EXPECT_EQ(avgpoolIt71->getShape()[0], 10);  // X dim  maxpool 1
    EXPECT_EQ(avgpoolIt71->getShape()[1], 10);  // X dim
    EXPECT_EQ(avgpoolIt71->getShape()[2], 1);   // Z dim

    EXPECT_EQ(convIt7b->getShape()[0], 8);      // X dim  conv 2
    EXPECT_EQ(convIt7b->getShape()[1], 8);      // X dim
    EXPECT_EQ(convIt7b->getShape()[2], 1);      // Z dim

    EXPECT_EQ(maxpoolIt7b->getShape()[0], 4);   // X dim  maxpool 1
    EXPECT_EQ(maxpoolIt7b->getShape()[1], 4);   // X dim
    EXPECT_EQ(maxpoolIt7b->getShape()[2], 1);   // Z dim

    EXPECT_EQ(outIt7->getShape()[0], 4);   // X dim  output

    std::string blobName = "test_softmax_09.blob";
    unit.compilationDescriptor()["GenerateBlob"]["output"] = blobName;
    unit.targetDescriptor().load(std::getenv("MCM_HOME") + std::string("/config/target/ma2480.json"));
    unit.initialize();
    unit.passManager().disablePass(mv::PassGenre::Validation);

    auto compOutput = unit.run();

    // compare filesize written to expected
    EXPECT_EQ (5284LL, compOutput["passes"].last()["blobSize"].get<long long>()) << "ERROR: wrong blob size";

    // compare blob file contents to blob previously generated with mvNCCheck
    std::string goldBlobPath = std::getenv("MCM_HOME") + std::string("/tests/data/gold_09.blob");
    std::string command = "diff \"" + blobName + "\" \"" + goldBlobPath + "\"";
    EXPECT_EQ (0, system(command.c_str())) << "ERROR: generated blob file contents do not match expected";

}

// test 10 : conv1(+bias)->maxpool1->conv2(+relu)->maxpool2
TEST (model_serializer, blob_convbias_convrelu)
{

    mv::CompilationUnit unit(logger_level);
    mv::CompositionalModel& test_cm = unit.model();

    // Define input as 1 64x64x3 image
<<<<<<< HEAD
    auto inIt6 = test_cm.input(mv::Shape(64, 64, 3), mv::DType::Float, mv::Order::LastDimMajor);
=======
    auto inIt6 = test_cm6.input(mv::Shape(64, 64, 3), mv::DType::Float, mv::Order::ColumnMajor);
>>>>>>> 3166f4c8

    // define first convolution  3D conv 

    mv::dynamic_vector<mv::float_type> weightsData61 = mv::utils::generateSequence(5u * 5u * 3u * 1u, 0.000f, 0.010f);
<<<<<<< HEAD
    auto weightsIt61 = test_cm.constant(weightsData61, mv::Shape(5, 5, 3, 1), mv::DType::Float, mv::Order::LastDimMajor);   // kh, kw, ins, outs
=======
    auto weightsIt61 = test_cm6.constant(weightsData61, mv::Shape(5, 5, 3, 1), mv::DType::Float, mv::Order::ColumnMajor);   // kh, kw, ins, outs
>>>>>>> 3166f4c8
    EXPECT_EQ(weightsIt61->getShape()[0], 5);
    EXPECT_EQ(weightsIt61->getShape()[1], 5);
    EXPECT_EQ(weightsIt61->getShape()[2], 3);
    EXPECT_EQ(weightsIt61->getShape()[3], 1);
    auto convIt61 = test_cm.conv2D(inIt6, weightsIt61, {2, 2}, {0, 0, 0, 0});

    mv::dynamic_vector<mv::float_type> biasesData = { 64444.0 };
<<<<<<< HEAD
    auto biases = test_cm.constant(biasesData, mv::Shape(1), mv::DType::Float, mv::Order::LastDimMajor, "biases");
    auto bias1 = test_cm.bias(convIt61, biases);
=======
    auto biases = test_cm6.constant(biasesData, mv::Shape(1), mv::DType::Float, mv::Order::ColumnMajor, "biases");
    auto bias1 = test_cm6.bias(convIt61, biases);
>>>>>>> 3166f4c8

    // define first maxpool
    auto maxpoolIt61 = test_cm.maxpool2D(bias1,{5,5}, {3, 3}, {1, 1, 1, 1});

    // define second convolution
    mv::dynamic_vector<mv::float_type> weightsData62 = mv::utils::generateSequence(3u * 3u * 1u * 1u, 65504.0f, 0.000f);
<<<<<<< HEAD
    auto weightsIt62 = test_cm.constant(weightsData62, mv::Shape(3, 3, 1, 1), mv::DType::Float, mv::Order::LastDimMajor);   // kh, kw, ins, outs
    auto convIt62 = test_cm.conv2D(maxpoolIt61, weightsIt62, {1, 1}, {0, 0, 0, 0});

    mv::dynamic_vector<mv::float_type> meanData = mv::utils::generateSequence<mv::float_type>(convIt62->getShape().totalSize());
    mv::dynamic_vector<mv::float_type> varianceData = mv::utils::generateSequence<mv::float_type>(convIt62->getShape().totalSize());
    mv::dynamic_vector<mv::float_type> offsetData = mv::utils::generateSequence<mv::float_type>(convIt62->getShape().totalSize());
    mv::dynamic_vector<mv::float_type> scaleData = mv::utils::generateSequence<mv::float_type>(convIt62->getShape().totalSize());

    auto bnmean = test_cm.constant(meanData, convIt62->getShape(), mv::DType::Float, mv::Order::LastDimMajor, "mean");
    auto bnvariance = test_cm.constant(varianceData, convIt62->getShape(), mv::DType::Float, mv::Order::LastDimMajor, "variance");
    auto bnoffset = test_cm.constant(offsetData, convIt62->getShape(), mv::DType::Float, mv::Order::LastDimMajor, "offset");
    auto bnscale = test_cm.constant(scaleData, convIt62->getShape(), mv::DType::Float, mv::Order::LastDimMajor, "scale");
    auto batchnorm = test_cm.batchNorm(convIt62, bnmean, bnvariance, bnoffset, bnscale, 1e-6);
    auto reluIt62 = test_cm.relu(batchnorm);
=======
    auto weightsIt62 = test_cm6.constant(weightsData62, mv::Shape(3, 3, 1, 1), mv::DType::Float, mv::Order::ColumnMajor);   // kh, kw, ins, outs
    auto convIt62 = test_cm6.conv2D(maxpoolIt61, weightsIt62, {1, 1}, {0, 0, 0, 0});
    auto reluIt62 = test_cm6.relu(convIt62);
>>>>>>> 3166f4c8

    // define second maxpool
    auto maxpoolIt62 = test_cm.maxpool2D(reluIt62,{3,3}, {2, 2}, {1, 1, 1, 1});

    // define output
    auto outIt6 = test_cm.output(maxpoolIt62);

    // Check if model is valid 
    EXPECT_TRUE(test_cm.isValid());

    // Check output shapes of each layer
    EXPECT_EQ(inIt6->getShape()[0], 64);     // X dim  input
    EXPECT_EQ(inIt6->getShape()[1], 64);     // X dim
    EXPECT_EQ(inIt6->getShape()[2], 3);      // Z dim

    EXPECT_EQ(convIt61->getShape()[0], 30);  // X dim  conv 1
    EXPECT_EQ(convIt61->getShape()[1], 30);  // X dim
    EXPECT_EQ(convIt61->getShape()[2], 1);   // Z dim

    EXPECT_EQ(maxpoolIt61->getShape()[0], 10);  // X dim  maxpool 1
    EXPECT_EQ(maxpoolIt61->getShape()[1], 10);  // X dim
    EXPECT_EQ(maxpoolIt61->getShape()[2], 1);   // Z dim

    EXPECT_EQ(convIt62->getShape()[0], 8);      // X dim  conv 2
    EXPECT_EQ(convIt62->getShape()[1], 8);      // X dim
    EXPECT_EQ(convIt62->getShape()[2], 1);      // Z dim

    EXPECT_EQ(maxpoolIt62->getShape()[0], 4);   // X dim  maxpool 1
    EXPECT_EQ(maxpoolIt62->getShape()[1], 4);   // X dim
    EXPECT_EQ(maxpoolIt62->getShape()[2], 1);   // Z dim

    EXPECT_EQ(outIt6->getShape()[0], 4);   // X dim  output

    std::string blobName = "test_relu_10.blob";
    unit.compilationDescriptor()["GenerateBlob"]["output"] = blobName;
    unit.targetDescriptor().load(std::getenv("MCM_HOME") + std::string("/config/target/ma2480.json"));
    unit.initialize();
    unit.passManager().disablePass(mv::PassGenre::Validation);

    auto compOutput = unit.run();

    // compare filesize written to expected
    EXPECT_EQ (2868LL, compOutput["passes"].last()["blobSize"].get<long long>()) << "ERROR: wrong blob size";

    // compare blob file contents to blob previously generated with mvNCCheck
    std::string goldBlobPath = std::getenv("MCM_HOME") + std::string("/tests/data/gold_10.blob");
    std::string command = "diff \"" + blobName + "\" \"" + goldBlobPath + "\"";
    //EXPECT_EQ (0, system(command.c_str())) << "ERROR: generated blob file contents do not match expected";

}

// test 09 : conv1(+bias)->maxpool1->conv2(+relu)->maxpool2->scale
TEST (model_serializer, blob_scale)
{

    mv::CompilationUnit unit(logger_level);
    mv::CompositionalModel& test_cm = unit.model();

    // Define input as 1 64x64x3 image
<<<<<<< HEAD
    auto inIt6 = test_cm.input(mv::Shape(64, 64, 3), mv::DType::Float, mv::Order::LastDimMajor);
=======
    auto inIt6 = test_cm6.input(mv::Shape(64, 64, 3), mv::DType::Float, mv::Order::ColumnMajor);
>>>>>>> 3166f4c8

    // define first convolution  3D conv 

    mv::dynamic_vector<mv::float_type> weightsData61 = mv::utils::generateSequence(5u * 5u * 3u * 1u, 0.000f, 0.010f);
<<<<<<< HEAD
    auto weightsIt61 = test_cm.constant(weightsData61, mv::Shape(5, 5, 3, 1), mv::DType::Float, mv::Order::LastDimMajor);   // kh, kw, ins, outs
=======
    auto weightsIt61 = test_cm6.constant(weightsData61, mv::Shape(5, 5, 3, 1), mv::DType::Float, mv::Order::ColumnMajor);   // kh, kw, ins, outs
>>>>>>> 3166f4c8
    EXPECT_EQ(weightsIt61->getShape()[0], 5);
    EXPECT_EQ(weightsIt61->getShape()[1], 5);
    EXPECT_EQ(weightsIt61->getShape()[2], 3);
    EXPECT_EQ(weightsIt61->getShape()[3], 1);
    auto convIt61 = test_cm.conv2D(inIt6, weightsIt61, {2, 2}, {0, 0, 0, 0});

    mv::dynamic_vector<mv::float_type> biasesData = { 64444.0 };
<<<<<<< HEAD
    auto biases = test_cm.constant(biasesData, mv::Shape(1), mv::DType::Float, mv::Order::LastDimMajor, "biases");
    auto bias1 = test_cm.bias(convIt61, biases);
=======
    auto biases = test_cm6.constant(biasesData, mv::Shape(1), mv::DType::Float, mv::Order::ColumnMajor, "biases");
    auto bias1 = test_cm6.bias(convIt61, biases);
>>>>>>> 3166f4c8

    // define first maxpool
    auto maxpoolIt61 = test_cm.maxpool2D(bias1,{5,5}, {3, 3}, {1, 1, 1, 1});

    // define second convolution
    mv::dynamic_vector<mv::float_type> weightsData62 = mv::utils::generateSequence(3u * 3u * 1u * 1u, 65504.0f, 0.000f);
<<<<<<< HEAD
    auto weightsIt62 = test_cm.constant(weightsData62, mv::Shape(3, 3, 1, 1), mv::DType::Float, mv::Order::LastDimMajor);   // kh, kw, ins, outs
    auto convIt62 = test_cm.conv2D(maxpoolIt61, weightsIt62, {1, 1}, {0, 0, 0, 0});
//    auto reluIt62 = test_cm.relu(convIt62);
=======
    auto weightsIt62 = test_cm6.constant(weightsData62, mv::Shape(3, 3, 1, 1), mv::DType::Float, mv::Order::ColumnMajor);   // kh, kw, ins, outs
    auto convIt62 = test_cm6.conv2D(maxpoolIt61, weightsIt62, {1, 1}, {0, 0, 0, 0});
    auto reluIt62 = test_cm6.relu(convIt62);
>>>>>>> 3166f4c8

    // define second maxpool
//    auto maxpoolIt62 = test_cm.maxpool2D(reluIt62,{3,3}, {2, 2}, {1, 1, 1, 1});

    // define scale
    mv::dynamic_vector<mv::float_type> scalesData = { 6550.0f };
<<<<<<< HEAD
    auto scales = test_cm.constant(scalesData, mv::Shape(1), mv::DType::Float, mv::Order::LastDimMajor, "scales");
    auto scaleIt62 = test_cm.scale(convIt62, scales);
=======
    auto scales = test_cm6.constant(scalesData, mv::Shape(1), mv::DType::Float, mv::Order::ColumnMajor, "scales");
    auto scaleIt62 = test_cm6.scale(maxpoolIt62, scales);
>>>>>>> 3166f4c8

    // define output
    auto outIt6 = test_cm.output(scaleIt62);

    // Check if model is valid 
    EXPECT_TRUE(test_cm.isValid());

    // Check output shapes of each layer
    EXPECT_EQ(inIt6->getShape()[0], 64);     // X dim  input
    EXPECT_EQ(inIt6->getShape()[1], 64);     // X dim
    EXPECT_EQ(inIt6->getShape()[2], 3);      // Z dim

    EXPECT_EQ(convIt61->getShape()[0], 30);  // X dim  conv 1
    EXPECT_EQ(convIt61->getShape()[1], 30);  // X dim
    EXPECT_EQ(convIt61->getShape()[2], 1);   // Z dim

    EXPECT_EQ(maxpoolIt61->getShape()[0], 10);  // X dim  maxpool 1
    EXPECT_EQ(maxpoolIt61->getShape()[1], 10);  // X dim
    EXPECT_EQ(maxpoolIt61->getShape()[2], 1);   // Z dim

    EXPECT_EQ(convIt62->getShape()[0], 8);      // X dim  conv 2
    EXPECT_EQ(convIt62->getShape()[1], 8);      // X dim
    EXPECT_EQ(convIt62->getShape()[2], 1);      // Z dim

    EXPECT_EQ(outIt6->getShape()[0], 8);   // X dim  output

    std::string blobName = "test_scale_11.blob";
    unit.compilationDescriptor()["GenerateBlob"]["output"] = blobName;
    unit.targetDescriptor().load(std::getenv("MCM_HOME") + std::string("/config/target/ma2480.json"));
    unit.initialize();
    unit.passManager().disablePass(mv::PassGenre::Validation);

    auto compOutput = unit.run();

    // compare filesize written to expected
    EXPECT_EQ (2420LL, compOutput["passes"].last()["blobSize"].get<long long>()) << "ERROR: wrong blob size";

    // compare blob file contents to blob previously generated with mvNCCheck
    std::string goldBlobPath = std::getenv("MCM_HOME") + std::string("/tests/data/gold_11.blob");
    std::string command = "diff \"" + blobName + "\" \"" + goldBlobPath + "\"";
    EXPECT_EQ (0, system(command.c_str())) << "ERROR: generated blob file contents do not match expected";
    
}<|MERGE_RESOLUTION|>--- conflicted
+++ resolved
@@ -48,21 +48,12 @@
     mv::CompositionalModel& test_cm = unit.model();
 
     // Compose minimal functional computation model - one computation operation of type conv2D
-<<<<<<< HEAD
-    auto input2 = test_cm.input(mv::Shape(32, 32, 3), mv::DType::Float, mv::Order::LastDimMajor);   //N WH C   
+    auto input2 = test_cm.input(mv::Shape(32, 32, 3), mv::DType::Float, mv::Order::Planar);   //N WH C   
     mv::dynamic_vector<mv::float_type> weightsData2 = mv::utils::generateSequence<mv::float_type>(3u * 3u * 3u * 3u, 0.101f, 0.001f);
 
-    auto weights2 = test_cm.constant(weightsData2, mv::Shape(3, 3, 3, 3), mv::DType::Float, mv::Order::LastDimMajor);   // kh, kw, kN, C
+    auto weights2 = test_cm.constant(weightsData2, mv::Shape(3, 3, 3, 3), mv::DType::Float, mv::Order::Planar);   // kh, kw, kN, C
     auto conv2 = test_cm.conv2D(input2, weights2, {4, 4}, {0, 0, 0, 0});   // input tensor, wieghts tensor, stridex, stridey, padx, pady
     auto output2 = test_cm.output(conv2);
-=======
-    auto input2 = test_cm2.input(mv::Shape(32, 32, 3), mv::DType::Float, mv::Order::ColumnMajor);   //N WH C   
-    mv::dynamic_vector<mv::float_type> weightsData2 = mv::utils::generateSequence<mv::float_type>(3u * 3u * 3u * 3u, 0.101f, 0.001f);
-
-    auto weights2 = test_cm2.constant(weightsData2, mv::Shape(3, 3, 3, 3), mv::DType::Float, mv::Order::ColumnMajor);   // kh, kw, kN, C
-    auto conv2 = test_cm2.conv2D(input2, weights2, {4, 4}, {0, 0, 0, 0});   // input tensor, wieghts tensor, stridex, stridey, padx, pady
-    auto output2 = test_cm2.output(conv2);
->>>>>>> 3166f4c8
 
     // Check output shape
     EXPECT_EQ(output2->getShape(), mv::Shape(8, 8, 3));   // x, y, c
@@ -93,23 +84,13 @@
     mv::CompositionalModel& test_cm = unit.model();
 
     // Compose minimal functional computation model - one computation operation of type conv2D
-<<<<<<< HEAD
-    auto input3 = test_cm.input(mv::Shape(256, 256, 3), mv::DType::Float, mv::Order::LastDimMajor);   //N WH C
+    auto input3 = test_cm.input(mv::Shape(256, 256, 3), mv::DType::Float, mv::Order::Planar);   //N WH C
 
     mv::dynamic_vector<mv::float_type> weightsData3 = mv::utils::generateSequence(3u * 3u * 3u * 3u, 0.101f, 0.001f);
 
-    auto weights3 = test_cm.constant(weightsData3, mv::Shape(3, 3, 3, 3), mv::DType::Float, mv::Order::LastDimMajor);
+    auto weights3 = test_cm.constant(weightsData3, mv::Shape(3, 3, 3, 3), mv::DType::Float, mv::Order::Planar);
     auto conv3 = test_cm.conv2D(input3, weights3, {2, 2}, {0, 0, 0, 0});   // input tensor, wieghts tensor, stridex, stridey, padx, pady
     auto output3 = test_cm.output(conv3);
-=======
-    auto input3 = test_cm3.input(mv::Shape(256, 256, 3), mv::DType::Float, mv::Order::ColumnMajor);   //N WH C
-
-    mv::dynamic_vector<mv::float_type> weightsData3 = mv::utils::generateSequence(3u * 3u * 3u * 3u, 0.101f, 0.001f);
-
-    auto weights3 = test_cm3.constant(weightsData3, mv::Shape(3, 3, 3, 3), mv::DType::Float, mv::Order::ColumnMajor);
-    auto conv3 = test_cm3.conv2D(input3, weights3, {2, 2}, {0, 0, 0, 0});   // input tensor, wieghts tensor, stridex, stridey, padx, pady
-    auto output3 = test_cm3.output(conv3);
->>>>>>> 3166f4c8
 
     // Check output shape
     EXPECT_EQ(output3->getShape(), mv::Shape(127, 127, 3));   // x, y, c
@@ -140,21 +121,12 @@
     mv::CompositionalModel& test_cm = unit.model();
 
     // Compose minimal functional computation model - one computation operation of type conv2D
-<<<<<<< HEAD
-    auto input4 = test_cm.input(mv::Shape(256, 256, 3), mv::DType::Float, mv::Order::LastDimMajor);   //N WH C
+    auto input4 = test_cm.input(mv::Shape(256, 256, 3), mv::DType::Float, mv::Order::Planar);   //N WH C
     mv::dynamic_vector<mv::float_type> weightsData4 = mv::utils::generateSequence(5u * 5u * 3u * 3u, 0.101f, 0.001f);
 
-    auto weights4 = test_cm.constant(weightsData4, mv::Shape(5, 5, 3, 3), mv::DType::Float, mv::Order::LastDimMajor);   // kh, kw, kN, C
+    auto weights4 = test_cm.constant(weightsData4, mv::Shape(5, 5, 3, 3), mv::DType::Float, mv::Order::Planar);   // kh, kw, kN, C
     auto conv4 = test_cm.conv2D(input4, weights4, {2, 2}, {0, 0, 0, 0});   // input tensor, wieghts tensor, stridex, stridey, padx, pady
     auto output4 = test_cm.output(conv4);
-=======
-    auto input4 = test_cm4.input(mv::Shape(256, 256, 3), mv::DType::Float, mv::Order::ColumnMajor);   //N WH C
-    mv::dynamic_vector<mv::float_type> weightsData4 = mv::utils::generateSequence(5u * 5u * 3u * 3u, 0.101f, 0.001f);
-
-    auto weights4 = test_cm4.constant(weightsData4, mv::Shape(5, 5, 3, 3), mv::DType::Float, mv::Order::ColumnMajor);   // kh, kw, kN, C
-    auto conv4 = test_cm4.conv2D(input4, weights4, {2, 2}, {0, 0, 0, 0});   // input tensor, wieghts tensor, stridex, stridey, padx, pady
-    auto output4 = test_cm4.output(conv4);
->>>>>>> 3166f4c8
 
     // Check output shape
     EXPECT_EQ(output4->getShape(), mv::Shape(126, 126, 3));   // x, y, c
@@ -185,27 +157,15 @@
     mv::CompositionalModel& test_cm = unit.model();
 
     // Define input as 1 greyscale 256x256 image
-<<<<<<< HEAD
-    auto input5 = test_cm.input(mv::Shape(256, 256, 1), mv::DType::Float, mv::Order::LastDimMajor);
+    auto input5 = test_cm.input(mv::Shape(256, 256, 1), mv::DType::Float, mv::Order::Planar);
 
     mv::dynamic_vector<mv::float_type> blurKData({ 0.2, 0.2, 0.2, 0.2, 0.2, 0.2, 0.2, 0.2, 0.2 });
     mv::dynamic_vector<mv::float_type> edgeKData({ 65504.0,65504.0,65504.0,65504.0,65504.0,65504.0,65504.0,65504.0,65504.0 });
-    auto bweights = test_cm.constant(blurKData, mv::Shape(3, 3, 1, 1), mv::DType::Float, mv::Order::LastDimMajor);
-    auto eweights = test_cm.constant(edgeKData, mv::Shape(3, 3, 1, 1), mv::DType::Float, mv::Order::LastDimMajor);
+    auto bweights = test_cm.constant(blurKData, mv::Shape(3, 3, 1, 1), mv::DType::Float, mv::Order::Planar);
+    auto eweights = test_cm.constant(edgeKData, mv::Shape(3, 3, 1, 1), mv::DType::Float, mv::Order::Planar);
     auto conv1 = test_cm.conv2D(input5, bweights, {1, 1}, {0, 0, 0, 0});
     auto conv2 = test_cm.conv2D(conv1, eweights, {1, 1}, {0, 0, 0, 0});
     auto output = test_cm.output(conv2);
-=======
-    auto input5 = test_cm5.input(mv::Shape(256, 256, 1), mv::DType::Float, mv::Order::ColumnMajor);
-
-    mv::dynamic_vector<mv::float_type> blurKData({ 0.2, 0.2, 0.2, 0.2, 0.2, 0.2, 0.2, 0.2, 0.2 });
-    mv::dynamic_vector<mv::float_type> edgeKData({ 65504.0,65504.0,65504.0,65504.0,65504.0,65504.0,65504.0,65504.0,65504.0 });
-    auto bweights = test_cm5.constant(blurKData, mv::Shape(3, 3, 1, 1), mv::DType::Float, mv::Order::ColumnMajor);
-    auto eweights = test_cm5.constant(edgeKData, mv::Shape(3, 3, 1, 1), mv::DType::Float, mv::Order::ColumnMajor);
-    auto conv1 = test_cm5.conv2D(input5, bweights, {1, 1}, {0, 0, 0, 0});
-    auto conv2 = test_cm5.conv2D(conv1, eweights, {1, 1}, {0, 0, 0, 0});
-    auto output = test_cm5.output(conv2);
->>>>>>> 3166f4c8
 
     // Check output shape
     EXPECT_EQ(output->getShape(), mv::Shape(252, 252, 1));
@@ -236,20 +196,12 @@
     mv::CompositionalModel& test_cm = unit.model();
 
     // Define input as 1 64x64x3 image
-<<<<<<< HEAD
-    auto inIt6 = test_cm.input(mv::Shape(64, 64, 3), mv::DType::Float, mv::Order::LastDimMajor);
-=======
-    auto inIt6 = test_cm6.input(mv::Shape(64, 64, 3), mv::DType::Float, mv::Order::ColumnMajor);
->>>>>>> 3166f4c8
+    auto inIt6 = test_cm.input(mv::Shape(64, 64, 3), mv::DType::Float, mv::Order::Planar);
 
     // define first convolution  3D conv 
 
     mv::dynamic_vector<mv::float_type> weightsData61 = mv::utils::generateSequence(5u * 5u * 3u * 1u, 0.000f, 0.010f);
-<<<<<<< HEAD
-    auto weightsIt61 = test_cm.constant(weightsData61, mv::Shape(5, 5, 3, 1), mv::DType::Float, mv::Order::LastDimMajor);   // kh, kw, ins, outs
-=======
-    auto weightsIt61 = test_cm6.constant(weightsData61, mv::Shape(5, 5, 3, 1), mv::DType::Float, mv::Order::ColumnMajor);   // kh, kw, ins, outs
->>>>>>> 3166f4c8
+    auto weightsIt61 = test_cm.constant(weightsData61, mv::Shape(5, 5, 3, 1), mv::DType::Float, mv::Order::Planar);   // kh, kw, ins, outs
     EXPECT_EQ(weightsIt61->getShape()[0], 5);
     EXPECT_EQ(weightsIt61->getShape()[1], 5);
     EXPECT_EQ(weightsIt61->getShape()[2], 3);
@@ -261,13 +213,8 @@
 
     // define second convolution
     mv::dynamic_vector<mv::float_type> weightsData62 = mv::utils::generateSequence(3u * 3u * 1u * 1u, 65504.0f, 0.000f);
-<<<<<<< HEAD
-    auto weightsIt62 = test_cm.constant(weightsData62, mv::Shape(3, 3, 1, 1), mv::DType::Float, mv::Order::LastDimMajor);   // kh, kw, ins, outs
+    auto weightsIt62 = test_cm.constant(weightsData62, mv::Shape(3, 3, 1, 1), mv::DType::Float, mv::Order::Planar);   // kh, kw, ins, outs
     auto convIt62 = test_cm.conv2D(maxpoolIt61, weightsIt62, {1, 1}, {0, 0, 0, 0});
-=======
-    auto weightsIt62 = test_cm6.constant(weightsData62, mv::Shape(3, 3, 1, 1), mv::DType::Float, mv::Order::ColumnMajor);   // kh, kw, ins, outs
-    auto convIt62 = test_cm6.conv2D(maxpoolIt61, weightsIt62, {1, 1}, {0, 0, 0, 0});
->>>>>>> 3166f4c8
 
     // define second maxpool
     auto maxpoolIt62 = test_cm.maxpool2D(convIt62,{3,3}, {2, 2}, {1, 1, 1, 1});
@@ -332,20 +279,12 @@
     mv::CompositionalModel& test_cm = unit.model();
 
     // Define input as 1 64x64x3 image
-<<<<<<< HEAD
-    auto inIt7 = test_cm.input(mv::Shape(64, 64, 3), mv::DType::Float, mv::Order::LastDimMajor);
+    auto inIt7 = test_cm.input(mv::Shape(64, 64, 3), mv::DType::Float, mv::Order::Planar);
     auto maxpoolIt11= test_cm.maxpool2D(inIt7,{1,1}, {1, 1}, {0,0,0,0});
 
     // define first convolution 
     mv::dynamic_vector<mv::float_type> weightsData71 = mv::utils::generateSequence(5u * 5u * 3u * 1u, 0.100f, 0.010f);
-    auto weightsIt71 = test_cm.constant(weightsData71, mv::Shape(5, 5, 3, 1), mv::DType::Float, mv::Order::LastDimMajor);   // kh, kw, ins, outs
-=======
-    auto inIt7 = test_cm7.input(mv::Shape(64, 64, 3), mv::DType::Float, mv::Order::ColumnMajor);
-
-    // define first convolution 
-    mv::dynamic_vector<mv::float_type> weightsData71 = mv::utils::generateSequence(5u * 5u * 3u * 1u, 0.100f, 0.010f);
-    auto weightsIt71 = test_cm7.constant(weightsData71, mv::Shape(5, 5, 3, 1), mv::DType::Float, mv::Order::ColumnMajor);   // kh, kw, ins, outs
->>>>>>> 3166f4c8
+    auto weightsIt71 = test_cm.constant(weightsData71, mv::Shape(5, 5, 3, 1), mv::DType::Float, mv::Order::Planar);   // kh, kw, ins, outs
     EXPECT_EQ(weightsIt71->getShape()[0], 5);
     EXPECT_EQ(weightsIt71->getShape()[1], 5);
     EXPECT_EQ(weightsIt71->getShape()[2], 3);
@@ -357,24 +296,15 @@
 
     // define second convolution
     mv::dynamic_vector<mv::float_type> weightsData72 = mv::utils::generateSequence(3u * 3u * 1u * 1u, 6550.0f, 0.000f);
-<<<<<<< HEAD
-    auto weightsIt72 = test_cm.constant(weightsData72, mv::Shape(3, 3, 1, 1), mv::DType::Float, mv::Order::LastDimMajor);   // kh, kw, ins, outs
+    auto weightsIt72 = test_cm.constant(weightsData72, mv::Shape(3, 3, 1, 1), mv::DType::Float, mv::Order::Planar);   // kh, kw, ins, outs
     auto convIt72 = test_cm.conv2D(avgpoolIt71, weightsIt72, {1, 1}, {0, 0, 0, 0});
-=======
-    auto weightsIt72 = test_cm7.constant(weightsData72, mv::Shape(3, 3, 1, 1), mv::DType::Float, mv::Order::ColumnMajor);   // kh, kw, ins, outs
-    auto convIt72 = test_cm7.conv2D(avgpoolIt71, weightsIt72, {1, 1}, {0, 0, 0, 0});
->>>>>>> 3166f4c8
 
     // define second avgpool
     auto avgpoolIt72 = test_cm.avgpool2D(convIt72,{3,3}, {2, 2}, {1, 1, 1, 1});
 
     // define first convolution branch a 
     mv::dynamic_vector<mv::float_type> weightsData7a = mv::utils::generateSequence(5u * 5u * 3u * 1u, 0.000f, 0.010f);
-<<<<<<< HEAD
-    auto weightsIt7a = test_cm.constant(weightsData7a, mv::Shape(5, 5, 3, 1), mv::DType::Float, mv::Order::LastDimMajor);   // kh, kw, ins, outs
-=======
-    auto weightsIt7a = test_cm7.constant(weightsData7a, mv::Shape(5, 5, 3, 1), mv::DType::Float, mv::Order::ColumnMajor);   // kh, kw, ins, outs
->>>>>>> 3166f4c8
+    auto weightsIt7a = test_cm.constant(weightsData7a, mv::Shape(5, 5, 3, 1), mv::DType::Float, mv::Order::Planar);   // kh, kw, ins, outs
     EXPECT_EQ(weightsIt7a->getShape()[0], 5);
     EXPECT_EQ(weightsIt7a->getShape()[1], 5);
     EXPECT_EQ(weightsIt7a->getShape()[2], 3);
@@ -386,13 +316,8 @@
 
     // define second convolution
     mv::dynamic_vector<mv::float_type> weightsData7b = mv::utils::generateSequence(3u * 3u * 1u * 1u, 65504.0f, 0.000f);
-<<<<<<< HEAD
-    auto weightsIt7b = test_cm.constant(weightsData7b, mv::Shape(3, 3, 1, 1), mv::DType::Float, mv::Order::LastDimMajor);   // kh, kw, ins, outs
+    auto weightsIt7b = test_cm.constant(weightsData7b, mv::Shape(3, 3, 1, 1), mv::DType::Float, mv::Order::Planar);   // kh, kw, ins, outs
     auto convIt7b = test_cm.conv2D(maxpoolIt7a, weightsIt7b, {1, 1}, {0, 0, 0, 0});
-=======
-    auto weightsIt7b = test_cm7.constant(weightsData7b, mv::Shape(3, 3, 1, 1), mv::DType::Float, mv::Order::ColumnMajor);   // kh, kw, ins, outs
-    auto convIt7b = test_cm7.conv2D(maxpoolIt7a, weightsIt7b, {1, 1}, {0, 0, 0, 0});
->>>>>>> 3166f4c8
 
     // define second maxpool
     auto maxpoolIt7b = test_cm.maxpool2D(convIt7b,{3,3}, {2, 2}, {1, 1, 1, 1});
@@ -461,20 +386,12 @@
     mv::CompositionalModel& test_cm = unit.model();
 
     // Define input as 1 64x64x3 image
-<<<<<<< HEAD
-    auto inIt7 = test_cm.input(mv::Shape(64, 64, 3), mv::DType::Float, mv::Order::LastDimMajor);
+    auto inIt7 = test_cm.input(mv::Shape(64, 64, 3), mv::DType::Float, mv::Order::Planar);
     auto maxpoolIt11= test_cm.maxpool2D(inIt7,{1,1}, {1, 1}, {0,0,0,0});
 
     // define first convolution 
     mv::dynamic_vector<mv::float_type> weightsData71 = mv::utils::generateSequence(5u * 5u * 3u * 1u, 0.100f, 0.010f);
-    auto weightsIt71 = test_cm.constant(weightsData71, mv::Shape(5, 5, 3, 1), mv::DType::Float, mv::Order::LastDimMajor);   // kh, kw, ins, outs
-=======
-    auto inIt7 = test_cm7.input(mv::Shape(64, 64, 3), mv::DType::Float, mv::Order::ColumnMajor);
-
-    // define first convolution 
-    mv::dynamic_vector<mv::float_type> weightsData71 = mv::utils::generateSequence(5u * 5u * 3u * 1u, 0.100f, 0.010f);
-    auto weightsIt71 = test_cm7.constant(weightsData71, mv::Shape(5, 5, 3, 1), mv::DType::Float, mv::Order::ColumnMajor);   // kh, kw, ins, outs
->>>>>>> 3166f4c8
+    auto weightsIt71 = test_cm.constant(weightsData71, mv::Shape(5, 5, 3, 1), mv::DType::Float, mv::Order::Planar);   // kh, kw, ins, outs
     EXPECT_EQ(weightsIt71->getShape()[0], 5);
     EXPECT_EQ(weightsIt71->getShape()[1], 5);
     EXPECT_EQ(weightsIt71->getShape()[2], 3);
@@ -486,13 +403,8 @@
 
     // define second convolution
     mv::dynamic_vector<mv::float_type> weightsData72 = mv::utils::generateSequence(3u * 3u * 1u * 1u, 6550.0f, 0.000f);
-<<<<<<< HEAD
-    auto weightsIt72 = test_cm.constant(weightsData72, mv::Shape(3, 3, 1, 1), mv::DType::Float, mv::Order::LastDimMajor);   // kh, kw, ins, outs
+    auto weightsIt72 = test_cm.constant(weightsData72, mv::Shape(3, 3, 1, 1), mv::DType::Float, mv::Order::Planar);   // kh, kw, ins, outs
     auto convIt72 = test_cm.conv2D(avgpoolIt71, weightsIt72, {1, 1}, {0, 0, 0, 0});
-=======
-    auto weightsIt72 = test_cm7.constant(weightsData72, mv::Shape(3, 3, 1, 1), mv::DType::Float, mv::Order::ColumnMajor);   // kh, kw, ins, outs
-    auto convIt72 = test_cm7.conv2D(avgpoolIt71, weightsIt72, {1, 1}, {0, 0, 0, 0});
->>>>>>> 3166f4c8
 
     // define second avgpool
 
@@ -500,11 +412,7 @@
 
     // define first convolution branch a 
     mv::dynamic_vector<mv::float_type> weightsData7a = mv::utils::generateSequence(5u * 5u * 3u * 1u, 0.000f, 0.010f);
-<<<<<<< HEAD
-    auto weightsIt7a = test_cm.constant(weightsData7a, mv::Shape(5, 5, 3, 1), mv::DType::Float, mv::Order::LastDimMajor);   // kh, kw, ins, outs
-=======
-    auto weightsIt7a = test_cm7.constant(weightsData7a, mv::Shape(5, 5, 3, 1), mv::DType::Float, mv::Order::ColumnMajor);   // kh, kw, ins, outs
->>>>>>> 3166f4c8
+    auto weightsIt7a = test_cm.constant(weightsData7a, mv::Shape(5, 5, 3, 1), mv::DType::Float, mv::Order::Planar);   // kh, kw, ins, outs
     EXPECT_EQ(weightsIt7a->getShape()[0], 5);
     EXPECT_EQ(weightsIt7a->getShape()[1], 5);
     EXPECT_EQ(weightsIt7a->getShape()[2], 3);
@@ -516,13 +424,8 @@
 
     // define second convolution
     mv::dynamic_vector<mv::float_type> weightsData7b = mv::utils::generateSequence(3u * 3u * 1u * 1u, 65504.0f, 0.000f);
-<<<<<<< HEAD
-    auto weightsIt7b = test_cm.constant(weightsData7b, mv::Shape(3, 3, 1, 1), mv::DType::Float, mv::Order::LastDimMajor);   // kh, kw, ins, outs
+    auto weightsIt7b = test_cm.constant(weightsData7b, mv::Shape(3, 3, 1, 1), mv::DType::Float, mv::Order::Planar);   // kh, kw, ins, outs
     auto convIt7b = test_cm.conv2D(maxpoolIt7a, weightsIt7b, {1, 1}, {0, 0, 0, 0});
-=======
-    auto weightsIt7b = test_cm7.constant(weightsData7b, mv::Shape(3, 3, 1, 1), mv::DType::Float, mv::Order::ColumnMajor);   // kh, kw, ins, outs
-    auto convIt7b = test_cm7.conv2D(maxpoolIt7a, weightsIt7b, {1, 1}, {0, 0, 0, 0});
->>>>>>> 3166f4c8
 
     // define second maxpool
     auto maxpoolIt7b = test_cm.maxpool2D(convIt7b,{3,3}, {2, 2}, {1, 1, 1, 1});
@@ -590,19 +493,11 @@
     mv::CompositionalModel& test_cm = unit.model();
 
     // Define input as 1 64x64x3 image
-<<<<<<< HEAD
-    auto inIt7 = test_cm.input(mv::Shape(64, 64, 3), mv::DType::Float, mv::Order::LastDimMajor);
+    auto inIt7 = test_cm.input(mv::Shape(64, 64, 3), mv::DType::Float, mv::Order::Planar);
 
     // define first convolution 
     mv::dynamic_vector<mv::float_type> weightsData71 = mv::utils::generateSequence(5u * 5u * 3u * 1u, 0.100f, 0.010f);
-    auto weightsIt71 = test_cm.constant(weightsData71, mv::Shape(5, 5, 3, 1), mv::DType::Float, mv::Order::LastDimMajor);   // kh, kw, ins, outs
-=======
-    auto inIt7 = test_cm7.input(mv::Shape(64, 64, 3), mv::DType::Float, mv::Order::ColumnMajor);
-
-    // define first convolution 
-    mv::dynamic_vector<mv::float_type> weightsData71 = mv::utils::generateSequence(5u * 5u * 3u * 1u, 0.100f, 0.010f);
-    auto weightsIt71 = test_cm7.constant(weightsData71, mv::Shape(5, 5, 3, 1), mv::DType::Float, mv::Order::ColumnMajor);   // kh, kw, ins, outs
->>>>>>> 3166f4c8
+    auto weightsIt71 = test_cm.constant(weightsData71, mv::Shape(5, 5, 3, 1), mv::DType::Float, mv::Order::Planar);   // kh, kw, ins, outs
     EXPECT_EQ(weightsIt71->getShape()[0], 5);
     EXPECT_EQ(weightsIt71->getShape()[1], 5);
     EXPECT_EQ(weightsIt71->getShape()[2], 3);
@@ -614,13 +509,8 @@
 
     // define second convolution
     mv::dynamic_vector<mv::float_type> weightsData72 = mv::utils::generateSequence(3u * 3u * 1u * 1u, 6550.0f, 0.000f);
-<<<<<<< HEAD
-    auto weightsIt72 = test_cm.constant(weightsData72, mv::Shape(3, 3, 1, 1), mv::DType::Float, mv::Order::LastDimMajor);   // kh, kw, ins, outs
+    auto weightsIt72 = test_cm.constant(weightsData72, mv::Shape(3, 3, 1, 1), mv::DType::Float, mv::Order::Planar);   // kh, kw, ins, outs
     auto convIt72 = test_cm.conv2D(avgpoolIt71, weightsIt72, {1, 1}, {0, 0, 0, 0});
-=======
-    auto weightsIt72 = test_cm7.constant(weightsData72, mv::Shape(3, 3, 1, 1), mv::DType::Float, mv::Order::ColumnMajor);   // kh, kw, ins, outs
-    auto convIt72 = test_cm7.conv2D(avgpoolIt71, weightsIt72, {1, 1}, {0, 0, 0, 0});
->>>>>>> 3166f4c8
 
     // define second avgpool
 
@@ -628,11 +518,7 @@
 
     // define first convolution branch a 
     mv::dynamic_vector<mv::float_type> weightsData7a = mv::utils::generateSequence(5u * 5u * 3u * 1u, 0.000f, 0.010f);
-<<<<<<< HEAD
-    auto weightsIt7a = test_cm.constant(weightsData7a, mv::Shape(5, 5, 3, 1), mv::DType::Float, mv::Order::LastDimMajor);   // kh, kw, ins, outs
-=======
-    auto weightsIt7a = test_cm7.constant(weightsData7a, mv::Shape(5, 5, 3, 1), mv::DType::Float, mv::Order::ColumnMajor);   // kh, kw, ins, outs
->>>>>>> 3166f4c8
+    auto weightsIt7a = test_cm.constant(weightsData7a, mv::Shape(5, 5, 3, 1), mv::DType::Float, mv::Order::Planar);   // kh, kw, ins, outs
     EXPECT_EQ(weightsIt7a->getShape()[0], 5);
     EXPECT_EQ(weightsIt7a->getShape()[1], 5);
     EXPECT_EQ(weightsIt7a->getShape()[2], 3);
@@ -644,13 +530,8 @@
 
     // define second convolution
     mv::dynamic_vector<mv::float_type> weightsData7b = mv::utils::generateSequence(3u * 3u * 1u * 1u, 65504.0f, 0.000f);
-<<<<<<< HEAD
-    auto weightsIt7b = test_cm.constant(weightsData7b, mv::Shape(3, 3, 1, 1), mv::DType::Float, mv::Order::LastDimMajor);   // kh, kw, ins, outs
+    auto weightsIt7b = test_cm.constant(weightsData7b, mv::Shape(3, 3, 1, 1), mv::DType::Float, mv::Order::Planar);   // kh, kw, ins, outs
     auto convIt7b = test_cm.conv2D(maxpoolIt7a, weightsIt7b, {1, 1}, {0, 0, 0, 0});
-=======
-    auto weightsIt7b = test_cm7.constant(weightsData7b, mv::Shape(3, 3, 1, 1), mv::DType::Float, mv::Order::ColumnMajor);   // kh, kw, ins, outs
-    auto convIt7b = test_cm7.conv2D(maxpoolIt7a, weightsIt7b, {1, 1}, {0, 0, 0, 0});
->>>>>>> 3166f4c8
 
     // define second maxpool
 
@@ -716,20 +597,12 @@
     mv::CompositionalModel& test_cm = unit.model();
 
     // Define input as 1 64x64x3 image
-<<<<<<< HEAD
-    auto inIt6 = test_cm.input(mv::Shape(64, 64, 3), mv::DType::Float, mv::Order::LastDimMajor);
-=======
-    auto inIt6 = test_cm6.input(mv::Shape(64, 64, 3), mv::DType::Float, mv::Order::ColumnMajor);
->>>>>>> 3166f4c8
+    auto inIt6 = test_cm.input(mv::Shape(64, 64, 3), mv::DType::Float, mv::Order::Planar);
 
     // define first convolution  3D conv 
 
     mv::dynamic_vector<mv::float_type> weightsData61 = mv::utils::generateSequence(5u * 5u * 3u * 1u, 0.000f, 0.010f);
-<<<<<<< HEAD
-    auto weightsIt61 = test_cm.constant(weightsData61, mv::Shape(5, 5, 3, 1), mv::DType::Float, mv::Order::LastDimMajor);   // kh, kw, ins, outs
-=======
-    auto weightsIt61 = test_cm6.constant(weightsData61, mv::Shape(5, 5, 3, 1), mv::DType::Float, mv::Order::ColumnMajor);   // kh, kw, ins, outs
->>>>>>> 3166f4c8
+    auto weightsIt61 = test_cm.constant(weightsData61, mv::Shape(5, 5, 3, 1), mv::DType::Float, mv::Order::Planar);   // kh, kw, ins, outs
     EXPECT_EQ(weightsIt61->getShape()[0], 5);
     EXPECT_EQ(weightsIt61->getShape()[1], 5);
     EXPECT_EQ(weightsIt61->getShape()[2], 3);
@@ -737,21 +610,15 @@
     auto convIt61 = test_cm.conv2D(inIt6, weightsIt61, {2, 2}, {0, 0, 0, 0});
 
     mv::dynamic_vector<mv::float_type> biasesData = { 64444.0 };
-<<<<<<< HEAD
-    auto biases = test_cm.constant(biasesData, mv::Shape(1), mv::DType::Float, mv::Order::LastDimMajor, "biases");
+    auto biases = test_cm.constant(biasesData, mv::Shape(1), mv::DType::Float, mv::Order::Planar, "biases");
     auto bias1 = test_cm.bias(convIt61, biases);
-=======
-    auto biases = test_cm6.constant(biasesData, mv::Shape(1), mv::DType::Float, mv::Order::ColumnMajor, "biases");
-    auto bias1 = test_cm6.bias(convIt61, biases);
->>>>>>> 3166f4c8
 
     // define first maxpool
     auto maxpoolIt61 = test_cm.maxpool2D(bias1,{5,5}, {3, 3}, {1, 1, 1, 1});
 
     // define second convolution
     mv::dynamic_vector<mv::float_type> weightsData62 = mv::utils::generateSequence(3u * 3u * 1u * 1u, 65504.0f, 0.000f);
-<<<<<<< HEAD
-    auto weightsIt62 = test_cm.constant(weightsData62, mv::Shape(3, 3, 1, 1), mv::DType::Float, mv::Order::LastDimMajor);   // kh, kw, ins, outs
+    auto weightsIt62 = test_cm.constant(weightsData62, mv::Shape(3, 3, 1, 1), mv::DType::Float, mv::Order::Planar);   // kh, kw, ins, outs
     auto convIt62 = test_cm.conv2D(maxpoolIt61, weightsIt62, {1, 1}, {0, 0, 0, 0});
 
     mv::dynamic_vector<mv::float_type> meanData = mv::utils::generateSequence<mv::float_type>(convIt62->getShape().totalSize());
@@ -759,17 +626,12 @@
     mv::dynamic_vector<mv::float_type> offsetData = mv::utils::generateSequence<mv::float_type>(convIt62->getShape().totalSize());
     mv::dynamic_vector<mv::float_type> scaleData = mv::utils::generateSequence<mv::float_type>(convIt62->getShape().totalSize());
 
-    auto bnmean = test_cm.constant(meanData, convIt62->getShape(), mv::DType::Float, mv::Order::LastDimMajor, "mean");
-    auto bnvariance = test_cm.constant(varianceData, convIt62->getShape(), mv::DType::Float, mv::Order::LastDimMajor, "variance");
-    auto bnoffset = test_cm.constant(offsetData, convIt62->getShape(), mv::DType::Float, mv::Order::LastDimMajor, "offset");
-    auto bnscale = test_cm.constant(scaleData, convIt62->getShape(), mv::DType::Float, mv::Order::LastDimMajor, "scale");
+    auto bnmean = test_cm.constant(meanData, convIt62->getShape(), mv::DType::Float, mv::Order::Planar, "mean");
+    auto bnvariance = test_cm.constant(varianceData, convIt62->getShape(), mv::DType::Float, mv::Order::Planar, "variance");
+    auto bnoffset = test_cm.constant(offsetData, convIt62->getShape(), mv::DType::Float, mv::Order::Planar, "offset");
+    auto bnscale = test_cm.constant(scaleData, convIt62->getShape(), mv::DType::Float, mv::Order::Planar, "scale");
     auto batchnorm = test_cm.batchNorm(convIt62, bnmean, bnvariance, bnoffset, bnscale, 1e-6);
     auto reluIt62 = test_cm.relu(batchnorm);
-=======
-    auto weightsIt62 = test_cm6.constant(weightsData62, mv::Shape(3, 3, 1, 1), mv::DType::Float, mv::Order::ColumnMajor);   // kh, kw, ins, outs
-    auto convIt62 = test_cm6.conv2D(maxpoolIt61, weightsIt62, {1, 1}, {0, 0, 0, 0});
-    auto reluIt62 = test_cm6.relu(convIt62);
->>>>>>> 3166f4c8
 
     // define second maxpool
     auto maxpoolIt62 = test_cm.maxpool2D(reluIt62,{3,3}, {2, 2}, {1, 1, 1, 1});
@@ -829,20 +691,12 @@
     mv::CompositionalModel& test_cm = unit.model();
 
     // Define input as 1 64x64x3 image
-<<<<<<< HEAD
-    auto inIt6 = test_cm.input(mv::Shape(64, 64, 3), mv::DType::Float, mv::Order::LastDimMajor);
-=======
-    auto inIt6 = test_cm6.input(mv::Shape(64, 64, 3), mv::DType::Float, mv::Order::ColumnMajor);
->>>>>>> 3166f4c8
+    auto inIt6 = test_cm.input(mv::Shape(64, 64, 3), mv::DType::Float, mv::Order::Planar);
 
     // define first convolution  3D conv 
 
     mv::dynamic_vector<mv::float_type> weightsData61 = mv::utils::generateSequence(5u * 5u * 3u * 1u, 0.000f, 0.010f);
-<<<<<<< HEAD
-    auto weightsIt61 = test_cm.constant(weightsData61, mv::Shape(5, 5, 3, 1), mv::DType::Float, mv::Order::LastDimMajor);   // kh, kw, ins, outs
-=======
-    auto weightsIt61 = test_cm6.constant(weightsData61, mv::Shape(5, 5, 3, 1), mv::DType::Float, mv::Order::ColumnMajor);   // kh, kw, ins, outs
->>>>>>> 3166f4c8
+    auto weightsIt61 = test_cm.constant(weightsData61, mv::Shape(5, 5, 3, 1), mv::DType::Float, mv::Order::Planar);   // kh, kw, ins, outs
     EXPECT_EQ(weightsIt61->getShape()[0], 5);
     EXPECT_EQ(weightsIt61->getShape()[1], 5);
     EXPECT_EQ(weightsIt61->getShape()[2], 3);
@@ -850,41 +704,25 @@
     auto convIt61 = test_cm.conv2D(inIt6, weightsIt61, {2, 2}, {0, 0, 0, 0});
 
     mv::dynamic_vector<mv::float_type> biasesData = { 64444.0 };
-<<<<<<< HEAD
-    auto biases = test_cm.constant(biasesData, mv::Shape(1), mv::DType::Float, mv::Order::LastDimMajor, "biases");
+    auto biases = test_cm.constant(biasesData, mv::Shape(1), mv::DType::Float, mv::Order::Planar, "biases");
     auto bias1 = test_cm.bias(convIt61, biases);
-=======
-    auto biases = test_cm6.constant(biasesData, mv::Shape(1), mv::DType::Float, mv::Order::ColumnMajor, "biases");
-    auto bias1 = test_cm6.bias(convIt61, biases);
->>>>>>> 3166f4c8
 
     // define first maxpool
     auto maxpoolIt61 = test_cm.maxpool2D(bias1,{5,5}, {3, 3}, {1, 1, 1, 1});
 
     // define second convolution
     mv::dynamic_vector<mv::float_type> weightsData62 = mv::utils::generateSequence(3u * 3u * 1u * 1u, 65504.0f, 0.000f);
-<<<<<<< HEAD
-    auto weightsIt62 = test_cm.constant(weightsData62, mv::Shape(3, 3, 1, 1), mv::DType::Float, mv::Order::LastDimMajor);   // kh, kw, ins, outs
+    auto weightsIt62 = test_cm.constant(weightsData62, mv::Shape(3, 3, 1, 1), mv::DType::Float, mv::Order::Planar);   // kh, kw, ins, outs
     auto convIt62 = test_cm.conv2D(maxpoolIt61, weightsIt62, {1, 1}, {0, 0, 0, 0});
 //    auto reluIt62 = test_cm.relu(convIt62);
-=======
-    auto weightsIt62 = test_cm6.constant(weightsData62, mv::Shape(3, 3, 1, 1), mv::DType::Float, mv::Order::ColumnMajor);   // kh, kw, ins, outs
-    auto convIt62 = test_cm6.conv2D(maxpoolIt61, weightsIt62, {1, 1}, {0, 0, 0, 0});
-    auto reluIt62 = test_cm6.relu(convIt62);
->>>>>>> 3166f4c8
 
     // define second maxpool
 //    auto maxpoolIt62 = test_cm.maxpool2D(reluIt62,{3,3}, {2, 2}, {1, 1, 1, 1});
 
     // define scale
     mv::dynamic_vector<mv::float_type> scalesData = { 6550.0f };
-<<<<<<< HEAD
-    auto scales = test_cm.constant(scalesData, mv::Shape(1), mv::DType::Float, mv::Order::LastDimMajor, "scales");
+    auto scales = test_cm.constant(scalesData, mv::Shape(1), mv::DType::Float, mv::Order::Planar, "scales");
     auto scaleIt62 = test_cm.scale(convIt62, scales);
-=======
-    auto scales = test_cm6.constant(scalesData, mv::Shape(1), mv::DType::Float, mv::Order::ColumnMajor, "scales");
-    auto scaleIt62 = test_cm6.scale(maxpoolIt62, scales);
->>>>>>> 3166f4c8
 
     // define output
     auto outIt6 = test_cm.output(scaleIt62);
