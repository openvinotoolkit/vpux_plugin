{
    "initialize": {
        "Singular": [
            {
                "name" : "GlobalConfigParams",
                "_comment" : "Stores common params accross multiple passes. Access through the Computation Model.",
                "recorded_model": true,
                "verbose": "Error",
                "weights_form": "None",
                "barrier_index_assignment" : "Dynamic",
                "Number_of_DPUs" : 5,
                "Number_of_Clusters" : 1,
                "UpaShaves": 1,
                "DDRScratch": 16777216,
                "MemoryHack": false,
                "cmx": 917504,
                "split_strategy" :
                [
                    {
                        "name_filter" : "name",
                        "cluster_filter" : 0,
                        "strategy" : "Example"
                    }
                ],
                "default_tensor_placement" : "NNCMX",
                "tensor_placement_override" :
                [
                    {
                        "name_filter" : ".*_ddr_.*",
                        "mem_location" : "DDR"
                    },
                    {
                        "name_filter" : ".*_cmx_.*",
                        "mem_location" : "CMX"
                    },
                    {
                        "name_filter" : ".*_input_.*",
                        "mem_location" : "INPUT"
                    },
                    {
                        "name_filter" : ".*_output_.*",
                        "mem_location" : "OUTPUT"
                    },
                    {
                        "name_filter" : ".*weights.*",
                        "mem_location" : "BLOB"
                    }

                ],
                "streaming_strategy" :
                [
                    {
                        "name_filter" : "Example_do_not_remove",
                        "splits" : [
                            {"C" : 1},
                            {"H" : 1},
                            {"W" : 1},
                            {"K" : 1}
                        ]
                    }
                ],
                "sparsity_strategy" :
                [
                    {
                        "name_filter": ".*",
                        "inputActivationSparsity": false,
                        "outputActivationSparsity": false,
                        "weightsSparsity": false
                    }
                ]
            },
            "ComputeMemory",
            "AssignUniqueOpId",
            {
                "name": "CreateSourceStructure",
                "VersionMajor": 3,
                "VersionMinor": 11,
                "VersionPatch": 0,
                "VersionHash": "9aa43159420c77d8cf765393954ac2fbb372ab02"
            }
        ]
    },
    "adapt": {
        "Singular": [
<<<<<<< HEAD
            "TensorsToFP16",
=======
>>>>>>> ac789af1
            "AverageAsDepthWise",
            "RemoveDropOut",
            "FullyConnectedAsConv2D",
            "TensorsToU8",
            "TensorsToFP16",
            "FusePostOps",
            {
                "name" : "GraphParameterOptimization",
                "graphOptimizerConfig" : {
                    "globalConfigs" : [
                        {"name" : "totalClusters",  "value" : 1   },
                        {"name" : "clusterMemory",  "value" : 896 },
                        {"name" : "dpuPerCluster",  "value" : 5   },
                        {"name" : "ddrBandwidth",   "value" : 128 },
                        {"name" : "systemClockMhz", "value" : 500 },
                        {"name" : "FathomSafetyFactor", " value" : 0.80},
                        {"name" : "dotFileLocation", "value" : "./output/"},
                        {"name" : "jsonOutFileName", "value" : "./output/mcmCompiler_strategy_output.json"}
                    ],
                    "globalStrategies" : [
                        {"name" : "forceSpilling",    "value" : false       },
                        {"name" : "enableStreaming",   "value" : true       },
                        {"name" : "doubleBuffering",   "value" : false      },
                        {"name" : "enableActivationSparsity",    "value" : false      },
                        {"name" : "enableWeightsSparsity",    "value" : false      },
                        {"name" : "clusteringStrategy","value" : "Automatic"}
                    ],
                    "layerStrategies" : [
                        {
                            "name" : "Conv",
                            "strategies": [
                                {"name" : "streamingStrategies",  "value" : ["StreamOverH","StreamOverW","StreamOverK"]},
                                {"name" : "clusteringStrategies", "value" : ["SplitOverH","SplitOverK","HKSwitch","Clustering"]},
                                {"name" : "inputActivationSparsity",             "value" : true},
                                {"name" : "outputActivationSparsity",             "value" : true},
                                {"name" : "weightsSparsity",                      "value" : true}
                            ]
                        },
                        {
                            "name" : "DepthwiseConv",
                            "strategies": [
                                {"name" : "streamingStrategies",  "value" : ["StreamOverH","StreamOverW"]},
                                {"name" : "clusteringStrategies", "value" : ["SplitOverH","HKSwitch","SplitOverK","Clustering"]},
                                {"name" : "inputActivationSparsity",             "value" : false},
                                {"name" : "outputActivationSparsity",             "value" : true},
                                {"name" : "weightsSparsity",                      "value" : false}
                            ]
                        },
                        {
                            "name" : "MaxPool",
                            "strategies": [
                                {"name" : "streamingStrategies",  "value" : ["StreamOverH","StreamOverW"]},
                                {"name" : "clusteringStrategies", "value" : ["SplitOverH","HKSwitch","Clustering"]},
                                {"name" : "inputActivationSparsity",             "value" : false},
                                {"name" : "outputActivationSparsity",             "value" : true},
                                {"name" : "weightsSparsity",                      "value" : false}
                            ]
                        },
                        {
                            "name" : "Concat",
                            "strategies": [
                                {"name" : "clusteringStrategies", "value" : ["Clustering"]},
                                {"name" : "inputActivationSparsity",             "value" : false},
                                {"name" : "outputActivationSparsity",             "value" : true},
                                {"name" : "weightsSparsity",                      "value" : false}
                            ]
                        },
                        {
                            "name" : "Add",
                            "strategies": [
                                {"name" : "streamingStrategies",  "value" : ["StreamOverH","StreamOverW"]},
                                {"name" : "clusteringStrategies", "value" : ["SplitOverH","HKSwitch","Clustering"]},
                                {"name" : "inputActivationSparsity",             "value" : false},
                                {"name" : "outputActivationSparsity",             "value" : true},
                                {"name" : "weightsSparsity",                      "value" : false}
                            ]
                        }
                    ]
                }
            },
            "StoreLayerSplitStrategy",
            "StoreLayerSparsityStrategy",
            "StoreTensorPlacement",
            "StreamingTiling",
            {
                "name": "GenerateDot",
                "output": "output/dots/streaming_tiling.dot",
                "scope": "OpControlModel",
                "content": "full",
                "html": true
            },
            "StreamBinaryDataWeights"
        ]
    },
    "kmb_adapt": {
        "Singular": [
            "ConcatAsImplicit",
            "StoreWorkloadStrategy",
            "ConvertOpsToDPUTasks",
            "ConvertOpsToUPATasks",
            "ForceSerialize",
            "KMBOrderConversion",
            "AlignUnpopulatedTensors",
            "AddAlignOpForInputTensors",
            "AlignPopulatedTensors",
            "RemoveCropAlignInCMX",
            "CropOrPadFinalOutput",
            {
                "name": "GenerateDot",
                "output": "output/dots/crop_pad.dot",
                "scope": "OpControlModel",
                "content": "full",
                "html": true
            },
            "AlignTaskWeights",
            "GenerateSparsityMapsPopulatedTensors",
            "GenerateWeightsTables",
            "GenerateEltWiseConstants",
            "StrategyLayersToTensors",
            "ComputeTensorsQuantParams",
            "UpdateImplicitLayersQuantizationParams",
            "PopulateWeightsTablesQuantization",
            "RemoveBiasTensors",
            "SplittingTensorsAcrossClusters",
            "KMBQuantizeConversion"
        ]
    },
    "dma": {
        "Singular" : [
            "SetDpuTasksMemoryLocation",
            "SetUPATasksMemoryLocation",
            "ResolveImplicitOperations",
            "AddDPUTasksWeightsDMATasks",
            "AddUPATasksExtraInputsDMATasks",
            "EnsureSplitStrategiesForSpilling"
        ]
    },
    "control_flows":{
        "Singular" : [
            "TaskControlFlows",
            "TransitiveReduction",
            "LayerNumbering",
            {
                "name": "HangingDmaControlFlows",
                "weights_prefetch": 1
            },
            "TransitiveReduction",
            "LayerNumbering",
            "NNCMX2DDRControlFlows",
            "TransitiveReduction"
        ]
    },
    "finalize": {
        "Singular": [
            "GenerateSparsityMapsUnpopulatedTensors",
            "AddDeallocationTasks",
            {
                "name": "TransitiveReduction",
                "filter": "MemoryRequirement"
            },
            "MarkLastNodeForMaxTopologicalCut",
            "MaxTopologicalCutAndPartialSerialisation",
            "TransitiveReduction",
            {
                "name": "GenerateWorkloads",
                "costfunction": "greedy",
                "TensorSplitAlgorithms": "Rectangle, Z-tiling",
                "_comment": "Supported CostFunctions are: balanced | criticalpath | minmax | greedy. Supported TensorSplitAlgorithms are Rectangle, Z-Tiling"
            },
            "ArrangeKmbExecution",
            "AllocateInputOutputTensorsKmb",
            "AllocateGraphfileTensorsKmb",
            "ReAllocateImplicitOperationsKmb",
            "AllocateCMXTensorsKmb",
            "TensorGraphColoring",
            "RemoveDeallocationTasks",
            "TransitiveReduction",
            {
                "name" : "InsertBarrierTasks",
                "barrier_reuse_window" : 0
            },
            "TransitiveReduction",
            "PopulateWeightsTablesPointers"
        ]
    },
    "scheduling": {
        "Singular": [
            "StoreBarriersNamesInTasks",
            "GenerateExecutionSchedule",
            "BarrierIndexAssignment",
            "UpdateBarrierRefs"
        ]
    },
    "validate": {
        "Singular": [
            "CheckTensors"
        ]
    },
    "serialize": {
        "Singular": [
            {
                "name": "GenerateDot",
                "output": "output/dots/before_serialization.dot",
                "scope": "OpControlModel",
                "content": "full",
                "html": true
            },
            {
                "name": "GenerateBlobKmb",
                "output": "output/mcm.blob"
            },
            {
                "name": "ConvertFlatbuffer",
                "input": "output/mcm.blob"
            }

        ]
    },
    "root": {
        "Singular": [
            "initialize",
            "validate",
            "adapt",
            "kmb_adapt",
            "dma",
            "control_flows",
            "finalize",
            "scheduling",
            "serialize"
        ]
    }
}<|MERGE_RESOLUTION|>--- conflicted
+++ resolved
@@ -82,10 +82,6 @@
     },
     "adapt": {
         "Singular": [
-<<<<<<< HEAD
-            "TensorsToFP16",
-=======
->>>>>>> ac789af1
             "AverageAsDepthWise",
             "RemoveDropOut",
             "FullyConnectedAsConv2D",
