--- conflicted
+++ resolved
@@ -300,11 +300,6 @@
               "allocator_mode": true,
               "ddr_control_edges" : true
             },
-<<<<<<< HEAD
-=======
-            "TransitiveReduction",
-            "LayerNumbering",
->>>>>>> 24db27be
             "PopulateWeightsTablesPointers",
             "PopulateStorageElementPointers",
             "PopulateInstructionListTables"
@@ -320,6 +315,7 @@
               "remove_barriers_in_upa_tail" : true,
               "remove_redundant_wait_barriers" : true
             },
+            "LayerNumbering",            
             "LayoutDMA"
         ]
     },
