{
    "initialize": {
        "Singular": [
            {
                "name" : "GlobalConfigParams",
                "_comment" : "Stores common params accross multiple passes. Access through the Computation Model.",
                "recorded_model": false,
                "verbose": "Error",
                "weights_form": "None",
                "referenceDevice": "A0",
                "barrier_index_assignment" : "Dynamic",
                "Number_of_DPUs" : 20,
                "Number_of_Clusters" : 4,
                "UpaShaves": 1,
                "WorkloadCost": 300,
                "DDRScratch": 31457280,
                "MemoryHack": false,
                "cmx": 917504,
                "enable_channel_major_conv": true,
                "HuffmanCompression": true,
                "DPUTasksinFloat": false,
                "PredictionOfQuantizationOutput": false,
                "FloatOutput": true,
                "Int32Output": false,
                "PPEAccuracy": false,
                "PWLUsage": true,
                "ReferenceMode": false,
                "ScaleFuseInput": true,
                "split_strategy" :
                [
                    {
                        "name_filter" : "Example",
                        "cluster_filter" : 0,
                        "strategy" : "Example"
                    }
                ],
                "default_tensor_placement" : "NNCMX",
                "tensor_placement_override" :
                [
                    {
                        "name_filter" : ".*_ddr_.*",
                        "mem_location" : "DDR"
                    },
                    {
                        "name_filter" : ".*_cmx_.*",
                        "mem_location" : "CMX"
                    },
                    {
                        "name_filter" : ".*_input_.*",
                        "mem_location" : "INPUT"
                    },
                    {
                        "name_filter" : ".*_output_.*",
                        "mem_location" : "OUTPUT"
                    },
                    {
                        "name_filter" : ".*weights.*",
                        "mem_location" : "BLOB"
                    }

                ],
                "streaming_strategy" :
                [
                    {
                        "name_filter" : "Example",
                        "splits" : [
                            {"W" : 1},
                            {"H" : 1},
                            {"C" : 1},
                            {"K" : 1},
                            {"N" : 1}
                        ]
                    }
                ],
                "sparsity_strategy" :
                [
                    {
                        "name_filter": "Example",
                        "inputActivationSparsity": false,
                        "outputActivationSparsity": false,
                        "weightsSparsity": false
                    }
                ]
            },
            "AssignInputNode",
            "AssignOutputNode",
            "ComputeMemory",
            "AssignUniqueOpId",
            {
                "name": "CreateSourceStructure",
                "VersionMajor": 3,
                "VersionMinor": 11,
                "VersionPatch": 0,
                "VersionHash": "9aa43159420c77d8cf765393954ac2fbb372ab02"
            },
            "UseReferenceOps"
        ]
    },
    "quantization" : {
        "Singular" : [
            "FakeQuantize"
        ]
    },
    "adapt": {
        "Singular": [
            "RemoveOps",
            "ReplacementOps",
            "TensorsToU8",
            "TensorsToFP16",
            "FusePostOps",
            "PreprocessForPWL",
            "CheckPWLForRequantize",
            "ConvDilationUsingStorageElement",
            "HandleGroupConvolution",
            "StreamBinaryDataWeights",
            "DecideOutputDataType",
            "PlaceNeutralMaxPoolBefore",
            "PlacementOfOps",
            "PostTrainingQuantize",
            "EltwiseToSWEltwise",
            "MarkEltWiseUpaInputs",
            {
                "name" : "GraphParameterOptimization",
                "graphOptimizerConfig" : {
                    "globalConfigs" : [
                        {"name" : "referenceDevice", "value" : "A0"},
                        {"name" : "totalClusters",  "value" : 4   },
                        {"name" : "clusterMemory",  "value" : 896 },
                        {"name" : "dpuPerCluster",  "value" : 5   },
                        {"name" : "ddrBandwidth",   "value" : 128 },
                        {"name" : "systemClockMhz", "value" : 500 },
                        {"name" : "FathomSafetyFactor", " value" : 1.0},
                        {"name" : "createStrategyDots", "value" : false},
                        {"name" : "dotFileLocation", "value" : "./output/dots/strategy/"},
                        {"name" : "jsonOutFileName", "value" : "./output/mcmCompiler_strategy_output.json"}
                    ],
                    "globalStrategies" : [
                        {"name" : "forceSpilling",    "value" : false       },
                        {"name" : "enableStreaming",   "value" : true       },
                        {"name" : "enablePipelining",   "value" : true       },
                        {"name" : "enablePrefetching",   "value" : true      },
                        {"name" : "forceActivationSparsity",    "value" : false      },
                        {"name" : "enableWeightsSparsity",    "value" : true },
                        {"name" : "clusteringStrategy","value" : "Automatic"}
                    ],
                    "layerStrategies" : [
                        {
                            "name" : "Conv",
                            "strategies": [
                                {"name" : "streamingStrategies",  "value" : ["StreamOverH","StreamOverW","StreamOverK","StreamOverN"]},
                                {"name" : "clusteringStrategies", "value" : ["SplitOverH","SplitOverK", "Clustering"]},
                                {"name" : "inputActivationSparsity",             "value" : true},
                                {"name" : "outputActivationSparsity",             "value" : true},
                                {"name" : "weightsSparsity",                      "value" : true}
                            ]
                        },
                        {
                            "name" : "DepthwiseConv",
                            "strategies": [

                                {"name" : "streamingStrategies",  "value" : ["StreamOverH","StreamOverW","StreamOverC"]},
                                {"name" : "clusteringStrategies", "value" : ["SplitOverH","SplitOverK","Clustering"]},
                                {"name" : "inputActivationSparsity",             "value" : false},
                                {"name" : "outputActivationSparsity",             "value" : true},
                                {"name" : "weightsSparsity",                      "value" : false}
                            ]
                        },
                        {
                            "name" : "MaxPool",
                            "strategies": [
                                {"name" : "streamingStrategies",  "value" : ["StreamOverH","StreamOverW"]},
                                {"name" : "clusteringStrategies", "value" : ["SplitOverH","HKSwitch","Clustering"]},
                                {"name" : "inputActivationSparsity",             "value" : false},
                                {"name" : "outputActivationSparsity",             "value" : true},
                                {"name" : "weightsSparsity",                      "value" : false}
                            ]
                        },
                        {
                            "name" : "Concat",
                            "strategies": [
                                {"name" : "clusteringStrategies", "value" : ["Clustering"]},
                                {"name" : "inputActivationSparsity",             "value" : false},
                                {"name" : "outputActivationSparsity",             "value" : true},
                                {"name" : "weightsSparsity",                      "value" : false}
                            ]
                        },
                        {
                            "name" : "Add",
                            "strategies": [
                                {"name" : "streamingStrategies",  "value" : ["StreamOverH","StreamOverW"]},
                                {"name" : "clusteringStrategies", "value" : ["SplitOverH","HKSwitch","Clustering"]},
                                {"name" : "inputActivationSparsity",             "value" : false},
                                {"name" : "outputActivationSparsity",             "value" : true},
                                {"name" : "weightsSparsity",                      "value" : false}
                            ]
                        }
                    ]
                }
            },
            "StoreGraphOptimizerDecisions",
            "ComputeSparsitySolution",
            "StreamingOperations",
            "StreamBinaryDataWeights",
            "StreamCopyOperations"
        ]
    },
    "kmb_adapt": {
        "Singular": [
            "ConcatAsImplicit",
            "PermuteAsImplicit",
            "ReshapeAsImplicit",
            "StoreWorkloadStrategy",
            "LoadPWLQuantParams",
            "ConvertOpsToTasks",
            "AdaptFixedPointCompute",
            "SetUpPPETasks",
            "ForceSerialize",
            "KMBOrderConversion",
            "AlignUnpopulatedTensors",
            "AddAlignOpForInputTensors",
            "AlignPopulatedTensors",
            "RemoveCropAlignInCMX",
            "CropOrPadFinalOutput",
            "AlignTaskWeights",
            "GenerateSparsityMapsPopulatedTensors",
            "GenerateWeightsTables",
            "GenerateInstructionListTables",
            "StrategyLayersToTensors",
            "ComputeTensorsQuantParams",
            "UpdateImplicitLayersQuantizationParams",
            "PopulateWeightsTablesQuantization",
            "RemoveBiasTensors",
            "SetSparsityAttrForUnpopulatedTensors",
            "SplittingTensorsAcrossClusters",
            "KMBQuantizeConversion",
            "ConfigureOutputPrecision"
        ]
    },
  "dma": {
        "Singular" : [
            "SetDpuTasksMemoryLocation",
            "SetUPATasksMemoryLocation",
            "UpdateImplicitLayersLocation",
            "ResolveImplicitOperations",
            "AddDPUTasksWeightsDMATasks",
            "AddUPATasksExtraInputsDMATasks",
            "EnsureSplitStrategiesForSpilling"
        ]
    },
    "control_flows":{
        "Singular" : [
            "TaskControlFlows",
            "NNCMX2DDRControlFlows"
        ]
    },
    "finalize": {
        "Singular": [
            "GenerateSparsityMapsUnpopulatedTensors",
            "GenerateSparsityMapsEltwise",
            { "name": "LpScheduler",
              "output" : "lp_scheduler_output.txt",
              "ddr_address_generation" : true,
              "no_temporal_edges" : true
            },
            {
                "name": "TransitiveReduction",
                "filter": "MemoryRequirement"
            },
            {
                "name": "GenerateWorkloads",
                "costfunction": "greedy",
                "TensorSplitAlgorithms": "Rectangle, Z-Tiling",
                "_comment": "Supported CostFunctions are: balanced | criticalpath | minmax | greedy. Supported TensorSplitAlgorithms are Rectangle, Z-Tiling"
            },
            "ArrangeKmbExecution",
            "AllocateInputOutputTensorsKmb",
            "AllocateGraphfileTensorsKmb",
            "ReAllocateImplicitOperationsKmb",
            "AllocateCMXTensorsKmb",
            {
              "name": "LpScheduler",
              "output" : "lp_scheduler_output.txt",
              "allocator_mode": true,
              "ddr_control_edges" : true
            },
<<<<<<< HEAD
=======
            "TransitiveReduction",
            "LayerNumbering",
>>>>>>> 24db27be
            "PopulateWeightsTablesPointers",
            "PopulateStorageElementPointers",
            "PopulateInstructionListTables"
        ]
    },
    "scheduling": {
        "Singular": [
            {
              "name" : "BarrierSchedulerPass",
              "real_physical_barriers": 32,
              "barrier_bound" : 16,
              "producer_bound" : 256,
              "remove_barriers_in_upa_tail" : true,
              "remove_redundant_wait_barriers" : true
            }
        ]
    },
    "validate": {
        "Singular": [
            "CheckTensors"
        ]
    },
    "serialize": {
        "Singular": [
            "RemoveRedundantUpdateBarriers",
            "DMAOrdering",
            "BuildGraphFileKmb",
            {
                "name": "GenerateBlobKmb",
                "output": "output/mcm.blob"
            }
        ]
    },
    "root": {
        "Singular": [
            "initialize",
            "quantization",
            "adapt",
            "kmb_adapt",
            "dma",
            "control_flows",
            "finalize",
            "scheduling",
            "serialize"
        ]
    }
}<|MERGE_RESOLUTION|>--- conflicted
+++ resolved
@@ -283,11 +283,6 @@
               "allocator_mode": true,
               "ddr_control_edges" : true
             },
-<<<<<<< HEAD
-=======
-            "TransitiveReduction",
-            "LayerNumbering",
->>>>>>> 24db27be
             "PopulateWeightsTablesPointers",
             "PopulateStorageElementPointers",
             "PopulateInstructionListTables"
@@ -302,7 +297,8 @@
               "producer_bound" : 256,
               "remove_barriers_in_upa_tail" : true,
               "remove_redundant_wait_barriers" : true
-            }
+            },
+            "LayerNumbering"            
         ]
     },
     "validate": {
