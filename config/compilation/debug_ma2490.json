{
    "adapt": {
        "Singular": [
            {
                "name": "GenerateDot",
                "output": "original_model.dot",
                "scope": "OpControlModel",
                "content": "full",
                "html": true
            },
            "AssignUniqueOpId",
<<<<<<< HEAD
	    "ConvertToTaskGraph",
	    "AssignUniqueTaskId",
	    "InsertBarrierTasks",
=======
            "ConvertToTaskGraph",
            "GenerateSparsityMaps",
            "GenerateWeightsTables",
            "AssignUniqueTaskId",
>>>>>>> 54bfcab0
            {
                "name": "GenerateDot",
                "output": "adapt_model.dot",
                "scope": "OpControlModel",
                "content": "full",
                "html": true
            }
        ]
    },
    "finalize": {
        "Singular": [
            "GenerateWorkloads",
            "ArrangeKeembayExecution",
            "AllocateInputOutputTensorsKeemBay",
            "AllocatePopulatedTensorsKeemBay",
            "AllocateUnpopulatedTensorsKeemBay",
            {
                "name": "GenerateDot",
                "output": "final_model.dot",
                "scope": "OpControlModel",
                "content": "full",
                "html": true
            }
        ]
    },
    "validate": {
        "Singular": [
            "CheckTensors"
        ]
    },
    "serialize": {
        "Singular": [
            {
                "name": "GenerateBlobKeembay",
                "output": "blob.bin",
                "VersionMajor": 3,
                "VersionMinor": 2,
                "VersionPatch": 1,
                "VersionHash": "MarcoHash",
                "ResourcesUpaShaves": 8,
                "ResourcesNCE1Mask": 1,
                "ResourcesNCE2Mask": 2,
                "ResourcesUPASharedCMX": 2,
                "ResourcesNNCMXPerSlice": 2,
                "ResourcesNNCMXSliceAmount": 2,
                "ResourcesDDRScratch": 2,
                "Scheduling": "Static"
            }
        ]
    },
    "root": {
        "Singular": [
            "validate",
            "adapt",
            "finalize",
            "serialize"
        ],
        "Recurrent": [
            "validate"
        ]
    }
}<|MERGE_RESOLUTION|>--- conflicted
+++ resolved
@@ -9,16 +9,11 @@
                 "html": true
             },
             "AssignUniqueOpId",
-<<<<<<< HEAD
-	    "ConvertToTaskGraph",
-	    "AssignUniqueTaskId",
-	    "InsertBarrierTasks",
-=======
             "ConvertToTaskGraph",
             "GenerateSparsityMaps",
             "GenerateWeightsTables",
+            "InsertBarrierTasks",
             "AssignUniqueTaskId",
->>>>>>> 54bfcab0
             {
                 "name": "GenerateDot",
                 "output": "adapt_model.dot",
