{
    "initialize": {
        "Singular": [
            "AssignUniqueOpId",
            {
                "name": "GenerateDot",
                "output": "original_model.dot",
                "scope": "OpControlModel",
                "content": "full",
                "html": true
            },
            {
                "name": "CreateSourceStructure",
                "VersionMajor": 3,
                "VersionMinor": 2,
                "VersionPatch": 1,
                "VersionHash": "MarcoHash",
                "ResourcesUpaShaves": 8,
                "ResourcesNCE1Mask": 1,
                "ResourcesNCE2Mask": 2,
                "ResourcesUPASharedCMX": 2,
                "ResourcesNNCMXPerSlice": 2,
                "ResourcesNNCMXSliceAmount": 2,
                "ResourcesDDRScratch": 2
            }
        ]
    },
    "adapt": {
        "Singular": [
            "AverageAsDepthWise",
            "FuseBatchNorm",
            "FuseBias",
            "FuseRelu",
            "FuseScale",
            {
                "name": "GenerateDot",
                "output": "adapt_model.dot",
                "scope": "ControlModel",
                "content": "full",
                "html": true
            }
        ]
    },
    "keembay_adapt": {
        "Singular": [
            "ConvertOpsToTasks",
            "AlignTaskWeights",
            "GenerateSparsityMaps",
            "GenerateWeightsTables",
            {
                "name": "GenerateDot",
                "output": "keembay_adapt_model.dot",
                "scope": "ControlModel",
                "content": "full",
                "html": true
            }
        ]
    },
    "dma": {
        "Singular" : [
            "AddDMATasks",
            "AddFinalDMATask",
            {
                "name": "GenerateDot",
                "output": "dma_model.dot",
<<<<<<< HEAD
                "scope": "OpModel",
=======
                "scope": "ControlModel",
>>>>>>> a7d1eb89
                "content": "full",
                "html": true
            }
        ]
    },
    "control_flows":{
        "Singular" : [
            "DeallocationControlFlows",
            {
                "name": "GenerateDot",
<<<<<<< HEAD
                "output": "control_model.dot",
                "scope": "OpModel",
=======
                "output": "DeallocationControlFlows_model.dot",
                "scope": "ControlModel",
                "content": "full",
                "html": true
            },
            "DmaControlFlows",
            {
                "name": "GenerateDot",
                "output": "DmaControlFlows_model.dot",
                "scope": "ControlModel",
                "content": "full",
                "html": true
            },
            "InputOutputControlFlows",
            {
                "name": "GenerateDot",
                "output": "InputOutputControlFlows_model.dot",
                "scope": "ControlModel",
>>>>>>> a7d1eb89
                "content": "full",
                "html": true
            }
        ]
    },
    "finalize": {
        "Singular": [
            "GenerateWorkloads",
<<<<<<< HEAD
            "InsertBarrierTasks",
=======
            "MaxTopologicalCut",
            {
                "name":"InsertBarrierTasks",
                "barrier_index_assignment": "Dynamic"
            },
>>>>>>> a7d1eb89
            "AddBarrierRefs",
            "UpdateBarrierProducerConsumerCounts",
            "AssignUniqueTaskId",
            "ArrangeKeembayExecution",
            "TransitiveReduction",
            "GraphColoring",
            "AllocateInputOutputTensorsKeemBay",
            "AllocatePopulatedTensorsKeemBay",
            "AllocateUnpopulatedTensorsKeemBay",
            {
                "name": "GenerateDot",
                "output": "final_model.dot",
                "scope": "OpModel",
                "content": "full",
                "html": true
            }
        ]
    },
    "validate": {
        "Singular": [
<<<<<<< HEAD
            "CheckTensors",
            {
                "name": "GenerateJSON",
                "filename": "computation_model.json"
}
=======
            "CheckTensors"
>>>>>>> a7d1eb89
        ]
    },
    "serialize": {
        "Singular": [
            {
                "name": "GenerateBlobKeembay",
                "output": "blob.bin",
                "barrier_index_assignment": "Dynamic"
            }
        ]
    },
    "root": {
        "Singular": [
            "initialize",
            "validate",
            "adapt",
            "keembay_adapt",
            "dma",
            "control_flows",
            "finalize",
            "serialize"
        ],
        "Recurrent": [
            "validate"
        ]
    }
}<|MERGE_RESOLUTION|>--- conflicted
+++ resolved
@@ -63,11 +63,7 @@
             {
                 "name": "GenerateDot",
                 "output": "dma_model.dot",
-<<<<<<< HEAD
-                "scope": "OpModel",
-=======
                 "scope": "ControlModel",
->>>>>>> a7d1eb89
                 "content": "full",
                 "html": true
             }
@@ -78,10 +74,6 @@
             "DeallocationControlFlows",
             {
                 "name": "GenerateDot",
-<<<<<<< HEAD
-                "output": "control_model.dot",
-                "scope": "OpModel",
-=======
                 "output": "DeallocationControlFlows_model.dot",
                 "scope": "ControlModel",
                 "content": "full",
@@ -100,7 +92,6 @@
                 "name": "GenerateDot",
                 "output": "InputOutputControlFlows_model.dot",
                 "scope": "ControlModel",
->>>>>>> a7d1eb89
                 "content": "full",
                 "html": true
             }
@@ -109,15 +100,11 @@
     "finalize": {
         "Singular": [
             "GenerateWorkloads",
-<<<<<<< HEAD
-            "InsertBarrierTasks",
-=======
             "MaxTopologicalCut",
             {
                 "name":"InsertBarrierTasks",
                 "barrier_index_assignment": "Dynamic"
             },
->>>>>>> a7d1eb89
             "AddBarrierRefs",
             "UpdateBarrierProducerConsumerCounts",
             "AssignUniqueTaskId",
@@ -138,15 +125,7 @@
     },
     "validate": {
         "Singular": [
-<<<<<<< HEAD
-            "CheckTensors",
-            {
-                "name": "GenerateJSON",
-                "filename": "computation_model.json"
-}
-=======
             "CheckTensors"
->>>>>>> a7d1eb89
         ]
     },
     "serialize": {
