{
    "initialize": {
        "Singular": [
            {
                "name" : "GlobalConfigParams",
                "_comment" : "Stores common params accross multiple passes. Access through the Computation Model.",
                "recorded_model": true,
                "verbose": "Debug",
                "weights_form": "None",
                "barrier_index_assignment" : "Dynamic",
                "Number_of_DPUs" : 4,
                "Number_of_Clusters" : 4,
                "UpaShaves": 1,
<<<<<<< HEAD
                "DDRScratch": 1073741824,
                "MemoryHack": false,
                "nWorkloads": 1,
=======
                "DDRScratch": 31457280,
                "MemoryHack": false,
>>>>>>> 34314b6a
                "Sparsity": false,
                "CMX_memory_overflow_safety_factor" : 0.925,
                "mpe_mode" : "Vector",
                "split_strategy" :
                [
                    {
                        "name_filter" : ".*",
                        "cluster_filter" : 0,
                        "strategy" : "SplitOverH"
                    },
                    {
                        "name_filter" : ".*",
                        "cluster_filter" : 1,
                        "strategy" : "Clustering"
                    },
                    {
                        "name_filter" : ".*res2a.*",
                        "cluster_filter" : 0,
                        "strategy" : "SplitOverH"
                    },
                    {
                        "name_filter" : ".*res2b.*",
                        "cluster_filter" : 0,
                        "strategy" : "SplitOverH"
                    },
                    {
                        "name_filter" : ".*res2c.*",
                        "cluster_filter" : 0,
                        "strategy" : "SplitOverH"
                    },
                    {
                        "name_filter" : ".*res3a.*",
                        "cluster_filter" : 0,
                        "strategy" : "SplitOverH"
                    },
                    {
                        "name_filter" : ".*res3b.*",
                        "cluster_filter" : 0,
                        "strategy" : "SplitOverH"
                    },
                    {
                        "name_filter" : ".*res3c.*",
                        "cluster_filter" : 0,
                        "strategy" : "SplitOverH"
                    },
                    {
                        "name_filter" : ".*res3d.*",
                        "cluster_filter" : 0,
                        "strategy" : "SplitOverH"
                    },
                    {
                        "name_filter" : ".*mpool.*",
                        "cluster_filter" : 0,
                        "strategy" : "SplitOverH"
                    },
                    {
                        "name_filter" : ".*res4a.*",
                        "cluster_filter" : 0,
                        "strategy" : "SplitOverH"
                    },
                    {
                        "name_filter" : ".*res4b.*",
                        "cluster_filter" : 0,
                        "strategy" : "SplitOverH"
                    },
                    {
                        "name_filter" : ".*res4c.*",
                        "cluster_filter" : 0,
                        "strategy" : "SplitOverH"
                    },
                    {
                        "name_filter" : ".*res4d.*",
                        "cluster_filter" : 0,
                        "strategy" : "SplitOverH"
                    },
                    {
                        "name_filter" : ".*res4f.*",
                        "cluster_filter" : 0,
                        "strategy" : "SplitOverH"
                    },
                    {
                        "name_filter" : ".*res5a.*",
                        "cluster_filter" : 0,
                        "strategy" : "SplitOverH"
                    },
                    {
                        "name_filter" : ".*res5b.*",
                        "cluster_filter" : 0,
                        "strategy" : "SplitOverH"
                    },
                    {
                        "name_filter" : ".*res5c.*",
                        "cluster_filter" : 0,
                        "strategy" : "SplitOverK"
                    },
                   
                    {
                        "name_filter" : ".*conv0.*",
                        "cluster_filter" : 0,
                        "strategy" : "SplitOverH"
                    },
                    {
                        "name_filter" : ".*pool1.*",
                        "cluster_filter" : 0,
                        "strategy" : "SplitOverH"
                    },
                    {
                        "name_filter" : ".*james2x2pool.*",
                        "cluster_filter" : 0,
                        "strategy" : "SplitOverH"
                    },
                    {
                        "name_filter" : ".*pool/max_pool#4.*",
                        "cluster_filter" : 0,
                        "strategy" : "SplitOverH"
                    },
                    {
                        "name_filter" : ".*pool_1/max_pool#5.*",
                        "cluster_filter" : 0,
                        "strategy" : "SplitOverH"
                    },
                    {
                        "name_filter" : ".*ew_1#6.*",
                        "cluster_filter" : 0,
                        "strategy" : "SplitOverH"
                    },
                    {
                        "name_filter" : ".*conv3.*",
                        "cluster_filter" : 0,
                        "strategy" : "SplitOverK"
                    },
                    {
                        "name_filter" : "input.*" ,
                        "cluster_filter" : 0,
                        "strategy": "SplitOverHOverlapped"
                    },
                    {
                        "name_filter" : "conv/BiasAdd.*" ,
                        "cluster_filter" : 0,
                        "strategy": "SplitOverK"
                    },
                    {
                        "name_filter" : "conv_1/BiasAdd.*" ,
                        "cluster_filter" : 0,
                        "strategy": "SplitOverK"
                    },
                    {
                        "name_filter" : "output.*" ,
                        "cluster_filter" : 0,
                        "strategy": "SplitOverK"
                    },
                    {
                        "name_filter" :"conv0/Relu.*",
                        "cluster_filter" : 0,
                        "strategy": "SplitOverH"
                    },
                    {
                        "name_filter" : "pool0/MaxPool.*",
                        "cluster_filter" : 0,
                        "strategy": "SplitOverH"
                    },
                    {
                        "name_filter" : "group0/block0/conv1/Relu.*",
                        "cluster_filter" : 0,
                        "strategy": "SplitOverH"
                    },
                    {
                        "name_filter" : "group0/block0/conv2/Relu.*",
                        "cluster_filter" : 0,
                        "strategy": "SplitOverH"
                    },
                    {
                        "name_filter" : "group0/block0/conv3/Relu.*",
                        "cluster_filter" : 0,
                        "strategy": "SplitOverH"
                    },
                    {
                        "name_filter" : "group0/block0/convshortcut/Relu.*",
                        "cluster_filter" : 0,
                        "strategy": "SplitOverH"
                    },
                    {
                        "name_filter" : "group0/block0/add.*",
                        "cluster_filter" : 0,
                        "strategy": "SplitOverH"
                    },
                    {
                        "name_filter" : "group0/block1/conv1/Relu.*",
                        "cluster_filter" : 0,
                        "strategy": "SplitOverH"
                    },
                    {
                        "name_filter" : "group0/block1/conv2/Relu.*",
                        "cluster_filter" : 0,
                        "strategy": "SplitOverH"
                    },
                    {
                        "name_filter" : "group0/block1/conv3/Relu.*",
                        "cluster_filter" : 0,
                        "strategy": "SplitOverH"
                    },
                    {
                        "name_filter" : "group0/block1/add.*",
                        "cluster_filter" : 0,
                        "strategy": "SplitOverH"
                    },
                    {
                        "name_filter" : "group0/block2/conv1/Relu.*",
                        "cluster_filter" : 0,
                        "strategy": "SplitOverH"
                    },
                    {
                        "name_filter" : "group0/block2/conv2/Relu.*",
                        "cluster_filter" : 0,
                        "strategy": "SplitOverH"
                    },
                    {
                        "name_filter" : "group0/block2/conv3/Relu.*",
                        "cluster_filter" : 0,
                        "strategy": "SplitOverH"
                    },
                    {
                        "name_filter" : "group0/block2/add.*",
                        "cluster_filter" : 0,
                        "strategy": "SplitOverH"
                    },
                    {
                        "name_filter" : "group1/block0/conv1/Relu.*",
                        "cluster_filter" : 0,
                        "strategy": "SplitOverH"
                    },
                    {
                        "name_filter" : "group1/block0/conv2/Relu.*",
                        "cluster_filter" : 0,
                        "strategy": "SplitOverH"
                    },
                    {
                        "name_filter" : "group1/block0/conv3/Relu.*",
                        "cluster_filter" : 0,
                        "strategy": "SplitOverH"
                    },
                    {
                        "name_filter" : "group1/block0/convshortcut/Relu.*",
                        "cluster_filter" : 0,
                        "strategy": "SplitOverH"
                    },
                    {
                        "name_filter" : "group1/block0/add.*",
                        "cluster_filter" : 0,
                        "strategy": "SplitOverH"
                    },
                    {
                        "name_filter" : "group1/block1/conv1/Relu.*",
                        "cluster_filter" : 0,
                        "strategy": "SplitOverH"
                    },
                    {
                        "name_filter" : "group1/block1/conv2/Relu.*",
                        "cluster_filter" : 0,
                        "strategy": "SplitOverH"
                    },
                    {
                        "name_filter" : "group1/block1/conv3/Relu.*",
                        "cluster_filter" : 0,
                        "strategy": "SplitOverH"
                    },
                    {
                        "name_filter" : "group1/block1/add.*",
                        "cluster_filter" : 0,
                        "strategy": "SplitOverH"
                    },
                    {
                        "name_filter" : "group1/block2/conv1/Relu.*",
                        "cluster_filter" : 0,
                        "strategy": "SplitOverH"
                    },
                    {
                        "name_filter" : "group1/block2/conv2/Relu.*",
                        "cluster_filter" : 0,
                        "strategy": "SplitOverH"
                    },
                    {
                        "name_filter" : "group1/block2/conv3/Relu.*",
                        "cluster_filter" : 0,
                        "strategy": "SplitOverH"
                    },
                    {
                        "name_filter" : "group1/block2/add.*",
                        "cluster_filter" : 0,
                        "strategy": "SplitOverH"
                    },
                    {
                        "name_filter" : "group1/block3/conv1/Relu.*",
                        "cluster_filter" : 0,
                        "strategy": "SplitOverH"
                    },
                    {
                        "name_filter" : "group1/block3/conv2/Relu.*",
                        "cluster_filter" : 0,
                        "strategy": "SplitOverH"
                    },
                    {
                        "name_filter" : "group1/block3/conv3/Relu.*",
                        "cluster_filter" : 0,
                        "strategy": "SplitOverH"
                    },
                    {
                        "name_filter" : "group1/block3/add.*",
                        "cluster_filter" : 0,
                        "strategy": "HKSwitch"
                    },
                    {
                        "name_filter" : "group2/block0/conv1/Relu.*",
                        "cluster_filter" : 0,
                        "strategy": "SplitOverK"
                    },
                    {
                        "name_filter" : "group2/block0/conv2/Relu.*",
                        "cluster_filter" : 0,
                        "strategy": "SplitOverK"
                    }
                ],
                "default_tensor_placement" : "DDR",
                "streaming_strategy" :
                [
                    {
                        "name_filter" : "conv0/Relu#181",
                        "output_location" : "CMX",
                        "splits" : [ {"H" : 2} ]
                    },
                    {
                        "name_filter" : "pool0/MaxPool#182",
                        "output_location" : "CMX",
                        "splits" : [ {"H" : 2} ]
                    },
                    {
                        "name_filter" : "group0/block0/convshortcut/Relu#183",
                        "output_location" : "CMX",
                        "splits" : [ {"H" : 2} ]
                    },
                    {
                        "name_filter" : "group0/block0/conv3/Relu#186",
                        "output_location" : "CMX",
                        "splits" : [ {"H" : 2} ]
                    },
                    {
                        "name_filter" : "group0/block1/conv1/Relu#188",
                        "output_location" : "CMX",
                        "splits" : [ {"H" : 2} ]
                    },
                    {
                        "name_filter" : "group0/block1/conv3/Relu#190",
                        "output_location" : "CMX",
                        "splits" : [ {"H" : 2} ]
                    },
                    {
                        "name_filter" : "group0/block2/conv1/Relu#192",
                        "output_location" : "CMX",
                        "splits" : [ {"H" : 2} ]
                    },
                    {
                        "name_filter" : "group0/block2/conv3/Relu#194",
                        "output_location" : "CMX",
                        "splits" : [ {"H" : 2} ]
                    },
                    {
                        "name_filter" : "group1/block0/convshortcut/Relu#196",
                        "output_location" : "CMX",
                        "splits" : [ {"H" : 2} ]
                    },
                    {
                        "name_filter" : "group1/block0/conv1/Relu#197",
                        "output_location" : "CMX",
                        "splits" : [ {"H" : 2} ]
                    },
                    {
                        "name_filter" : "group2/block0/convshortcut/Relu#213",
                        "output_location" : "CMX",
                        "splits" : [ {"K" : 2} ]
                    },
                    {
                        "name_filter" : "group3/block0/convshortcut/Relu#238",
                        "output_location" : "CMX",
                        "splits" : [ {"K" : 4} ]
                    },
                    {
                        "name_filter" : "group3/block0/conv2/Relu#240",
                        "output_location" : "CMX",
                        "splits" : [ {"K" : 4} ]
                    },
                    {
                        "name_filter" : "group3/block0/conv3/Relu#241",
                        "output_location" : "CMX",
                        "splits" : [ {"K" : 2} ]
                    },
                    {
                        "name_filter" : "group3/block1/conv1/Relu#243",
                        "output_location" : "CMX",
                        "splits" : [ {"K" : 2} ]
                    },
                    {
                        "name_filter" : "group3/block1/conv2/Relu#244",
                        "output_location" : "CMX",
                        "splits" : [ {"K" : 4} ]
                    },
                    {
                        "name_filter" : "group3/block1/conv3/Relu#245",
                        "output_location" : "CMX",
                        "splits" : [ {"K" : 2} ]
                    },
                    {
                        "name_filter" : "group3/block2/conv1/Relu#247",
                        "output_location" : "CMX",
                        "splits" : [ {"K" : 2} ]
                    },
                    {
                        "name_filter" : "group3/block2/conv2/Relu#248",
                        "output_location" : "CMX",
                        "splits" : [ {"K" : 4} ]
                    },
                    {
                        "name_filter" : "group3/block2/conv3/Relu#249",
                        "output_location" : "CMX",
                        "splits" : [ {"K" : 2} ]
                    },
                    {
                        "name_filter" : "group0/block0/add#187",
                        "output_location" : "CMX",
                        "splits" : [ {"H" : 4} ]
                    },
                    {
                        "name_filter" : "group0/block1/add#191",
                        "output_location" : "CMX",
                        "splits" : [ {"H" : 4} ]
                    },
                    {
                        "name_filter" : "group0/block2/add#195",
                        "output_location" : "CMX",
                        "splits" : [ {"H" : 4} ]
                    },
                    {
                        "name_filter" : "group1/block0/add#200",
                        "output_location" : "CMX",
                        "splits" : [ {"H" : 2} ]
                    },
                    {
                        "name_filter" : "group1/block1/add#204",
                        "output_location" : "CMX",
                        "splits" : [ {"H" : 2} ]
                    },
                    {
                        "name_filter" : "group1/block2/add#208",
                        "output_location" : "CMX",
                        "splits" : [ {"H" : 2} ]
                    },
                    {
                        "name_filter" : "group1/block3/add#212",
                        "output_location" : "CMX",
                        "splits" : [ {"H" : 2} ]
                    },
                    {
                        "name_filter" : "linear0/act_quant/FakeQuantWithMinMaxVars#252",
                        "output_location" : "CMX",
                        "splits" : [ {"K" : 4} ]
                    },

                    {
                        "name_filter" : "MobilenetV2/expanded_conv_1/expand/Relu#174",
                        "output_location" : "CMX",
                        "splits" : [ {"H" : 2} ]
                    },
                    {
                        "name_filter" : "MobilenetV2/expanded_conv_1/depthwise/Relu#175",
                        "output_location" : "CMX",
                        "splits" : [ {"H" : 2} ]
                    },
                    {
                        "name_filter" : "MobilenetV2/expanded_conv_2/depthwise/Relu#178",
                        "output_location" : "CMX",
                        "splits" : [ {"H" : 2} ]
                    },
                    {
                        "name_filter" : "MobilenetV2/Logits/Conv2d_1c_1x1/act_quant/FakeQuantWithMinMaxVars#234",
                        "output_location" : "CMX",
                        "splits" : [ {"K" : 2} ]
                    },

                    {
                        "name_filter" : "model/re_lu/Relu#34",
                        "output_location" : "CMX",
                        "splits" : [ {"H" : 4} ]
                    },
                    {
                        "name_filter" : "model/max_pooling2d/MaxPool#35",
                        "output_location" : "CMX",
                        "splits" : [ {"H" : 4} ]
                    },
                    {
                        "name_filter" : "model/re_lu_1/Relu#36",
                        "output_location" : "CMX",
                        "splits" : [ {"H" : 4} ]
                    },
                    {
                        "name_filter" : "model/max_pooling2d_1/MaxPool#37",
                        "output_location" : "CMX",
                        "splits" : [ {"H" : 2} ]
                    },
                    {
                        "name_filter" : "model/re_lu_2/Relu#38",
                        "output_location" : "CMX",
                        "splits" : [ {"H" : 2} ]
                    },
                    {
                        "name_filter" : "model/re_lu_5/Relu#44",
                        "output_location" : "CMX",
                        "splits" : [ {"K" : 2} ]
                    },
                    {
                        "name_filter" : "model/re_lu_6/Relu#46",
                        "output_location" : "DDR",
                        "splits" : [ {"K" : 8} ]
                    },
                    {
                        "name_filter" : "model/re_lu_7/Relu#47",
                        "output_location" : "DDR",
                        "splits" : [ {"K" : 16} ]
                    },
                    {
                        "name_filter" : "Det/act_quant/FakeQuantWithMinMaxVars#48",
                        "output_location" : "CMX",
                        "splits" : [ {"K" : 2} ]
                    }
                ]
            },
            "ComputeMemory",
            "AssignUniqueOpId",
            {
                "name": "GenerateDot",
                "output": "output/dots/original_model.dot",
                "scope": "OpControlModel",
                "content": "full",
                "html": true
            },
            {
                "name": "ConvertDot",
                "input": "output/dots/original_model.dot"
            },
            {
                "name": "CreateSourceStructure",
                "VersionMajor": 3,
                "VersionMinor": 11,
                "VersionPatch": 0,
                "VersionHash": "9aa43159420c77d8cf765393954ac2fbb372ab02"
            },
            "StoreTensorPlacement",
            {
                "name": "GenerateDot",
                "output": "output/dots/StoreTensorPlacement.dot",
                "scope": "OpControlModel",
                "content": "full",
                "html": true
            },
            {
                "name": "ConvertDot",
                "input": "output/dots/StoreTensorPlacement.dot"
            }
        ]
    },
    "adapt": {
        "Singular": [
            "AverageAsDepthWise",
            "FuseBatchNorm",
            "FuseBias",
            "FuseRelu",
            "FuseScale",
            "FullyConnectedAsConv2D",
            {
                "name": "GenerateDot",
                "output": "output/dots/adapt_model.dot",
                "scope": "OpControlModel",
                "content": "full",
                "html": true
            },
            {
                "name": "ConvertDot",
                "input": "output/dots/adapt_model.dot"
            },
            "StreamingTiling",
            {
                "name": "GenerateDot",
                "output": "output/dots/tiling_model.dot",
                "scope": "OpControlModel",
                "content": "full",
                "html": true
            },
            {
                "name": "ConvertDot",
                "input": "output/dots/tiling_model.dot"
            }
        ]
    },
    "keembay_adapt": {
        "Singular": [
            "ConcatAsImplicit",
            "StoreLayerSplitStrategy",
            "StoreWorkloadStrategy",
            {
                "name": "GenerateDot",
                "output": "output/dots/BeforeOpsToTasks.dot",
                "scope": "OpControlModel",
                "content": "full",
                "html": true
            },
            {
                "name": "ConvertDot",
                "input": "output/dots/BeforeOpsToTasks.dot"
            },
            "ConvertOpsToTasks",
            {
                "name": "GenerateDot",
                "output": "output/dots/AfterOpsToTasks.dot",
                "scope": "OpControlModel",
                "content": "full",
                "html": true
            },
            {
                "name": "ConvertDot",
                "input": "output/dots/AfterOpsToTasks.dot"
            },
            "AlignTo16Channels",
            "ComputeTensorsQuantParams",
            "KMBOrderConversion",
            {
                "name": "GenerateDot",
                "output": "output/dots/keembay_adapt_model.dot",
                "scope": "OpControlModel",
                "content": "full",
                "html": true
            },
            {
                "name": "ConvertDot",
                "input": "output/dots/keembay_adapt_model.dot"
            },
            "UpdateImplicitLayersQuantizationParams",
            {
                "name": "GenerateDot",
                "output": "output/dots/update_concat_quantization.dot",
                "scope": "OpControlModel",
                "content": "full",
                "html": true
            },
            {
                "name": "ConvertDot",
                "input": "output/dots/update_concat_quantization.dot"
            },
            "SetDpuTasksMemoryLocation",
            {
                "name": "GenerateDot",
                "output": "output/dots/dpu_tasks_location.dot",
                "scope": "OpControlModel",
                "content": "full",
                "html": true
            },
            {
                "name": "ConvertDot",
                "input": "output/dots/dpu_tasks_location.dot"
            },
            "AlignTaskWeights",
            {
                "name": "GenerateDot",
                "output": "output/dots/align_task_weights.dot",
                "scope": "OpControlModel",
                "content": "full",
                "html": true
            },
            {
                "name": "ConvertDot",
                "input": "output/dots/align_task_weights.dot"
            },
            "AlignSliceOps",
            {
                "name": "GenerateDot",
                "output": "output/dots/align_slice_ops.dot",
                "scope": "OpControlModel",
                "content": "full",
                "html": true
            },
            {
                "name": "ConvertDot",
                "input": "output/dots/align_slice_ops.dot"
            },
            "GenerateSparsityMapsPopulatedTensors",
            "GenerateWeightsTables",
            {
                "name": "GenerateDot",
                "output": "output/dots/keembay_WeightsTable_model.dot",
                "scope": "OpControlModel",
                "content": "full",
                "html": true
            },
            {
                "name": "ConvertDot",
                "input": "output/dots/keembay_WeightsTable_model.dot"
            },
            "GenerateEltWiseConstants",
            "PopulateWeightsTablesQuantization",
            {
                "name": "GenerateDot",
                "output": "output/dots/keembay_EltWiseConstants_model.dot",
                "scope": "OpControlModel",
                "content": "full",
                "html": true
            },
            {
                "name": "ConvertDot",
                "input": "output/dots/keembay_EltWiseConstants_model.dot"
            },
            "RemoveBiasTensors"
        ]
    },
    "dma": {
        "Singular" : [
            "ResolveImplicitOperations",
            {
                "name": "GenerateDot",
                "output": "output/dots/implicit_operations_model.dot",
                "scope": "OpControlModel",
                "content": "full",
                "html": true
            },
            {
                "name": "ConvertDot",
                "input": "output/dots/implicit_operations_model.dot"
            },
            "AddWeightsDMATasks",
            {
                "name": "GenerateDot",
                "output": "output/dots/dma_model.dot",
                "scope": "ControlModel",
                "content": "full",
                "html": true
            },
            {
                "name": "ConvertDot",
                "input": "output/dots/dma_model.dot"
            }
        ]
    },
    "control_flows":{
        "Singular" : [
            "TaskControlFlows",
            {
                "name": "GenerateDot",
                "output": "output/dots/TaskControlFlows_model.dot",
                "scope": "ControlModel",
                "content": "full",
                "html": true
            },
            {
                "name": "ConvertDot",
                "input": "output/dots/TaskControlFlows_model.dot"
            },
            "TransitiveReduction",
            "LayerNumbering",
            {
                "name": "GenerateDot",
                "output": "output/dots/TaskControlFlows_model_transitive_reduction.dot",
                "scope": "ControlModel",
                "content": "full",
                "html": true
            },
            {
                "name": "ConvertDot",
                "input": "output/dots/TaskControlFlows_model_transitive_reduction.dot"
            },
            "HangingDmaControlFlows",
            "TransitiveReduction",
            "LayerNumbering",
            {
                "name": "GenerateDot",
                "output": "output/dots/NoHangingDmas.dot",
                "scope": "ControlModel",
                "content": "full",
                "html": true
            },
            {
                "name": "ConvertDot",
                "input": "output/dots/NoHangingDmas.dot"
            },
            "cmx2DDRControlFlows",
            "TransitiveReduction",
            {
                "name": "GenerateDot",
                "output": "output/dots/cmx2DDRControlFlows.dot",
                "scope": "ControlModel",
                "content": "full",
                "html": true
            },
            {
                "name": "ConvertDot",
                "input": "output/dots/cmx2DDRControlFlows.dot"
            },
            "StrategyLayersToTensors",
            "SplittingAcrossClusters",
            "AddDeallocationTasks",
            {
                "name": "GenerateDot",
                "output": "output/dots/deallocation_model.dot",
                "scope": "ControlModel",
                "content": "full",
                "html": true
            },
            {
                "name": "ConvertDot",
                "input": "output/dots/deallocation_model.dot"
            }

        ]
    },
    "finalize": {
        "Singular": [
            "GenerateSparsityMapsUnpopulatedTensors",
            {
                "name": "GenerateDot",
                "output": "output/dots/sparsitymaps_unpopulatedtensor.dot",
                "scope": "ControlModel",
                "content": "full",
                "html": true
            },
            {
                "name": "ConvertDot",
                "input": "output/dots/sparsitymaps_unpopulatedtensor.dot"
            },
            {
                "name": "TransitiveReduction",
                "filter": "PositiveMemory"
            },
            "MarkLastNodeForMaxTopologicalCut",
            {
                "name": "GenerateDot",
                "output": "output/dots/TransitiveReductionBeforeMaxCut.dot",
                "scope": "ControlModel",
                "content": "nonfull",
                "html": true
            },
            {
                "name": "GenerateDot",
                "output": "output/dots/TransitiveReductionBeforeMaxCutFull.dot",
                "scope": "ControlModel",
                "content": "full",
                "html": true
            },
            {
                "name": "ConvertDot",
                "input": "output/dots/TransitiveReductionBeforeMaxCut.dot"
            },
            {
                "name": "ConvertDot",
                "input": "output/dots/TransitiveReductionBeforeMaxCutFull.dot"
            },
            "MaxTopologicalCutAndPartialSerialisation",
            {
                "name": "GenerateDot",
                "output": "output/dots/MaxTopologicalCutAndPartialSerialisation.dot",
                "scope": "ControlModel",
                "content": "full",
                "html": true
            },
            "TransitiveReduction",
            {
                "name": "GenerateDot",
                "output": "output/dots/TransitiveReductionAfterMaxCut.dot",
                "scope": "ControlModel",
                "content": "full",
                "html": true
            },
            {
                "name": "ConvertDot",
                "input": "output/dots/TransitiveReductionAfterMaxCut.dot"
            },
            {
                "name": "GenerateWorkloads",
                "costfunction": "criticalpath",
                "TensorSplitAlgorithms": "Rectangle, Z-Tiling",
                "_comment": "Supported CostFunctions are: balanced | criticalpath | minmax | greedy. Supported TensorSplitAlgorithms are Metis, Rectangle, Z-Tiling"
            },
            "ArrangeKeembayExecution",
            "AllocateInputOutputTensorsKeemBay",
            "AllocateGraphfileTensorsKeemBay",
            "ReAllocateImplicitOperationsKeemBay",
            "AllocateCMXTensorsKeemBay",
            {
                "name": "GenerateDot",
                "output": "output/dots/BeforeGraphColoring.dot",
                "scope": "ControlModel",
                "content": "full",
                "html": true
            },
            {
                "name": "ConvertDot",
                "input": "output/dots/BeforeGraphColoring.dot"
            },
            {
                "name": "GenerateDot",
                "output": "output/dots/BeforeGraphColoringControl.dot",
                "scope": "ControlModel",
                "content": "full",
                "html": true
            },
            {
                "name": "ConvertDot",
                "input": "output/dots/BeforeGraphColoringControl.dot"
            },
            {
                "name": "TensorGraphColoring",
                "output": "output/dots/nnCmx.dot"
            },
            {
                "name": "ConvertDot",
                "input": "output/dots/nnCmx.dot"
            },
            "RemoveDeallocationTasks",
            {
                "name": "GenerateDot",
                "output": "output/dots/DeallocationTasksRemoved.dot",
                "scope": "ControlModel",
                "content": "full",
                "html": true
            },
            {
                "name": "ConvertDot",
                "input": "output/dots/DeallocationTasksRemoved.dot"
            },
            "TransitiveReduction",
            {
                "name": "GenerateDot",
                "output": "output/dots/DeallocationTasksRemovedAndTransitiveReduction.dot",
                "scope": "ControlModel",
                "content": "full",
                "html": true
            },
            {
                "name": "ConvertDot",
                "input": "output/dots/DeallocationTasksRemovedAndTransitiveReduction.dot"
            },
            {
                "name" : "InsertBarrierTasks",
                "outputBIG": "output/dots/BarrierInterferenceGraph.dot",
                "barrier_reuse_window" : 0
            },
            {
                "name": "ConvertDot",
                "input": "output/dots/BarrierInterferenceGraph.dot"
            },
            {
                "name": "GenerateDot",
                "output": "output/dots/BarriersInserted.dot",
                "scope": "ControlModel",
                "content": "full",
                "html": true
            },
            {
                "name": "ConvertDot",
                "input": "output/dots/BarriersInserted.dot"
            },
            "TransitiveReduction",
            {
                "name": "GenerateDot",
                "output": "output/dots/BarriersInsertedTransitiveReductionApplied.dot",
                "scope": "ControlModel",
                "content": "full",
                "html": true
            },
            {
                "name": "ConvertDot",
                "input": "output/dots/BarriersInsertedTransitiveReductionApplied.dot"
            },
            "PopulateWeightsTablesPointers",
            {
                "name": "GenerateDot",
                "output": "output/dots/final_model.dot",
                "scope": "ControlModel",
                "content": "full",
                "html": true
            },
            {
                "name": "ConvertDot",
                "input": "output/dots/final_model.dot"
            }
        ]
    },
    "scheduling": {
        "Singular": [
            "StoreBarriersNamesInTasks",
            "GenerateExecutionSchedule",
            "BarrierIndexAssignment",
            "UpdateBarrierRefs",
            "UpdateBarrierProducerConsumerCounts",
            {
                "name": "GenerateDot",
                "output": "output/dots/serial_model.dot",
                "scope": "ControlModel",
                "content": "full",
                "html": true
            },
            {
                "name": "ConvertDot",
                "input": "output/dots/serial_model.dot"
            }
        ]
    },
    "validate": {
        "Singular": [
            "CheckTensors"
        ]
    },
    "serialize": {
        "Singular": [
            {
                "name": "GenerateBlobKeembay",
                "output": "output/mcm.blob"
            },
            {
                "name": "ConvertFlatbuffer",
                "input": "output/mcm.blob"
            }

        ]
    },
    "root": {
        "Singular": [
            "initialize",
            "validate",
            "adapt",
            "keembay_adapt",
            "dma",
            "control_flows",
            "finalize",
            "scheduling",
            "serialize"
        ],
        "Recurrent": [
            "validate"
        ]
    }
}<|MERGE_RESOLUTION|>--- conflicted
+++ resolved
@@ -11,14 +11,9 @@
                 "Number_of_DPUs" : 4,
                 "Number_of_Clusters" : 4,
                 "UpaShaves": 1,
-<<<<<<< HEAD
                 "DDRScratch": 1073741824,
                 "MemoryHack": false,
                 "nWorkloads": 1,
-=======
-                "DDRScratch": 31457280,
-                "MemoryHack": false,
->>>>>>> 34314b6a
                 "Sparsity": false,
                 "CMX_memory_overflow_safety_factor" : 0.925,
                 "mpe_mode" : "Vector",
