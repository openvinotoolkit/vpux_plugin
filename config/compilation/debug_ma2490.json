--- conflicted
+++ resolved
@@ -136,12 +136,8 @@
                 "costfunction": "balanced",
                 "_comment": "Supported cost functions are: balanced | criticalpath | minmax | greedy"
             },
-<<<<<<< HEAD
-=======
-            "MaxTopologicalCut",
             "RemoveDeallocationTasks",
             "TransitiveReduction",
->>>>>>> 9b6f4f72
             {
                 "name":"InsertBarrierTasks",
                 "barrier_index_assignment": "Dynamic"
