{
    "initialize": {
        "Singular": [
            {
                "name" : "GlobalConfigParams",
                "_comment" : "Stores common params accross multiple passes. Access through the Computation Model.",
                "recorded_model": false,
                "verbose": "Info",
                "weights_form": "None",
                "barrier_index_assignment" : "Dynamic",
                "Number_of_DPUs" : 1,
                "Number_of_Clusters" : 1,
                "UpaShaves": 1,
                "DDRScratch": 4096,
                "MemoryHack": true,
                "Sparsity": false,
                "CMX_memory_overflow_safety_factor" : 0.925,
                "mpe_mode" : "Matrix",
                "split_strategy" :
                [
                    {
                        "name_filter" : ".*",
                        "cluster_filter" : 0,
                        "strategy" : "SplitOverK"
                    },
                    {
                        "name_filter" : ".*",
                        "cluster_filter" : 1,
                        "strategy" : "Clustering"
                    },
                    {
                        "name_filter" : ".*input.*",
                        "cluster_filter" : 0,
                        "strategy" : "SplitOverH"
                    },
                    {
                        "name_filter" : ".*res2a.*",
                        "cluster_filter" : 0,
                        "strategy" : "SplitOverH"
                    },
                    {
                        "name_filter" : ".*conv1.*",
                        "cluster_filter" : 0,
                        "strategy" : "SplitOverH"
                    },
                    {
                        "name_filter" : ".*pool1.*",
                        "cluster_filter" : 0,
                        "strategy" : "SplitOverH"
                    },
                    {
                        "name_filter" : ".*res2.*",
                        "cluster_filter" : 0,
                        "strategy" : "SplitOverH"
                    },
                    {
                        "name_filter" : ".*res3.*",
                        "cluster_filter" : 0,
                        "strategy" : "SplitOverH"
                    }
                ],
                "streaming_strategy" :
                [
                    {
                        "name_filter" : "conv0_cmx_",
                        "output_location" : "CMX",
                        "splits" : [
                            {"H" : 2},
                            {"W" : 2},
                            {"H" : 2}
                        ]
                    },
                    {
                        "name_filter" : "conv1_cmx_",
                        "output_location" : "CMX",
                        "splits" : [
                            {"H" : 4}
                        ]
                    }
                ]
            },
            "ComputeMemory",
            "AssignUniqueOpId",
            {
                "name": "GenerateDot",
                "output": "output/dots/original_model.dot",
                "scope": "OpControlModel",
                "content": "full",
<<<<<<< HEAD
                "html": true,
                "convert": false
=======
                "html": true
            },
            {
                "name": "ConvertDot",
                "input": "output/dots/original_model.dot"
>>>>>>> 60f24126
            },
            {
                "name": "CreateSourceStructure",
                "VersionMajor": 3,
                "VersionMinor": 11,
                "VersionPatch": 0,
                "VersionHash": "9aa43159420c77d8cf765393954ac2fbb372ab02"
            }
        ]
    },
    "adapt": {
        "Singular": [
            "AverageAsDepthWise",
            "FuseBatchNorm",
            "FuseBias",
            "FuseRelu",
            "FuseScale",
            "FullyConnectedAsConv2D",
            "StreamingTiling",
            {
                "name": "GenerateDot",
                "output": "output/dots/adapt_model.dot",
                "scope": "OpControlModel",
                "content": "full",
<<<<<<< HEAD
                "html": true,
                "convert": false
=======
                "html": true
            },
            {
                "name": "ConvertDot",
                "input": "output/dots/adapt_model.dot"
>>>>>>> 60f24126
            }
        ]
    },
    "keembay_adapt": {
        "Singular": [
            "ConcatAsImplicit",
            "StoreLayerSplitStrategy",
            "StoreWorkloadStrategy",
            "ConvertOpsToTasks",
            "AlignTo16Channels",
            "ComputeTensorsQuantParams",
            "UpdateConcatQuantizationParams",
            "KMBOrderConversion",
            "AlignTaskWeights",
            "GenerateSparsityMapsPopulatedTensors",
            {
                "name": "GenerateDot",
                "output": "output/dots/keembay_adapt_model.dot",
                "scope": "OpControlModel",
                "content": "full",
                "html": true
            },
            {
                "name": "ConvertDot",
                "input": "output/dots/keembay_adapt_model.dot"
            },
            "GenerateWeightsTables",
            {
                "name": "GenerateDot",
                "output": "output/dots/keembay_WeightsTable_model.dot",
                "scope": "OpControlModel",
                "content": "full",
                "html": true
            },
            {
                "name": "ConvertDot",
                "input": "output/dots/keembay_WeightsTable_model.dot"
            },
            "GenerateEltWiseConstants",
            "PopulateWeightsTablesQuantization",
            {
                "name": "GenerateDot",
                "output": "output/dots/keembay_EltWiseConstants_model.dot",
                "scope": "OpControlModel",
                "content": "full",
                "html": true
            },
            {
                "name": "ConvertDot",
                "input": "output/dots/keembay_EltWiseConstants_model.dot"
            }
        ]
    },
    "dma": {
        "Singular" : [
            "resolveImplicitOperations",
            {
                "name": "GenerateDot",
                "output": "implicit_operations_model.dot",
                "scope": "OpModel",
                "content": "full",
                "html": true,
                "convert": false
            },
            {
                "name":"AddWeightsDMATasks",
                "weights_prefetch": 1
            },
            {
                "name": "GenerateDot",
                "output": "output/dots/dma_model.dot",
                "scope": "OpControlModel",
                "content": "full",
                "html": true
            },
            {
                "name": "ConvertDot",
                "input": "output/dots/dma_model.dot"
            },
            "AddDeallocationTasks",
            {
                "name": "GenerateDot",
                "output": "output/dots/deallocation_model.dot",
                "scope": "OpControlModel",
                "content": "full",
                "html": true
            },
            {
                "name": "ConvertDot",
                "input": "output/dots/deallocation_model.dot"
            }
        ]
    },
    "control_flows":{
        "Singular" : [
            "DmaControlFlows",
            {
                "name": "GenerateDot",
                "output": "output/dots/DmaControlFlows_model.dot",
                "scope": "ControlModel",
                "content": "full",
                "html": true
            },
            {
                "name": "ConvertDot",
                "input": "output/dots/DmaControlFlows_model.dot"
            },
            "InputOutputControlFlows",
            {
                "name": "GenerateDot",
                "output": "output/dots/InputOutputControlFlows_model.dot",
                "scope": "ControlModel",
                "content": "full",
                "html": true
            },
            {
                "name": "ConvertDot",
                "input": "output/dots/InputOutputControlFlows_model.dot"
            }
        ]
    },
    "finalize": {
        "Singular": [
            "GenerateSparsityMapsUnpopulatedTensors",
            {
                "name": "TransitiveReduction",
                "filter": "PositiveMemory"
            },
            "MarkLastNodeForMaxTopologicalCut",
            {
                "name": "GenerateDot",
                "output": "output/dots/TransitiveReductionBeforeMaxCut.dot",
                "scope": "ControlModel",
                "content": "nonfull",
                "html": true
            },
            {
                "name": "GenerateDot",
                "output": "output/dots/TransitiveReductionBeforeMaxCutFull.dot",
                "scope": "ControlModel",
                "content": "full",
                "html": true
            },
            {
                "name": "ConvertDot",
                "input": "output/dots/TransitiveReductionBeforeMaxCut.dot"
            },
            {
                "name": "ConvertDot",
                "input": "output/dots/TransitiveReductionBeforeMaxCutFull.dot"
            },
            "MaxTopologicalCutAndPartialSerialisation",
            {
                "name": "GenerateDot",
                "output": "output/dots/MaxTopologicalCutAndPartialSerialisation.dot",
                "scope": "ControlModel",
                "content": "full",
                "html": true
            },
            {
                "name" : "TransitiveReduction",
                "filter" : "Fakefilter"
            },
            {
                "name": "GenerateDot",
                "output": "output/dots/TransitiveReductionAfterMaxCut.dot",
                "scope": "ControlModel",
                "content": "full",
                "html": true
            },
            {
                "name": "ConvertDot",
                "input": "output/dots/TransitiveReductionAfterMaxCut.dot"
            },
            {
                "name": "GenerateWorkloads",
                "costfunction": "criticalpath",
                "TensorSplitAlgorithms": "Rectangle",
                "_comment": "Supported CostFunctions are: balanced | criticalpath | minmax | greedy. Supported TensorSplitAlgorithms are Metis, Rectangle, Z-Tiling"
            },
            "ArrangeKeembayExecution",
            "AllocateInputOutputTensorsKeemBay",
            "AllocateGraphfileTensorsKeemBay",
            "AllocateCMXTensorsKeemBay",
            {
                "name": "TensorGraphColoring",
                "output": "output/dots/nnCmx.dot"
            },
            {
                "name": "ConvertDot",
                "input": "output/dots/nnCmx.dot"
            },
            "RemoveDeallocationTasks",
            {
                "name": "GenerateDot",
                "output": "output/dots/DeallocationTasksRemoved.dot",
                "scope": "ControlModel",
                "content": "full",
                "html": true
            },
            {
                "name": "ConvertDot",
                "input": "output/dots/DeallocationTasksRemoved.dot"
            },
            {
                "name" : "TransitiveReduction",
                "filter" : "Fakefilter"
            },
            {
                "name": "GenerateDot",
                "output": "output/dots/DeallocationTasksRemovedAndTransitiveReduction.dot",
                "scope": "ControlModel",
                "content": "full",
                "html": true
            },
            {
                "name": "ConvertDot",
                "input": "output/dots/DeallocationTasksRemovedAndTransitiveReduction.dot"
            },
            {
                "name" : "InsertBarrierTasks",
                "outputBIG": "output/dots/BarrierInterferenceGraph.dot",
                "barrier_reuse_window" : 0
            },
            {
                "name": "ConvertDot",
                "input": "output/dots/BarrierInterferenceGraph.dot"
            },
            {
                "name": "GenerateDot",
                "output": "output/dots/BarriersInserted.dot",
                "scope": "ControlModel",
                "content": "full",
                "html": true
            },
            {
                "name": "ConvertDot",
                "input": "output/dots/BarriersInserted.dot"
            },
            {
                "name" : "TransitiveReduction",
                "filter" : "Fakefilter"
            },
            {
                "name": "GenerateDot",
                "output": "output/dots/BarriersInsertedTransitiveReductionApplied.dot",
                "scope": "ControlModel",
                "content": "full",
                "html": true
            },
            {
                "name": "ConvertDot",
                "input": "output/dots/BarriersInsertedTransitiveReductionApplied.dot"
            },
            "AdjustBarrierIndices",
            {
                "name": "GenerateDot",
                "output": "output/dots/BarriersInsertedCorrectedIndices.dot",
                "scope": "ControlModel",
                "content": "full",
                "html": true
            },
            {
                "name": "ConvertDot",
                "input": "output/dots/BarriersInsertedCorrectedIndices.dot"
            },
            "AddBarrierRefs",
            "UpdateBarrierProducerConsumerCounts",
            "PopulateWeightsTablesPointers",
            {
                "name": "GenerateDot",
                "output": "output/dots/final_model.dot",
                "scope": "OpControlModel",
                "content": "full",
                "html": true
            },
            {
                "name": "ConvertDot",
                "input": "output/dots/final_model.dot"
            },
            {
                "name": "GenerateDot",
                "output": "output/dots/serial_model.dot",
                "scope": "ControlModel",
                "content": "full",
                "html": true
            },
            {
                "name": "ConvertDot",
                "input": "output/dots/serial_model.dot"
            }
        ]
    },
    "validate": {
        "Singular": [
            "CheckTensors"
        ]
    },
    "serialize": {
        "Singular": [
            {
                "name": "GenerateBlobKeembay",
                "output": "output/mcm.blob"
            },
            {
                "name": "ConvertFlatbuffer",
                "input": "output/mcm.blob"
            }

        ]
    },
    "root": {
        "Singular": [
            "initialize",
            "validate",
            "adapt",
            "keembay_adapt",
            "dma",
            "control_flows",
            "finalize",
            "serialize"
        ],
        "Recurrent": [
            "validate"
        ]
    }
}<|MERGE_RESOLUTION|>--- conflicted
+++ resolved
@@ -86,16 +86,11 @@
                 "output": "output/dots/original_model.dot",
                 "scope": "OpControlModel",
                 "content": "full",
-<<<<<<< HEAD
-                "html": true,
-                "convert": false
-=======
                 "html": true
             },
             {
                 "name": "ConvertDot",
                 "input": "output/dots/original_model.dot"
->>>>>>> 60f24126
             },
             {
                 "name": "CreateSourceStructure",
@@ -120,16 +115,11 @@
                 "output": "output/dots/adapt_model.dot",
                 "scope": "OpControlModel",
                 "content": "full",
-<<<<<<< HEAD
-                "html": true,
-                "convert": false
-=======
                 "html": true
             },
             {
                 "name": "ConvertDot",
                 "input": "output/dots/adapt_model.dot"
->>>>>>> 60f24126
             }
         ]
     },
