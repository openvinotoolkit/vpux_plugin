--- conflicted
+++ resolved
@@ -5,7 +5,7 @@
             {
                 "name": "GenerateDot",
                 "output": "original_model.dot",
-                "scope": "ControlModel",
+                "scope": "OpControlModel",
                 "content": "full",
                 "html": true
             },
@@ -32,7 +32,7 @@
             {
                 "name": "GenerateDot",
                 "output": "adapt_model.dot",
-                "scope": "OpControlModel",
+                "scope": "ControlModel",
                 "content": "full",
                 "html": true
             }
@@ -46,7 +46,7 @@
             {
                 "name": "GenerateDot",
                 "output": "keembay_adapt_model.dot",
-                "scope": "OpControlModel",
+                "scope": "ControlModel",
                 "content": "full",
                 "html": true
             }
@@ -59,7 +59,7 @@
             {
                 "name": "GenerateDot",
                 "output": "dma_model.dot",
-                "scope": "OpControlModel",
+                "scope": "OpModel",
                 "content": "full",
                 "html": true
             }
@@ -72,13 +72,8 @@
             "DeallocationControlFlows",
             {
                 "name": "GenerateDot",
-<<<<<<< HEAD
-                "output": "adapt_model.dot",
-                "scope": "ControlModel",
-=======
                 "output": "control_model.dot",
-                "scope": "OpControlModel",
->>>>>>> 473dd26c
+                "scope": "OpModel",
                 "content": "full",
                 "html": true
             }
@@ -86,6 +81,10 @@
     },
     "finalize": {
         "Singular": [
+            "GenerateWorkloads",
+            "InsertBarrierTasks",
+            "AddBarrierRefs",
+            "UpdateBarrierProducerConsumerCounts",
             "AssignUniqueTaskId",
             "ArrangeKeembayExecution",
             "TransitiveReduction",
@@ -96,7 +95,7 @@
             {
                 "name": "GenerateDot",
                 "output": "final_model.dot",
-                "scope": "ControlModel",
+                "scope": "OpModel",
                 "content": "full",
                 "html": true
             }
@@ -108,7 +107,7 @@
             {
                 "name": "GenerateJSON",
                 "filename": "computation_model.json"
-            }
+}
         ]
     },
     "serialize": {
@@ -125,15 +124,11 @@
             "initialize",
             "validate",
             "adapt",
-<<<<<<< HEAD
-            "finalize"
-=======
             "keembay_adapt",
             "dma",
             "control_flows",
             "finalize",
             "serialize"
->>>>>>> 473dd26c
         ],
         "Recurrent": [
             "validate"
