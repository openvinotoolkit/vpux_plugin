{
    "initialize": {
        "Singular": [
            "AssignUniqueOpId",
            {
                "name": "GenerateDot",
                "output": "original_model.dot",
                "scope": "OpControlModel",
                "content": "full",
                "html": true
            },
            {

                "name": "CreateSourceStructure",
                "VersionMajor": 3,
                "VersionMinor": 2,
                "VersionPatch": 1,
                "VersionHash": "MarcoHash",
                "ResourcesUpaShaves": 8,
                "ResourcesNCE1Mask": 1,
                "ResourcesNCE2Mask": 2,
                "ResourcesUPASharedCMX": 2,
                "ResourcesNNCMXPerSlice": 2,
                "ResourcesNNCMXSliceAmount": 2,
                "ResourcesDDRScratch": 2
            }
        ]
    },
    "adapt": {
        "Singular": [
            "AverageAsDepthWise",
<<<<<<< HEAD
            {
                "name": "GenerateDot",
                "output": "adapt_model.dot",
                "scope": "OpControlModel",
                "content": "full",
                "html": true
            }
        ]
    },
    "keembay_adapt": {
        "Singular": [
            "ConvertOpsToTasks",
            "AlignTaskWeights",
            "GenerateSparsityMaps",
            "GenerateWeightsTables",
=======
            "FuseBatchNorm",
            "FuseBias",
            "FuseRelu",
            "FuseScale",
            "ConvertToTaskGraph",
            "GenerateSparsityMaps",
            "GenerateWeightsTables",
            "GraphColoring",
            {
                "name": "InsertBarrierTasks",
                "barrier_index_assignment" : "Dynamic"
            },
            "AssignUniqueTaskId",
>>>>>>> f6c79647
            {
                "name": "GenerateDot",
                "output": "keembay_adapt_model.dot",
                "scope": "OpControlModel",
                "content": "full",
                "html": true
            }
        ]
    },
    "dma": {
        "Singular" : [
            "AddDMATasks",
            "AddFinalDMATask",
            {
                "name": "GenerateDot",
                "output": "dma_model.dot",
                "scope": "ControlModel",
                "content": "full",
                "html": true
            }
        ]
    },
    "control_flows":{
        "Singular" : [
            "DeallocationControlFlows",
            {
                "name": "GenerateDot",
                "output": "DeallocationControlFlows_model.dot",
                "scope": "ControlModel",
                "content": "full",
                "html": true
            },
            "DmaControlFlows",
            {
                "name": "GenerateDot",
                "output": "DmaControlFlows_model.dot",
                "scope": "ControlModel",
                "content": "full",
                "html": true
            },
            
            "InputOutputControlFlows",
            {
                "name": "GenerateDot",
                "output": "InputOutputControlFlows_model.dot",
                "scope": "ControlModel",
                "content": "full",
                "html": true
            }
        ]
    },
    "finalize": {
        "Singular": [
            "GenerateWorkloads",
            "MaxTopologicalCut",
            "InsertBarrierTasks",
            "AddBarrierRefs",
            "UpdateBarrierProducerConsumerCounts",
            "AssignUniqueTaskId",
            "ArrangeKeembayExecution",
            "TransitiveReduction",
            "GraphColoring",
            "AllocateInputOutputTensorsKeemBay",
            "AllocatePopulatedTensorsKeemBay",
            "AllocateUnpopulatedTensorsKeemBay",
            {
                "name": "GenerateDot",
                "output": "final_model.dot",
                "scope": "OpControlModel",
                "content": "full",
                "html": true
            }
        ]
    },
    "validate": {
        "Singular": [
            "CheckTensors"
        ]
    },
    "serialize": {
        "Singular": [
            {
                "name": "GenerateBlobKeembay",
                "output": "blob.bin",
                "barrier_index_assignment": "Dynamic"
            }
        ]
    },
    "root": {
        "Singular": [
            "initialize",
            "validate",
            "adapt",
            "keembay_adapt",
            "dma",
            "control_flows",
            "finalize",
            "serialize"
        ],
        "Recurrent": [
            "validate"
        ]
    }
}<|MERGE_RESOLUTION|>--- conflicted
+++ resolved
@@ -10,7 +10,6 @@
                 "html": true
             },
             {
-
                 "name": "CreateSourceStructure",
                 "VersionMajor": 3,
                 "VersionMinor": 2,
@@ -29,7 +28,10 @@
     "adapt": {
         "Singular": [
             "AverageAsDepthWise",
-<<<<<<< HEAD
+            "FuseBatchNorm",
+            "FuseBias",
+            "FuseRelu",
+            "FuseScale",
             {
                 "name": "GenerateDot",
                 "output": "adapt_model.dot",
@@ -45,21 +47,6 @@
             "AlignTaskWeights",
             "GenerateSparsityMaps",
             "GenerateWeightsTables",
-=======
-            "FuseBatchNorm",
-            "FuseBias",
-            "FuseRelu",
-            "FuseScale",
-            "ConvertToTaskGraph",
-            "GenerateSparsityMaps",
-            "GenerateWeightsTables",
-            "GraphColoring",
-            {
-                "name": "InsertBarrierTasks",
-                "barrier_index_assignment" : "Dynamic"
-            },
-            "AssignUniqueTaskId",
->>>>>>> f6c79647
             {
                 "name": "GenerateDot",
                 "output": "keembay_adapt_model.dot",
@@ -100,7 +87,6 @@
                 "content": "full",
                 "html": true
             },
-            
             "InputOutputControlFlows",
             {
                 "name": "GenerateDot",
@@ -115,7 +101,10 @@
         "Singular": [
             "GenerateWorkloads",
             "MaxTopologicalCut",
-            "InsertBarrierTasks",
+            {
+                "name":"InsertBarrierTasks",
+                "barrier_index_assignment": "Dynamic"
+            },
             "AddBarrierRefs",
             "UpdateBarrierProducerConsumerCounts",
             "AssignUniqueTaskId",
