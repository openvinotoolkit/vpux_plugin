--- conflicted
+++ resolved
@@ -287,13 +287,6 @@
                 "name" : "TransitiveReduction",
                 "filter" : "Fakefilter"
             },
-<<<<<<< HEAD
-            "PopulateWeightsTables"
-=======
-            "AllocateInputOutputTensorsKeemBay",
-            "AllocatePopulatedTensorsKeemBay",
-            "AllocateUnpopulatedTensorsKeemBay",
-            "TensorGraphColoring",
             "PopulateWeightsTables",
             {
                 "name": "GenerateDot",
@@ -303,7 +296,6 @@
                 "html": true,
                 "convert": false
             }
->>>>>>> dabfd4f7
         ]
     },
     "validate": {
