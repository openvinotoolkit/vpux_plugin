--- conflicted
+++ resolved
@@ -122,27 +122,20 @@
     },
     "finalize": {
         "Singular": [
-<<<<<<< HEAD
-            "GenerateWorkloads",
+            {
+                "name": "GenerateWorkloads",
+                "costfunction": "balanced",
+                "_comment": "Supported cost functions are: balanced | criticalpath | minmax | greedy"
+            },
             "MaxTopologicalCut",
             {
                 "name":"InsertBarrierTasks",
                 "barrier_index_assignment": "Dynamic"
-=======
-            {
-                "name": "GenerateWorkloads",
-                "costfunction": "balanced",
-                "_comment": "Supported cost functions are: balanced | criticalpath | minmax | greedy"
->>>>>>> d4366178
             },
             "AddBarrierRefs",
             "UpdateBarrierProducerConsumerCounts",
             "AssignUniqueTaskId",
             "ArrangeKeembayExecution",
-<<<<<<< HEAD
-=======
-            "MaxTopologicalCut",
->>>>>>> d4366178
             "TransitiveReduction",
             "GraphColoring",
             "AllocateInputOutputTensorsKeemBay",
