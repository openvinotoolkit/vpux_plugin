{
    "adapt": {
        "Singular": [
            "AssignUniqueOpId",
			{
                "name": "GenerateDot",
                "output": "original_model.dot",
                "scope": "OpControlModel",
                "content": "full",
                "html": true
            },
			{
                "name": "CreateSourceStructure",
                "VersionMajor": 3,
                "VersionMinor": 2,
                "VersionPatch": 1,
                "VersionHash": "MarcoHash",
                "ResourcesUpaShaves": 8,
                "ResourcesNCE1Mask": 1,
                "ResourcesNCE2Mask": 2,
                "ResourcesUPASharedCMX": 2,
                "ResourcesNNCMXPerSlice": 2,
                "ResourcesNNCMXSliceAmount": 2,
                "ResourcesDDRScratch": 2
            },
            "ConvertToTaskGraph",
            "GenerateSparsityMaps",
            "GenerateWeightsTables",
<<<<<<< HEAD
	    "CompleteTaskGraph",
=======
            "GraphColoring",
	        "CompleteTaskGraph",
>>>>>>> aac41955
            "AssignUniqueTaskId",
            {
                "name": "GenerateDot",
                "output": "adapt_model.dot",
                "scope": "OpControlModel",
                "content": "full",
                "html": true
            }
        ]
    },
    "finalize": {
        "Singular": [
            "ArrangeKeembayExecution",
	    "MaxTopogicalCut",
            "AllocateInputOutputTensorsKeemBay",
            "AllocatePopulatedTensorsKeemBay",
            "AllocateUnpopulatedTensorsKeemBay",
            {
                "name": "GenerateDot",
                "output": "final_model.dot",
                "scope": "OpControlModel",
                "content": "full",
                "html": true
            }
        ]
    },
    "validate": {
        "Singular": [
            "CheckTensors",
            {
                "name": "GenerateJSON",
                "filename": "computation_model.json"
            }
        ]
    },
    "serialize": {
        "Singular": [
            {
                "name": "GenerateBlobKeembay",
                "output": "blob.bin",
                "Scheduling": "Static"
            }
        ]
    },
    "root": {
        "Singular": [
            "validate",
            "adapt",
            "finalize"
        ],
        "Recurrent": [
            "validate"
        ]
    }
}<|MERGE_RESOLUTION|>--- conflicted
+++ resolved
@@ -26,12 +26,8 @@
             "ConvertToTaskGraph",
             "GenerateSparsityMaps",
             "GenerateWeightsTables",
-<<<<<<< HEAD
+            "GraphColoring",
 	    "CompleteTaskGraph",
-=======
-            "GraphColoring",
-	        "CompleteTaskGraph",
->>>>>>> aac41955
             "AssignUniqueTaskId",
             {
                 "name": "GenerateDot",
