--- conflicted
+++ resolved
@@ -318,13 +318,8 @@
               "allocator_mode": true,
               "ddr_control_edges" : true
             },
-<<<<<<< HEAD
-            "LayerNumbering",                        
-=======
             "SetSliceAddressesInCMX",
-            "TransitiveReduction",
             "LayerNumbering",
->>>>>>> 21a6a39f
             "PopulateWeightsTablesPointers",
             "PopulateStorageElementPointers",
             "PopulateInstructionListTables"
