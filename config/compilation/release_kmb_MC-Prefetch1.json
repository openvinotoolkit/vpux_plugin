--- conflicted
+++ resolved
@@ -84,12 +84,8 @@
     },
     "adapt": {
         "Singular": [
-<<<<<<< HEAD
             "CheckIntegerTensors",
             "RemoveOps",
-=======
-            "RemoveInterpNoOp",
->>>>>>> 7c758796
             "ReplacementOps",
             "TensorsToU8",
             "TensorsToFP16",
