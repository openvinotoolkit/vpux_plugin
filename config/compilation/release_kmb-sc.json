--- conflicted
+++ resolved
@@ -319,12 +319,7 @@
               "allocator_mode": true,
               "ddr_control_edges" : true
             },
-<<<<<<< HEAD
-=======
             "SetSliceAddressesInCMX",
-            "TransitiveReduction",
-            "LayerNumbering",
->>>>>>> 24db27be
             "PopulateWeightsTablesPointers",
             "PopulateStorageElementPointers",
             "PopulateInstructionListTables"
@@ -340,6 +335,7 @@
               "remove_barriers_in_upa_tail" : true,
               "remove_redundant_wait_barriers" : true
             },
+            "LayerNumbering",                        
             "LayoutDMA"
         ]
     },
