{

	"target": "ma2480",

	"ops":

	{
		"Conv2D" : {
			"MvTensor":{
				"serial_description":[
					"Attr:radixX",
					"Attr:radixY",
					"Attr:strideX",
					"Attr:strideY",
					"Attr:padX",
					"Attr:padY",
					"Attr:padStyle",
					"Attr:dilation",
					"Tensor:0:0",
					"Tensor:1:0",
					"Tensor:0:1",
					"Tensor:0:2"
				]
			},
			"NCE1":{
				"serial_description":[
					"Attr:streamingMask",
					"Attr:inputSize",
					"Attr:outputSize",
					"Attr:concatOffset",
					"Attr:unloadCMX",
					"Attr:overwriteInput",
					"Attr:CMXSize",
					"Attr:reluSHVAcc",
					"Attr:shvNegSlope",
					"Attr:shvPosSlope",
					"Attr:desc_count",
					"Attr:descriptors",
					"Tensor:0:0",
					"Tensor:1:0",
					"Tensor:0:1",
					"Tensor:0:2",
					"Tensor:0:3"
				]
			}
		},
		"DepthwiseConv2D":{
			"MvTensor":{
				"serial_description":[
					"Attr:radixX",
					"Attr:radixY",
					"Attr:strideX",
					"Attr:strideY",
					"Attr:padX",
					"Attr:padY",
					"Attr:padStyle",
					"Attr:dilation",
					"Tensor:0:0",
					"Tensor:1:0",
					"Tensor:0:1",
					"Tensor:0:2"
				]
			}
		},
		"MatMul":{
			"MvTensor":{
				"serial_description":[
					"Attr:radixX",
					"Attr:radixY",
					"Attr:strideX",
					"Attr:strideY",
					"Attr:padX",
					"Attr:padY",
					"Attr:padStyle",
					"Attr:dilation",
					"Tensor:0:0",
					"Tensor:1:0",
					"Tensor:0:1",
					"Tensor:0:2"
				]
			}
		},
		"MaxPool2D":{
			"MvTensor":{
				"serial_description":[
					"Attr:radixX",
					"Attr:radixY",
					"Attr:strideX",
					"Attr:strideY",
					"Attr:padX",
					"Attr:padY",
					"Attr:padStyle",
					"Tensor:0:0",
					"Tensor:1:0"
				]
			},
			"NCE1":{
				"serial_description":[
					"Attr:streamingMask",
					"Attr:inputSize",
					"Attr:outputSize",
					"Attr:concatOffset",
					"Attr:unloadCMX",
					"Attr:overwriteInput",
					"Attr:CMXSize",
					"Attr:reluSHVAcc",
					"Attr:shvNegSlope",
					"Attr:shvPosSlope",
					"Attr:desc_count",
					"Attr:descriptors",
					"Tensor:0:0",
					"Tensor:1:0",
					"Tensor:0:1",
					"Tensor:0:2",
					"Tensor:0:3"
				]
			}
		},
		"AvgPool2D":{
			"MvTensor":{
				"serial_description":[
					"Attr:radixX",
					"Attr:radixY",
					"Attr:strideX",
					"Attr:strideY",
					"Attr:padX",
					"Attr:padY",
					"Attr:padStyle",
					"Tensor:0:0",
					"Tensor:1:0"
				]
			},
			"NCE1":{
				"serial_description":[
					"Attr:streamingMask",
					"Attr:inputSize",
					"Attr:outputSize",
					"Attr:concatOffset",
					"Attr:unloadCMX",
					"Attr:overwriteInput",
					"Attr:CMXSize",
					"Attr:reluSHVAcc",
					"Attr:shvNegSlope",
					"Attr:shvPosSlope",
					"Attr:desc_count",
					"Attr:descriptors",
					"Tensor:0:0",
					"Tensor:1:0",
					"Tensor:0:1",
					"Tensor:0:2",
					"Tensor:0:3"
				]
			}
		},
		"ReLU":{
			"MvTensor":{
				"serial_description":[
					"Attr:opX",
					"Tensor:0:0",
					"Tensor:1:0",
					"Attr:strideX",
					"Attr:strideY"
				]
			}
		},
		"PReLU":{
			"MvTensor":{
				"serial_description":[
					"Tensor:0:0",
					"Tensor:1:0",
					"Tensor:0:1"
				]
			}
		},
		"Softmax":{
			"MvTensor":{
				"serial_description":[
					"Attr:axis",
					"Tensor:0:0",
					"Tensor:1:0"
				]
			}
		},
		"Scale":{
			"MvTensor":{
				"serial_description":[
					"Tensor:0:0",
					"Tensor:1:0",
					"Tensor:0:1",
					"Tensor:0:2"
				]
			}
		},
		"Add":{
			"MvTensor":{
				"serial_description":[
					"Tensor:0:0",
					"Tensor:1:0",
					"Tensor:0:1"
				]
			}
		},
		"Subtract":{
			"MvTensor":{
				"serial_description":[
					"Tensor:0:0",
					"Tensor:1:0",
					"Tensor:0:1"
				]
			}
		},
		"Multiply":{
			"MvTensor":{
				"serial_description":[
					"Tensor:0:0",
					"Tensor:1:0",
					"Tensor:0:1"
				]
			}
		},
		"Divide":{
			"MvTensor":{
				"serial_description":[
					"Tensor:0:0",
					"Tensor:1:0",
					"Tensor:0:1"
				]
			}
		},
		"Conversion":{
			"MvTensor":{
				"serial_description":[
					"Tensor:0:0",
					"Tensor:1:0"
				]
			}
		},
		"FullyConnected":{
			"MvTensor":{
				"serial_description":[
					"Tensor:0:0",
					"Tensor:1:0",
					"Tensor:0:1",
					"Tensor:0:2"
				]
			},
			"NCE1":{
				"serial_description":[
					"Attr:streamingMask",
					"Attr:inputSize",
					"Attr:outputSize",
					"Attr:concatOffset",
					"Attr:unloadCMX",
					"Attr:overwriteInput",
					"Attr:CMXSize",
					"Attr:reluSHVAcc",
					"Attr:shvNegSlope",
					"Attr:shvPosSlope",
					"Attr:desc_count",
					"Attr:descriptors",
					"Tensor:0:0",
					"Tensor:1:0",
					"Tensor:0:1",
					"Tensor:0:2",
					"Tensor:0:3"
				]
			}
		}
	},


	"order":
	{
		"global": "RowMajorPlanar"
	},

	"dtype":
	{
		"global": "Float16"
	},

	"passes":
	{
		"adapt":
		[
			"FuseBatchNorm",
			"FuseBias",
			"FuseScale",
			"FuseBias",
			"FuseScale",
			"FuseBias",
			"FullyConnectedAsConv2D",
			"RemoveDropOut"
		],

		"finalize":
		[
			
		],

		"serialize":
<<<<<<< HEAD


		[
			"PopulateSerialFields",
=======
		[		

>>>>>>> 388dbf59
			"GenerateBlob"
		],

		"validate":
		[
			"GenerateProto",
			"GenerateDot",
			"CheckTensors"
		]
	},

	"resources":
	{
		"memory":
		[
			{
				"name": "ConstantMemory",
				"alignment": 64,
				"dataTypeSize": 2,
				"size": 1024000000
			},

			{
				"name": "IntermediateMemory",
				"alignment": 64,
				"dataTypeSize": 2,
				"size": 1024000000
			},

			{
				"name": "ProgrammableInput",
				"alignment": 64,
				"dataTypeSize": 2,
				"size": 1024000000
			},

			{
				"name": "ProgrammableOutput",
				"alignment": 64,
				"dataTypeSize": 2,
				"size": 1024000000
			}
		]
	}

}<|MERGE_RESOLUTION|>--- conflicted
+++ resolved
@@ -299,15 +299,8 @@
 		],
 
 		"serialize":
-<<<<<<< HEAD
-
-
 		[
 			"PopulateSerialFields",
-=======
-		[		
-
->>>>>>> 388dbf59
 			"GenerateBlob"
 		],
 
