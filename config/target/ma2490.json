--- conflicted
+++ resolved
@@ -367,13 +367,10 @@
 	{
 		"adapt":
 		[
-<<<<<<< HEAD
 			"AssignUniqueOpId",
+      "DPUConvolution",
 			"ConvertToTaskGraph",
 			"AssignUniqueTaskId"
-=======
-			"DPUConvolution"
->>>>>>> f4596409
 		],
 
 		"finalize":
