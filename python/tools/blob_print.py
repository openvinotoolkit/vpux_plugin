import construct
from construct import *
from construct import Struct
import ctypes
import argparse


from ctypes import c_uint32
from enum import Enum
import numpy as np

from collections import OrderedDict

HEX = '0x{:08X}'


class HwDescOp(Enum):
    """
    These are the enums used in the hardware to identify layers.
    """
    convolution = 0
    convolution_with_pooling = 1
    fully_connected_convolution = 2
    pooling_only = 4


class SerializedDescriptor:
    def __init__(self, type_):
        self.layout = OrderedDict()

        descriptor_header = OrderedDict([
            # Line 0
            ("NextDesc", [32, None, HEX]),
            ("Type", [3, None]),
            ("mode", [3, None]),
            ("rsvd_01_interleavedInput", [1, None]),
            ("rsvd_01_interleavedOutput", [1, None]),
            ("id", [4, None]),
            ("it", [4, None]),
            ("cm", [3, None]),
            ("dm", [1, None]),
            ("disaint", [1, None]),
            ("rsvd_02", [11, None]),
        ])
        self.layout.update(descriptor_header)

        if type_ == "Conv":
            main_layout = OrderedDict([
                # Line 1
                ("iDimY-1", [12, None]),
                ("rsvd_10_topOutputJunk", [4, None]),
                ("iDimX-1", [12, None]),
                ("rsvd_11_bottomOutputJunk", [4, None]),
                ("iChans-1", [11, None]),
                ("rsvd_12", [5, None]),
                ("oChans-1", [11, None]),
                ("rsvd_13", [3, None]),
                ("rsvd_13_interleaved", [2, None]),

                # Line 2
                ("ChRamBlk-1", [11, None]),
                ("rsvd_20", [5, None]),
                ("Ch_stride", [4, None]),
                ("rsvd_21", [12, None]),
                ("InFw-1", [4, None]),
                ("InFh-1", [4, None]),
                ("rsvd_22", [19, None]),
                ("PadType", [4, None]),
                ("PadEnable", [1, None]),

                # Line 3
                ("poolEn", [1, None]),
                ("rsvd7", [15, None]),
                ("poolKernelHeight-1", [8, None]),
                ("poolKernelWidth-1", [8, None]),
                ("avgPoolX", [16, None]),
                ("rsvd8", [15, None]),
                ("poolType", [1, None]),

                # Line 4
                ("dataBaseAddr", [32, None, HEX]),
                ("t0", [10, None]),
                ("a0", [10, None]),
                ("a1", [10, None]),
                ("reluXEn", [1, None]),
                ("reluEn", [1, None]),

                # Line 5
                ("dataChStr", [32, None]),
                ("dataLnStr", [32, None]),

                # Line 6
                ("coeffBaseAddr", [32, None, HEX]),
                ("coeffChStrOut", [32, None]),

                # Line 7
                ("coeffChStrIn", [32, None]),
                ("outLnStr", [32, None]),

                # Line 8
                ("outBaseAddr", [32, None, HEX]),
                ("outChStr", [32, None]),

                # Line 9
                ("localLs", [9, None]),
                ("rsvd_90", [7, None]),
                ("localCs", [13, None]),
                ("rsvd_91", [3, None]),
                ("linesPerCh-1", [9, None]),
                ("rsvd_92_SODGroup", [22, None]),
                ("rud", [1, None]),

                # Line 10
                ("minLines-1", [9, None]),
                ("rsvd_A0__SOHGroup", [23, None]),
                ("coeffLpb-1", [8, None]),
                ("css-1", [8, None]),
                ("outputX", [12, None]),
                ("rsvd_A1", [4, None]),

                # Line 11
                ("biasBaseAddr", [32, None, HEX]),
                ("scaleBaseAddr", [32, None, HEX]),
            ])

        elif type_ == "Pool":
            main_layout = OrderedDict([

                # Line 1
                ("iDimY-1", [12, None]),
                ("rsvd_10", [4, None]),
                ("iDimX-1", [12, None]),
                ("rsvd_11", [4, None]),
                ("iChans-1", [11, None]),
                ("rsvd_12", [5, None]),
                ("oChans-1", [11, None]),
                ("rsvd_13", [3, None]),
                ("interleaved", [2, None]),

                # Line 2
                ("ChRamBlk-1", [11, None]),
                ("rsvd_20", [5, None]),
                ("stride", [4, None]),
                ("rsvd_21", [12, None]),
                ("InFw-1", [4, None]),
                ("InFh-1", [4, None]),
                ("rsvd_22", [19, None]),
                ("PadType", [4, None]),
                ("PadEnable", [1, None]),

                # Line 3
                ("poolEn", [1, None]),
                ("rsvd7", [15, None]),
                ("poolKernelHeight-1", [8, None]),
                ("poolKernelWidth-1", [8, None]),
                ("avgPoolX", [16, None]),
                ("rsvd8", [15, None]),
                ("poolType", [1, None]),

                # Line 4
                ("dataBaseAddr", [32, None, HEX]),
                ("t0", [10, None]),
                ("a0", [10, None]),
                ("a1", [10, None]),
                ("reluXEn", [1, None]),
                ("reluEn", [1, None]),

                # Line 5
                ("dataChStr", [32, None]),
                ("dataLnStr", [32, None]),

                # Line 6
                ("rsvd_60", [32, None]),
                ("rsvd_61", [32, None]),

                # Line 7
                ("rsvd_70", [32, None]),
                ("outLnStr", [32, None]),

                # Line 8
                ("outBaseAddr", [32, None, HEX]),
                ("outChStr", [32, None]),

                # Line 9
                ("localLs", [9, None]),
                ("rsvd_90", [7, None]),
                ("localCs", [13, None]),
                ("rsvd_91", [3, None]),
                ("linesPerCh-1", [9, None]),
                ("rsvd_92", [22, None]),
                ("rud", [1, None]),

                # Line 10
                ("minLines-1", [9, None]),
                ("rsvd_A0", [23, None]),
                ("rsvd_A1", [8, None]),
                ("rsvd_A2", [8, None]),
                ("outputX", [12, None]),
                ("rsvd_A3", [4, None]),

                # Line 11
                ("biasBaseAddr", [32, None, HEX]),
                ("scaleBaseAddr", [32, None, HEX]),
            ])

        elif type_ == "FCL":
            main_layout = OrderedDict([

                # Line 1
                ("iDimX-1",  [12, None]),      # InputWidth
                ("rsvd0",    [20, None]),
                ("iChans-1", [8, None]),     # Vectors
                ("rsvd1",    [8, None]),
                ("oChans-1", [8, None]),      # vectors2
                ("rsvd2",    [8, None]),

                # Line 2
                ("ChRamBlk-1",   [9, None]),   # dataPerRamBlock
                ("rsvd3",        [23, None]),
                ("rsvd4",        [32, None]),

                # Line 3
                ("rsvd5",                [1, None]),
                ("actualOutChannels",    [8, None]),  # Custom Info
                ("rsvd5_",                [23, None]),
                ("X",                    [16, None]),
                ("rsvd6",                [16, None]),

                #Line 4
                ("dataBaseAddr",     [32, None, HEX]),
                ("t0",               [10, None]),
                ("a0",               [10, None]),
                ("a1",               [10, None]),
                ("reluXEn",          [1, None]),
                ("reluEn",           [1, None]),

                # Line 5
                ("dataChStr", [32, None]),
                ("dataLnStr", [32, None]),

                # Line 6
                ("vecBaseAddr", [32, None, HEX]),
                ("vecStrOut", [32, None, HEX]),

                # Line 7
                ("vecStrIn", [32, None]),
                ("outLnStr", [32, None]),

                # Line 8
                ("outBaseAddr", [32, None, HEX]),
                ("outChStr", [32, None]),

                # Line 9
                ("localLs", [9, None]),
                ("rsvd7", [7, None]),
                ("localBs", [13, None]),
                ("rsvd8", [3, None]),
                ("rsvd9", [31, None]),
                ("rud", [1, None]),

                # Line 10
                ("rsvd10", [16, None]),
                ("Acc", [1, None]),
                ("rsvd11", [15, None]),
                ("vecLPB-1", [8, None]),
                ("rsvd12", [8, None]),
                ("outputX", [12, None]),
                ("rsvd12_", [4, None]),

                # Line 11
                ("biasBaseAddr", [32, None, HEX]),
                ("scaleBaseAddr", [32, None, HEX]),
            ])
        else:
            assert 0, "Invalid Descriptor."

        self.layout.update(main_layout)

        pallete_fields = OrderedDict([
            # Line 12
            ("p0", [16, None]),
            ("p1", [16, None]),
            ("p2", [16, None]),
            ("p3", [16, None]),

            ("p4", [16, None]),
            ("p5", [16, None]),
            ("p6", [16, None]),
            ("p7", [16, None]),

            ("p8", [16, None]),
            ("p9", [16, None]),
            ("pA", [16, None]),
            ("pB", [16, None]),

            ("pC", [16, None]),
            ("pD", [16, None]),
            ("pE", [16, None]),
            ("pF", [16, None]),
        ])

        self.layout.update(pallete_fields)

    def set_field(self, field, value):
        # print(field, value)
        assert field in self.layout, "No such field in Descriptor"
        assertBitSize(value, self.layout[field][0])
        self.layout[field][1] = value

    def set_pallete(self, arr_16_elements):
        """
        helper function to set the palletized weights. If None, fill with zeroes.
        :param arr_16_elements: ordered 16 element array to populate pallete.
        :return: N/A
        """

        if arr_16_elements == None:
            arr_16_elements = [0]*16
        else:
            assert len(arr_16_elements) == 16, "Pallete not fully set."
        self.set_field("p0", arr_16_elements[0])
        self.set_field("p1", arr_16_elements[1])
        self.set_field("p2", arr_16_elements[2])
        self.set_field("p3", arr_16_elements[3])
        self.set_field("p4", arr_16_elements[4])
        self.set_field("p5", arr_16_elements[5])
        self.set_field("p6", arr_16_elements[6])
        self.set_field("p7", arr_16_elements[7])
        self.set_field("p8", arr_16_elements[8])
        self.set_field("p9", arr_16_elements[9])
        self.set_field("pA", arr_16_elements[10])
        self.set_field("pB", arr_16_elements[11])
        self.set_field("pC", arr_16_elements[12])
        self.set_field("pD", arr_16_elements[13])
        self.set_field("pE", arr_16_elements[14])
        self.set_field("pF", arr_16_elements[15])

    def print(self):
        prev_line = -1
        this_line = 0
        bit_count = 0
        for x in self.layout:
            if prev_line != this_line:
                # New Line
                print("XLine " + str(this_line), end=": ")
                prev_line = this_line
                bit_count = 0
            if len(self.layout[x]) == 3:
                print(x, self.layout[x][2].format(self.layout[x][1]), end='. ')
            else:
                print(x, self.layout[x][1], end='. ')
            bit_count += self.layout[x][0]
            if bit_count >= 64:
                # End of Line
                this_line+=1
                print("")

        print("")   # Newline

    def deserialize(self, desc):
        """
        Takes in a hardware descriptor and creates an instance of this class with it.
        Currently only supports Conv.

        :param desc: Descriptor, can include 0x and whitespace.
        :return: N/A
        """
        # Clean Descriptor
        desc = desc.replace("0x","")
        desc = ''.join(desc.split()) # Strip whitespace characters

        lines = []

        x = 0
        step = 8
        hl = 0
        while x < len(desc):                            # Each 'half-line' is 32 bits, or 8 hex values.
            hex_ = desc[x:x+step]                       # We iterate over each of these half-lines.
            if hl % 2:
                nl = "\n"
            else:
                nl = ""
            print(hex_, end=nl)
            bin_ = bin(int(hex_,16))[2:]
            # print("orig:   ", bin_)
            # bin_ = bin_[::-1].zfill(step*4)[::-1]
            bin_ = bin_.zfill(step*4)
            # print("filled: ",bin_)

            lines.append(bin_)                          # and add to a larger list.
            x+=step
            hl += 1

        char_count = 0

        for field in self.layout:
            field_bits = self.layout[field][0]          # How many bits required for field.


            idx = (char_count)//32                      # Index of Half-line in line list.
            target_line = lines[idx]

            # target_line = target_line[::-1]

            # if field == "dataBaseAddr":
            #     print("Original Binary: ", target_line, "To Extract", field, "from", field_bits, "bits. On half-line:", idx)

            tmp_cc = char_count - ((char_count//32)*32)


            # We then index into the half-line from the other direction.
            end = 32-tmp_cc
            start = 32-(tmp_cc + field_bits)

            # end = (tmp_cc + field_bits)
            # start = tmp_cc

            target_segment = target_line[start:end]
            # if field in ["dataBaseAddr"]:
            #     print("Extracted: ", target_segment, "@", start, ":", end)
            cut_value = target_segment.zfill(field_bits)      # Strip the part we want and pad with 0s if required.

            char_count += field_bits                    # Increment pointer

            # if field == "ChRamBlk-1":
            #     print(field, cut_value, '0x{:08X}'.format(int(cut_value,2)), int(cut_value,2))
            self.set_field(field, int(cut_value,2))     # Populate field


    def serialize(self):
        lines = self.serialize_lines()
        bk = []
        for x in lines:
            bk.append(c_uint32(x))

        return bk


    def serialize_lines(self, debug=False):
        prev_line = -1
        this_line = 0
        bit_count = 0

        cnt = []
        dsc = 0

        for index, x in enumerate(self.layout):
            if prev_line != this_line:
                # New Line
                prev_line = this_line
                bit_count = 0
                dsc = 0

            if self.layout[x][1] is None and "rsvd" in x:
                self.layout[x][1] = 0
                if debug:
                    print("Warning: Reserved Field Defaulted to Zero")
            elif self.layout[x][1] is None:
                print("Error: Required Field not populated:", x)
                quit()

            dsc += (self.layout[x][1] << bit_count)
            bit_count += self.layout[x][0]

            if bit_count >= 32 or (index == len(self.layout) - 1):
                # End of Line
                this_line+=1
                cnt.extend([dsc])

        return cnt


def assertBitSize(value, allowed_bits):
    """
    Ensures that when written to a field, does not overflow boundaries
    :param value: The value we want to enter into the space
    :param allowed_bits: size of the space for this field, in bits.
    :return: N/A
    """

    # print("Values allowed 0-"+str(2**(allowed_bits)), ". Value: ", value)
    if(type(value) not in [int, bool, np.int64, np.uint16, np.uint32, np.int32, np.uint64, np.int16]):
        print("field is not int")
        assert(0)
    if 2**(allowed_bits) <= value:
        print("field overflow")
        assert(0)
    if 0 > value:
        print("field underflow")
        assert(0)


# Expose for any module consumers
blob_format = Struct(
    # Elf Header
    "e_ident" / Int16ul,
    "e_type" / Int16ul,
    "e_machine" / Int16ul,
    "e_version" / Int16ul,
    "e_entry" / Int32ul,
    "e_phoff" / Int32ul,
    "e_shoff" / Int32ul,
    "e_flags" / Int16ul,
    "e_ehsize" / Int16ul,
    "e_phentsize" / Int16ul,
    "e_phnum" / Int16ul,
    "e_shentsize" / Int16ul,
    "e_shnum" / Int16ul,
    "e_shstrndx" / Int16ul,
    "magic_blob" / Int32ul,

    "file_size" / Int32ul,
    "blob_major_version" / Int32ul,
    "blob_minor_version" / Int32ul,
    "num_shaves" / Int32ul,
    "stage_section_offset" / Int32ul,
    "buffer_section_offset" / Int32ul,
    "relocation_offset" / Int32ul,
    "size_of_input" / Int32ul,
    # TODO: Hardware
    "Permutation_Enabled" / Int32ul,
    "ipad0" / Byte,
    "ipad1" / Byte,
    "ipad2" / Byte,
    "ipad3" / Byte,
    "ipad4" / Byte,
    "ipad5" / Byte,

    "stage_count" / Int32ul,
    "size_of_stage_section" / Int32ul,
    "size_of_output" / Int32ul,

    "Layers..." / Struct(
        "next_stage" / Int32ul,
        "stage_type" / Int32ul,
        "implementation" / Int32ul,
        "Op..." / Switch(this.stage_type,
            {
                # Convolution
                0: Struct(
                    "radixX" / Int32ul,
                    "radixY" / Int32ul,
                    "radixStrideX" / Int32ul,
                    "radixStrideY" / Int32ul,
                    "padX" / Int32ul,
                    "padY" / Int32ul,
                    "padStyle" / Int32ul,
                    "dilation" / Int32ul,
                    "Buffers..." / Struct(
                        "x" / Int32ul,
                        "y" / Int32ul,
                        "z" / Int32ul,
                        "x_S" / Int32ul,
                        "y_S" / Int32ul,
                        "z_S" / Int32ul,
                        "offset" / Int32ul,
                        "location" / Int32ul,
                        "datatype" / Int32ul,
                        "order" / Int32ul,
                    )[4]
                ),
                # MaxPooling
                1: Struct(
                    "radixX" / Int32ul,
                    "radixY" / Int32ul,
                    "radixStrideX" / Int32ul,
                    "radixStrideY" / Int32ul,
                    "padX" / Int32ul,
                    "padY" / Int32ul,
                    "padStyle" / Int32ul,
                    "Buffers..." / Struct(
                        "x" / Int32ul,
                        "y" / Int32ul,
                        "z" / Int32ul,
                        "x_S" / Int32ul,
                        "y_S" / Int32ul,
                        "z_S" / Int32ul,
                        "offset" / Int32ul,
                        "location" / Int32ul,
                        "datatype" / Int32ul,
                        "order" / Int32ul,
                    )[2]
                ),
                # AvePooling
                2: Struct(
                    "radixX" / Int32ul,
                    "radixY" / Int32ul,
                    "radixStrideX" / Int32ul,
                    "radixStrideY" / Int32ul,
                    "padX" / Int32ul,
                    "padY" / Int32ul,
                    "padStyle" / Int32ul,
                    "Buffers..." / Struct(
                        "x" / Int32ul,
                        "y" / Int32ul,
                        "z" / Int32ul,
                        "x_S" / Int32ul,
                        "y_S" / Int32ul,
                        "z_S" / Int32ul,
                        "offset" / Int32ul,
                        "location" / Int32ul,
                        "datatype" / Int32ul,
                        "order" / Int32ul,
                    )[2]
                ),
                # Softmax
                3: Struct(
                    "axis" / Int32ul,
                    "Buffers..." / Struct(
                        "x" / Int32ul,
                        "y" / Int32ul,
                        "z" / Int32ul,
                        "x_S" / Int32ul,
                        "y_S" / Int32ul,
                        "z_S" / Int32ul,
                        "offset" / Int32ul,
                        "location" / Int32ul,
                        "datatype" / Int32ul,
                        "order" / Int32ul,
                    )[2]
                ),
                # fully_connected_layer
                4: Struct(
                    "Buffers..." / Struct(
                        "x" / Int32ul,
                        "y" / Int32ul,
                        "z" / Int32ul,
                        "x_S" / Int32ul,
                        "y_S" / Int32ul,
                        "z_S" / Int32ul,
                        "offset" / Int32ul,
                        "location" / Int32ul,
                        "datatype" / Int32ul,
                        "order" / Int32ul,
                    )[4]
                ),
                # relu
                6: Struct(
                    "opX" / Int32ul,
                    "Buffers..." / Struct(
                        "x" / Int32ul,
                        "y" / Int32ul,
                        "z" / Int32ul,
                        "x_S" / Int32ul,
                        "y_S" / Int32ul,
                        "z_S" / Int32ul,
                        "offset" / Int32ul,
                        "location" / Int32ul,
                        "datatype" / Int32ul,
                        "order" / Int32ul,
                    )[2],
                    "postStrideX" / Int32ul,
                    "postStrideY" / Int32ul,
                ),
                # prelu
                10: Struct(
                    "Buffers..." / Struct(
                        "x" / Int32ul,
                        "y" / Int32ul,
                        "z" / Int32ul,
                        "x_S" / Int32ul,
                        "y_S" / Int32ul,
                        "z_S" / Int32ul,
                        "offset" / Int32ul,
                        "location" / Int32ul,
                        "datatype" / Int32ul,
                        "order" / Int32ul,
                    )[3],
                ),
                # eltwise_sum
                12: Struct(
                    "Buffers..." / Struct(
                        "x" / Int32ul,
                        "y" / Int32ul,
                        "z" / Int32ul,
                        "x_S" / Int32ul,
                        "y_S" / Int32ul,
                        "z_S" / Int32ul,
                        "offset" / Int32ul,
                        "location" / Int32ul,
                        "datatype" / Int32ul,
                        "order" / Int32ul,
                    )[3]
                ),
                # eltwise_prod
                13: Struct(
                    "Buffers..." / Struct(
                        "x" / Int32ul,
                        "y" / Int32ul,
                        "z" / Int32ul,
                        "x_S" / Int32ul,
                        "y_S" / Int32ul,
                        "z_S" / Int32ul,
                        "offset" / Int32ul,
                        "location" / Int32ul,
                        "datatype" / Int32ul,
                        "order" / Int32ul,
                    )[3]
                ),
                # eltwise_max
                14: Struct(
                    "Buffers..." / Struct(
                        "x" / Int32ul,
                        "y" / Int32ul,
                        "z" / Int32ul,
                        "x_S" / Int32ul,
                        "y_S" / Int32ul,
                        "z_S" / Int32ul,
                        "offset" / Int32ul,
                        "location" / Int32ul,
                        "datatype" / Int32ul,
                        "order" / Int32ul,
                    )[3]
                ),

                # Hardware Convolution
                33: Struct(
                    "OpMode" / Int32ul,
                    "inputSize" / Int32ul,
                    "outputSize" / Int32ul,
                    "concatOffset" / Int32ul,
                    "unloadCMX" / Int32ul,
                    "overwriteInput" / Int32ul,
                    "CMXSize" / Int32ul,
                    "ReluSHVAccum" / Int32ul,
                    "ShvNegSlope" / Int32ul,
                    "ShvPosSlope" / Int32ul,
                    "DescrAmount" / Int32ul,
                    "Descriptors" / Struct(
                        "Half-Line" / Bytes(4)[32] # Int32ul[32]
                    )[this.DescrAmount],
                    "Buffers..." / Struct(
                        "x" / Int32ul,
                        "y" / Int32ul,
                        "z" / Int32ul,
                        "x_S" / Int32ul,
                        "y_S" / Int32ul,
                        "z_S" / Int32ul,
                        "offset" / Int32ul,
                        "location" / Int32ul,
                        "datatype" / Int32ul,
                        "order" / Int32ul,
                    )[5]
                ),
                # Hardware Pooling
                34: Struct(
                    "OpMode" / Int32ul,
                    "inputSize" / Int32ul,
                    "outputSize" / Int32ul,
                    "concatOffset" / Int32ul,
                    "unloadCMX" / Int32ul,
                    "overwriteInput" / Int32ul,
                    "CMXSize" / Int32ul,
                    "ReluSHVAccum" / Int32ul,
                    "ShvNegSlope" / Int32ul,
                    "ShvPosSlope" / Int32ul,
                    "DescrAmount" / Int32ul,
                    "Descriptors" / Struct(
                        "Half-Line" / Bytes(4)[32] # Int32ul[32]
                    )[this.DescrAmount],
                    "Buffers..." / Struct(
                        "x" / Int32ul,
                        "y" / Int32ul,
                        "z" / Int32ul,
                        "x_S" / Int32ul,
                        "y_S" / Int32ul,
                        "z_S" / Int32ul,
                        "offset" / Int32ul,
                        "location" / Int32ul,
                        "datatype" / Int32ul,
                        "order" / Int32ul,
                    )[5]
                ),
                # conversion
                37: Struct(
                    "Buffers..." / Struct(
                        "x" / Int32ul,
                        "y" / Int32ul,
                        "z" / Int32ul,
                        "x_S" / Int32ul,
                        "y_S" / Int32ul,
                        "z_S" / Int32ul,
                        "offset" / Int32ul,
                        "location" / Int32ul,
                        "datatype" / Int32ul,
                        "order" / Int32ul,
                    )[2]
                ),
            }
        ),
        "preop_type" / Int32ul,
        "postop_type" / Int32ul,
        "PostOp...." / Switch(this.postop_type,{
            # ReLU
            6: Struct(
                "opX" / Int32ul,
                "postStrideX" / Int32ul,
                "postStrideY" / Int32ul
            ),
            # # Bias
            # 9: Struct(

            # )

        })
    )[this.stage_count],

    "paduntil" / RepeatUntil(lambda x, lst, ctx: x > 0, Int32ul),
    "size_of_buffer_section" / Computed(this.paduntil[-1]),
    "Post_Pad" / Padded(3, Byte),

<<<<<<< HEAD
    "buffers" / Array(this.size_of_buffer_section - 7, Byte, discard=True),
    "relocation_buffer_size" / Int32ul,
    "blob_buffer_reloc_offset" / Int32ul,
    "blob_buffer_reloc_size" / Int32ul,
    "work_buffer_reloc_offset" / Int32ul,
    "work_buffer_reloc_size" / Int32ul,
=======
    # "buffers" / Array(this.size_of_buffer_section - 7, Byte, discard=False),
    # "relocation_buffer_size" / Int32ul,
    # "blob_buffer_reloc_offset" / Int32ul,
    # "blob_buffer_reloc_size" / Int32ul,
    # "work_buffer_reloc_offset" / Int32ul,
    # "work_buffer_reloc_size" / Int32ul,
>>>>>>> 6895adff

    # "blob_reloc_entries" /  Struct(
    #     "offset" / Int32ul,
    #     "location" / Int32ul,
    # )[this.blob_buffer_reloc_size // 8],


    # "work_reloc_entries" /  Struct(
    #     "offset" / Int32ul,
    #     "location" / Int32ul,
    # )[this.work_buffer_reloc_size // 8],

)

def main():
    parser = argparse.ArgumentParser(description="""A quick debug tool for Blob files.""",
                                        formatter_class=argparse.RawTextHelpFormatter, add_help=False)
    parser.add_argument('--file', metavar='', type=str, nargs='?',
                        help='path to blob')
    args = parser.parse_args()



    a = blob_format.parse_file(args.file)
    print(a)

    for i, s in enumerate(a["Layers..."]):
        try:
            for j, d in enumerate(s["Op..."]["Descriptors"]):
                descriptor = ""
                for x in d["Half-Line"]:
                    # print("original Hex", x, x.hex())
                    # descriptor += x.hex()
                    import struct
                    # val = struct.pack(">I", int(x.hex()))
                    # print(x.hex(), type(x.hex()))
                    val = x.hex()
                    # print("Original:  ", val)
                    # print("Hex: L:", val[:4], "R:", val[4:])
                    lval = val[:4]
                    rval = val[4:]
                    # print("LR: ", lval, rval)
                    lval = int(lval, 16)
                    rval = int(rval, 16)
                    # print("LR: ", lval, rval)
                    lval = struct.pack('<H',lval)
                    rval = struct.pack('<H',rval)
                    # print("LR: ", lval, rval)
                    # val = struct.unpack('>I', val)
                    # print("VAL", val)
                    # print(lval+rval)
                    val = rval+lval
                    # print("Converted: ", val.hex())
                    descriptor += val.hex()


                print("")
                print("Descriptor #", j)
                s = SerializedDescriptor("Conv")
                s.deserialize(descriptor)
                s.print()
                # quit()

        except Exception as e:
            # print(e)
            print("#### No Descriptors at index", i, "####")

if __name__ == "__main__":
    main()
<|MERGE_RESOLUTION|>--- conflicted
+++ resolved
@@ -809,21 +809,12 @@
     "size_of_buffer_section" / Computed(this.paduntil[-1]),
     "Post_Pad" / Padded(3, Byte),
 
-<<<<<<< HEAD
-    "buffers" / Array(this.size_of_buffer_section - 7, Byte, discard=True),
-    "relocation_buffer_size" / Int32ul,
-    "blob_buffer_reloc_offset" / Int32ul,
-    "blob_buffer_reloc_size" / Int32ul,
-    "work_buffer_reloc_offset" / Int32ul,
-    "work_buffer_reloc_size" / Int32ul,
-=======
     # "buffers" / Array(this.size_of_buffer_section - 7, Byte, discard=False),
     # "relocation_buffer_size" / Int32ul,
     # "blob_buffer_reloc_offset" / Int32ul,
     # "blob_buffer_reloc_size" / Int32ul,
     # "work_buffer_reloc_offset" / Int32ul,
     # "work_buffer_reloc_size" / Int32ul,
->>>>>>> 6895adff
 
     # "blob_reloc_entries" /  Struct(
     #     "offset" / Int32ul,
