
/// SWIG Interface File.

// Include the external numpy swig bindings.
%{
#define SWIG_FILE_WITH_INIT
%}
%include "numpy.i"
%init %{
import_array();
%}

%module composition_api
%{
    #include <include/mcm/compiler/compilation_unit.hpp>
    #include <include/mcm/utils/compositional_model_recorder.hpp>
    #include <math.h>
    #include <iostream>

    mv::CompilationUnit* getCompilationUnit();
    mv::CompilationUnit* getCompilationUnit(bool disableHardware);

    int testSWIG(){
        /// A simple test to ensure the connection between Python and C++ is working
        int test = 1;
        return test;
    }

    mv::CompilationUnit* getCompilationUnit()
    {
        return getCompilationUnit(false);
    }

    mv::CompilationUnit* getCompilationUnit(bool disableHardware)
    {

        auto unit = new mv::CompilationUnit("pySwigCU");
        unit->loadTargetDescriptor(mv::Target::ma2480);

        // Define the manadatory arguments for passes using compilation descriptor obtained from compilation unit
        unit->compilationDescriptor()["GenerateDot"]["output"] = std::string("pycm.dot");
        unit->compilationDescriptor()["GenerateDot"]["scope"] = std::string("ExecOpControlModel");
        unit->compilationDescriptor()["GenerateDot"]["content"] = std::string("full");
        unit->compilationDescriptor()["GenerateDot"]["html"] = true;
        unit->compilationDescriptor()["GenerateJson"]["output"] = std::string("cpp.json");
<<<<<<< HEAD
        unit->compilationDescriptor()["GenerateBlob"]["output"] = std::string("cpp.blob");
        unit->compilationDescriptor()["GenerateCaffe"]["outputPrototxt"] = std::string("cppWrapperGeneratedPrototxt.prototxt");
        unit->compilationDescriptor()["GenerateCaffe"]["outputCaffeModel"] = std::string("cppWrapperGeneratedWeights.caffemodel");
=======
        unit->compilationDescriptor()["GenerateBlob"]["fileName"] = std::string("cpp.blob");
        unit->compilationDescriptor()["GenerateBlob"]["enableFileOutput"] = true;
        unit->compilationDescriptor()["GenerateBlob"]["enableRAMOutput"] = false;
>>>>>>> b2e93d90
        unit->compilationDescriptor()["MarkHardwareOperations"]["disableHardware"] = disableHardware;

        return unit;

    }

    mv::CompositionalModel* getModel(mv::CompilationUnit *unit)
    {
        return &unit->recordedModel();
    }

    void deleteCompilationUnitObject(mv::CompilationUnit *unit)
    {
        delete unit;
    }

    int compile(mv::CompilationUnit *unit)
    {
        unit->initialize();

        auto compOutput = unit->run();
        return (int)compOutput["passes"].last()["blobSize"].get<long long>();
    }

    // TODO: Create Generic Vector Calls
    std::array<unsigned short, 2> * get2DVector(int x, int y){
        std::array<unsigned short, 2> *arr = new std::array<unsigned short, 2>();
        arr->at(0) = x;
        arr->at(1) = y;
        return arr;
    }

    std::array<unsigned short, 4> * get4DVector(int w, int x, int y, int z){
        std::array<unsigned short, 4> *arr = new std::array<unsigned short, 4>();
        arr->at(0) = w;
        arr->at(1) = x;
        arr->at(2) = y;
        arr->at(3) = z;
        return arr;
    }

    mv::Shape * getShape(std::size_t x){
        /// Create a c++ shape object from a passed in set of dimension sizes
        mv::Shape* a = new mv::Shape({x});
        return a;
    }

    mv::Shape * getShape(std::size_t x, std::size_t y){
        /// Create a c++ shape object from a passed in set of dimension sizes
        mv::Shape* a = new mv::Shape({x, y});
        return a;
    }

    mv::Shape * getShape(std::size_t x, std::size_t y, std::size_t z){
        /// Create a c++ shape object from a passed in set of dimension sizes
        mv::Shape* a = new mv::Shape({x, y, z});
        return a;
    }

    mv::Shape * getShape(std::size_t b, std::size_t x, std::size_t y, std::size_t z){
        /// Create a c++ shape object from a passed in set of dimension sizes
        mv::Shape* a = new mv::Shape({b, x, y, z});
        return a;
    }

    std::vector<double> * getData(double * d, std::size_t len){
        /// Populate a Vector with a numpy array.
        std::vector<double> * weightsData = new std::vector<double>(d, d + len);
        return weightsData;
    }

    int testConv(
        mv::Data::OpListIterator &target,
        unsigned exp_strideX,
        unsigned exp_strideY,
        unsigned exp_padX,
        unsigned exp_padY
        ){
        /// A couple of simple checks to ensure we have loaded the items correctly.

        int ret_val = 0;    // Success
        std::array<unsigned short, 2> stride = target->get<std::array<unsigned short, 2>>("stride");
        std::array<unsigned short, 4> pad = target->get<std::array<unsigned short, 4>>("padding");
        if(stride.at(0) != exp_strideX)
            ret_val = 1;
        if(stride.at(1) != exp_strideY)
            ret_val = 2;
        if(pad.at(1) != exp_padX)
            ret_val = 3;
        if(pad.at(3) != exp_padY)
            ret_val = 4;
        // TODO Consider assymetric padding

        return ret_val;
    }

    mv::Data::TensorIterator input(mv::CompositionalModel& o, const mv::Shape &shape){
        /// Add an Input Layer to the OpModel and return the relevant iterator
        return o.input(shape, mv::DTypeType::Float16, mv::Order(mv::Order::getRowMajorID(shape.ndims())));
    }

    mv::Data::TensorIterator output(mv::CompositionalModel& o, mv::Data::TensorIterator input){
        /// Add an Output Layer to the OpModel and return the relevant iterator
        return o.output(input);
    }

    mv::Data::TensorIterator maxpool2D(mv::CompositionalModel& o, mv::Data::TensorIterator input, short unsigned kernelSizeX,
        short unsigned kernelSizeY, short unsigned strideX, short unsigned strideY, short unsigned padX, short unsigned padY){
        /// Add a Max Pooling Layer to the OpModel and return the relevant iterator
        return o.maxpool2D(input, {kernelSizeX, kernelSizeY}, {strideX, strideY},
            {padX, padX, padY, padY});
    }

    mv::Data::TensorIterator maxpool2D_caffe(mv::CompositionalModel& o, mv::Data::TensorIterator input, short unsigned kernelSizeX,
        short unsigned kernelSizeY, short unsigned strideX, short unsigned strideY, short unsigned padX, short unsigned padY)
    {

        /// This differs from the above because caffe calculates output sizes differently.
        /// To compensate, we add values to pad.
        /// See: https://github.com/BVLC/caffe/issues/1318

        int adj_X = 0, adj_Y = 0;
        mv::Shape i = input->getShape();

        //if (padX > 0)
        {
            double inner_x_calc = (double)i[0] + (double)padX + (double)padX - (double)kernelSizeX;
            double caffe_x = ceil(inner_x_calc / strideX) + 1;
            double tensorflow_x = ceil((inner_x_calc +1) / strideX);
            adj_X = (int)caffe_x - (int)tensorflow_x;
        }

        //if (padY > 0)
        {
            double inner_y_calc = (double)i[1] + (double)padY + (double)padY - (double)kernelSizeY;
            double caffe_y = ceil(inner_y_calc / strideX) + 1;
            double tensorflow_y = ceil((inner_y_calc +1) / strideX);
            adj_Y = (int)caffe_y - (int)tensorflow_y;
        }

        if (adj_X < 0)
            adj_X = 0;
        if (adj_Y < 0)
            adj_Y = 0;

        return o.maxpool2D(input, {kernelSizeX, kernelSizeY}, {strideX, strideY},
            {padX, (short unsigned int)(padX + adj_X), padY, (short unsigned int)(padY + adj_Y)});

    }

    std::vector<mv::Data::TensorIterator> * pushVector(std::vector<mv::Data::TensorIterator> * base, mv::Data::TensorIterator data){
        if(base == nullptr)
            base = new std::vector<mv::Data::TensorIterator>();
        base->push_back(data);
        return base;
    }
    mv::Data::TensorIterator concat(mv::CompositionalModel& o, std::vector<mv::Data::TensorIterator> * inputs){
        /// Add a Concat Layer to the OpModel and return the relevant iterator.
        return o.concat(*inputs);
    }

    mv::Data::TensorIterator conv2D(mv::CompositionalModel& o, mv::Data::TensorIterator input, mv::Data::TensorIterator filters,
        short unsigned strideX, short unsigned strideY, short unsigned padX, short unsigned padY){
        /// Add a Convolutional Layer to the OpModel and return the relevant iterator
        return o.conv2D(input, filters, {strideX, strideY}, {padX, padX, padY, padY});
    }

    mv::Data::TensorIterator depthwiseConv2D(mv::CompositionalModel& o, mv::Data::TensorIterator input, mv::Data::TensorIterator filters,
        short unsigned strideX, short unsigned strideY, short unsigned padX, short unsigned padY){
        /// Add a Convolutional Layer to the OpModel and return the relevant iterator
        return o.depthwiseConv2D(input, filters, {strideX, strideY}, {padX, padX, padY, padY});
    }

    mv::Data::TensorIterator conv2D_caffe(mv::CompositionalModel& o, mv::Data::TensorIterator input, mv::Data::TensorIterator filters,
        short unsigned strideX, short unsigned strideY, short unsigned padX, short unsigned padY)
    {
        /// This differs from the above because caffe calculates output sizes differently.
        /// To compensate, we add values to pad.

        int adj_X = 0, adj_Y = 0;

        mv::Shape i = input->getShape();
        mv::Shape k = filters->getShape();

        int kernelSizeX =  k[0];
        int kernelSizeY =  k[1];

        //if (padX > 0)
        {
            double inner_x_calc = (double)i[0] + (double)padX + (double)padX - (double)kernelSizeX;
            double caffe_x = ceil(inner_x_calc / strideX) + 1;
            double tensorflow_x = ceil((inner_x_calc +1) / strideX);
            adj_X = (int)caffe_x - (int)tensorflow_x;
        }

        //if (padY > 0)
        {
            double inner_y_calc = (double)i[1] + (double)padY + (double)padY - (double)kernelSizeY;
            double caffe_y = ceil(inner_y_calc / strideX) + 1;
            double tensorflow_y = ceil((inner_y_calc +1) / strideX);
            adj_Y = (int)caffe_y - (int)tensorflow_y;
        }

        if (adj_X < 0)
            adj_X = 0;
        if (adj_Y < 0)
            adj_Y = 0;

        if (padX == 0)
            adj_X = 0;
        if (padY == 0)
            adj_Y = 0;

        return o.conv2D(input, filters, {strideX, strideY}, {padX , (short unsigned )(padX- adj_X), padY, (short unsigned )(padY - adj_Y)});
    }

    mv::Data::TensorIterator depthwiseConv2D_caffe(mv::CompositionalModel& o, mv::Data::TensorIterator input, mv::Data::TensorIterator filters,
        short unsigned strideX, short unsigned strideY, short unsigned padX, short unsigned padY)
    {
        /// This differs from the above because caffe calculates output sizes differently.
        /// To compensate, we add values to pad.

        int adj_X = 0, adj_Y = 0;

        mv::Shape i = input->getShape();
        mv::Shape k = filters->getShape();

        int kernelSizeX =  k[0];
        int kernelSizeY =  k[1];

        //if (padX > 0)
        {
            double inner_x_calc = (double)i[0] + (double)padX + (double)padX - (double)kernelSizeX;
            double caffe_x = ceil(inner_x_calc / strideX) + 1;
            double tensorflow_x = ceil((inner_x_calc +1) / strideX);
            adj_X = (int)caffe_x - (int)tensorflow_x;
        }

        //if (padY > 0)
        {
            double inner_y_calc = (double)i[1] + (double)padY + (double)padY - (double)kernelSizeY;
            double caffe_y = ceil(inner_y_calc / strideX) + 1;
            double tensorflow_y = ceil((inner_y_calc +1) / strideX);
            adj_Y = (int)caffe_y - (int)tensorflow_y;
        }

        if (adj_X < 0)
            adj_X = 0;
        if (adj_Y < 0)
            adj_Y = 0;

        if (padX == 0)
            adj_X = 0;
        if (padY == 0)
            adj_Y = 0;

        return o.depthwiseConv2D(input, filters, {strideX, strideY}, {padX , (short unsigned )(padX- adj_X), padY, (short unsigned )(padY - adj_Y)});
    }

    mv::Data::TensorIterator constant(mv::CompositionalModel& o, const std::vector<double>& data, const mv::Shape &shape){
        /// Add a Constant Layer to the CompositionalModel and return the relevant iterator
        return o.constant(data, shape, mv::DTypeType::Float16, mv::Order(mv::Order::getRowMajorID(shape.ndims())));
    }

    mv::Data::OpListIterator getSourceOp(mv::CompositionalModel& o, mv::Data::TensorIterator tensor){
        // Get source operation of a tensor
        return o.getSourceOp(tensor);
    }

    mv::Data::TensorIterator matMul(mv::CompositionalModel& o, mv::Data::TensorIterator input, mv::Data::TensorIterator weights){
        return o.matMul(input, weights);
    }

    mv::Data::TensorIterator avgpool2D(mv::CompositionalModel& o, mv::Data::TensorIterator input, std::array<unsigned short, 2> kernelSize, std::array<unsigned short, 2> stride, std::array<unsigned short, 4> padding){
        return o.avgpool2D(input, kernelSize, stride, padding);
    }

    mv::Data::TensorIterator avgpool2D_caffe(mv::CompositionalModel& o, mv::Data::TensorIterator input, short unsigned kernelSizeX,
        short unsigned kernelSizeY, short unsigned strideX, short unsigned strideY, short unsigned padX, short unsigned padY)
    {

        /// This differs from the above because caffe calculates output sizes differently.
        /// To compensate, we add values to pad.
        /// See: https://github.com/BVLC/caffe/issues/1318

        int adj_X = 0, adj_Y = 0;
        mv::Shape i = input->getShape();

        //if (padX > 0)
        {
            double inner_x_calc = (double)i[0] + (double)padX + (double)padX - (double)kernelSizeX;
            double caffe_x = ceil(inner_x_calc / strideX) + 1;
            double tensorflow_x = ceil((inner_x_calc +1) / strideX);
            adj_X = (int)caffe_x - (int)tensorflow_x;
        }

        //if (padY > 0)
        {
            double inner_y_calc = (double)i[1] + (double)padY + (double)padY - (double)kernelSizeY;
            double caffe_y = ceil(inner_y_calc / strideX) + 1;
            double tensorflow_y = ceil((inner_y_calc +1) / strideX);
            adj_Y = (int)caffe_y - (int)tensorflow_y;
        }

        if (adj_X < 0)
            adj_X = 0;
        if (adj_Y < 0)
            adj_Y = 0;

        return o.avgpool2D(input, {kernelSizeX, kernelSizeY}, {strideX, strideY},
            {padX, (short unsigned )(padX+ adj_X), padY, (short unsigned )(padY+ adj_Y)});
    }

    mv::Data::TensorIterator batchNorm(mv::CompositionalModel& o,mv::Data::TensorIterator input, mv::Data::TensorIterator mean, mv::Data::TensorIterator variance, mv::Data::TensorIterator offset, mv::Data::TensorIterator scale, double varianceEps){
        return o.batchNorm(input, mean, variance, offset, scale, varianceEps);
    }
    mv::Data::TensorIterator scale(mv::CompositionalModel& o,mv::Data::TensorIterator input, mv::Data::TensorIterator scale){
        return o.scale(input, scale);
    }
    mv::Data::TensorIterator relu(mv::CompositionalModel& o, mv::Data::TensorIterator input){
        return o.relu(input);
    }

    mv::Data::TensorIterator dropOut(mv::CompositionalModel& o, mv::Data::TensorIterator input){
        return o.dropOut(input);
    }

    mv::Data::TensorIterator prelu(mv::CompositionalModel& o, mv::Data::TensorIterator input, mv::Data::TensorIterator negative_slope){
        return o.prelu(input, negative_slope);
    }
    mv::Data::TensorIterator softmax(mv::CompositionalModel& o,mv::Data::TensorIterator input){
        return o.softmax(input);
    }
    mv::Data::TensorIterator add(mv::CompositionalModel& o,mv::Data::TensorIterator input0, mv::Data::TensorIterator input1){
        return o.add(input0, input1);
    }
    mv::Data::TensorIterator subtract(mv::CompositionalModel& o,mv::Data::TensorIterator input0, mv::Data::TensorIterator input1){
        return o.subtract(input0, input1);
    }
    mv::Data::TensorIterator multiply(mv::CompositionalModel& o,mv::Data::TensorIterator input0, mv::Data::TensorIterator input1){
        return o.multiply(input0, input1);
    }
    mv::Data::TensorIterator fullyConnected(mv::CompositionalModel& o,mv::Data::TensorIterator input0, mv::Data::TensorIterator input1){
        return o.fullyConnected(input0, input1);
    }
    
    mv::Data::TensorIterator divide(mv::CompositionalModel& o,mv::Data::TensorIterator input0, mv::Data::TensorIterator input1){
        return o.divide(input0, input1);
    }
    mv::Data::TensorIterator reshape(mv::CompositionalModel& o,mv::Data::TensorIterator input, const mv::Shape& shape){
        return o.reshape(input, shape);
    }
    mv::Data::TensorIterator bias(mv::CompositionalModel& o, mv::Data::TensorIterator input, mv::Data::TensorIterator bias_values){
        return o.bias(input, bias_values);
    }

    bool isValid(mv::CompositionalModel& o){
    	return o.isValid();
    }

 %}

#include <include/mcm/computation/model/control_model.hpp>
#include <include/mcm/deployer/serializer.hpp>
#include <include/mcm/compiler/compilation_unit.hpp>

// The section below is exposing the functions within the included files,
// or the ones defined above in the module.

namespace mv
{

    namespace Data
    {
        class TensorIterator
        {
        public:
            ~TensorIterator();
        };

        class OpListIterator
        {
        public:
            ~OpListIterator();
        };
    }
}

int testSWIG();
mv::CompilationUnit* getCompilationUnit();
mv::CompilationUnit* getCompilationUnit(bool disableHardware);
mv::CompositionalModel* getModel(mv::CompilationUnit *unit);
int compile(mv::CompilationUnit *unit);
void deleteCompilationUnitObject(mv::CompilationUnit *unit);
mv::Shape * getShape(int x);
mv::Shape * getShape(int x, int y);
mv::Shape * getShape(int x, int y, int z);
mv::Shape * getShape(int b, int x, int y, int z);
std::array<unsigned short, 2> * get2DVector(int x, int y);
std::array<unsigned short, 4> * get4DVector(int w, int x, int y, int z);

// Expand a numpy array to a data pointer and a length
%include "stdint.i"
%apply (double* INPLACE_ARRAY1, std::size_t DIM1) {(double* d, std::size_t len)}
std::vector<double> * getData(double * d, std::size_t len);


mv::Data::TensorIterator input(mv::CompositionalModel& o, const mv::Shape &shape);
mv::Data::TensorIterator output(mv::CompositionalModel& o, mv::Data::TensorIterator input);
mv::Data::TensorIterator conv2D(mv::CompositionalModel& o, mv::Data::TensorIterator input, mv::Data::TensorIterator filters,
    short unsigned strideX, short unsigned strideY, short unsigned padX, short unsigned padY);
mv::Data::TensorIterator conv2D_caffe(mv::CompositionalModel& o, mv::Data::TensorIterator input, mv::Data::TensorIterator filters,
    short unsigned strideX, short unsigned strideY, short unsigned padX, short unsigned padY);
mv::Data::TensorIterator depthwiseConv2D(mv::CompositionalModel& o, mv::Data::TensorIterator input, mv::Data::TensorIterator filters,
    short unsigned strideX, short unsigned strideY, short unsigned padX, short unsigned padY);
mv::Data::TensorIterator depthwiseConv2D_caffe(mv::CompositionalModel& o, mv::Data::TensorIterator input, mv::Data::TensorIterator filters,
    short unsigned strideX, short unsigned strideY, short unsigned padX, short unsigned padY);
mv::Data::TensorIterator maxpool2D(mv::CompositionalModel& o, mv::Data::TensorIterator input, short unsigned kernelSizeX,
    short unsigned kernelSizeY, short unsigned strideX, short unsigned strideY, short unsigned padX, short unsigned padY);
mv::Data::TensorIterator maxpool2D_caffe(mv::CompositionalModel& o, mv::Data::TensorIterator input, short unsigned kernelSizeX,
    short unsigned kernelSizeY, short unsigned strideX, short unsigned strideY, short unsigned padX, short unsigned padY);
mv::Data::TensorIterator avgpool2D_caffe(mv::CompositionalModel& o, mv::Data::TensorIterator input, short unsigned kernelSizeX,
    short unsigned kernelSizeY, short unsigned strideX, short unsigned strideY, short unsigned padX, short unsigned padY);

// %apply (mv::CompositionalModel& o, mv::Data::TensorIterator* INPLACE_ARRAY1, unsigned DIM1) {(mv::CompositionalModel& o, mv::Data::TensorIterator* inputs, unsigned num_inputs)}

std::vector<mv::Data::TensorIterator> * pushVector(std::vector<mv::Data::TensorIterator> * base, mv::Data::TensorIterator data);
mv::Data::TensorIterator concat(mv::CompositionalModel& o, std::vector<mv::Data::TensorIterator> * inputs);
mv::Data::OpListIterator getSourceOp(mv::CompositionalModel& o, mv::Data::TensorIterator tensor);

mv::Data::TensorIterator matMul(mv::CompositionalModel& o, mv::Data::TensorIterator input, mv::Data::TensorIterator weights);
mv::Data::TensorIterator avgpool2D(mv::CompositionalModel& o, mv::Data::TensorIterator input, std::array<unsigned short, 2> kernelSize, std::array<unsigned short, 2> stride, std::array<unsigned short, 4> padding);
mv::Data::TensorIterator batchNorm(mv::CompositionalModel& o,mv::Data::TensorIterator input, mv::Data::TensorIterator mean, mv::Data::TensorIterator variance, mv::Data::TensorIterator offset, mv::Data::TensorIterator scale, double varianceEps);
mv::Data::TensorIterator scale(mv::CompositionalModel& o,mv::Data::TensorIterator input, mv::Data::TensorIterator scale);
mv::Data::TensorIterator relu(mv::CompositionalModel& o,mv::Data::TensorIterator input);
mv::Data::TensorIterator dropOut(mv::CompositionalModel& o, mv::Data::TensorIterator input);
mv::Data::TensorIterator softmax(mv::CompositionalModel& o,mv::Data::TensorIterator input);
mv::Data::TensorIterator add(mv::CompositionalModel& o,mv::Data::TensorIterator input0, mv::Data::TensorIterator input1);
mv::Data::TensorIterator subtract(mv::CompositionalModel& o,mv::Data::TensorIterator input0, mv::Data::TensorIterator input1);
mv::Data::TensorIterator multiply(mv::CompositionalModel& o,mv::Data::TensorIterator input0, mv::Data::TensorIterator input1);
mv::Data::TensorIterator divide(mv::CompositionalModel& o,mv::Data::TensorIterator input0, mv::Data::TensorIterator input1);
mv::Data::TensorIterator reshape(mv::CompositionalModel& o,mv::Data::TensorIterator input, const mv::Shape& shape);
mv::Data::TensorIterator bias(mv::CompositionalModel& o, mv::Data::TensorIterator input, mv::Data::TensorIterator bias_values);
mv::Data::TensorIterator fullyConnected(mv::CompositionalModel& o,mv::Data::TensorIterator input0, mv::Data::TensorIterator input1);
mv::Data::TensorIterator constant(mv::CompositionalModel&  o, const std::vector<double>& data, const mv::Shape &shape);
mv::Data::TensorIterator prelu(mv::CompositionalModel& o, mv::Data::TensorIterator input, mv::Data::TensorIterator negative_slope);
mv::Data::TensorIterator dropOut(mv::CompositionalModel& o,mv::Data::TensorIterator input);
bool isValid(mv::CompositionalModel& o);

int testConv(
    mv::Data::OpListIterator &target,
    int exp_strideX,
    int exp_strideY,
    int exp_padX,
    int exp_padY
);<|MERGE_RESOLUTION|>--- conflicted
+++ resolved
@@ -43,15 +43,11 @@
         unit->compilationDescriptor()["GenerateDot"]["content"] = std::string("full");
         unit->compilationDescriptor()["GenerateDot"]["html"] = true;
         unit->compilationDescriptor()["GenerateJson"]["output"] = std::string("cpp.json");
-<<<<<<< HEAD
-        unit->compilationDescriptor()["GenerateBlob"]["output"] = std::string("cpp.blob");
         unit->compilationDescriptor()["GenerateCaffe"]["outputPrototxt"] = std::string("cppWrapperGeneratedPrototxt.prototxt");
         unit->compilationDescriptor()["GenerateCaffe"]["outputCaffeModel"] = std::string("cppWrapperGeneratedWeights.caffemodel");
-=======
         unit->compilationDescriptor()["GenerateBlob"]["fileName"] = std::string("cpp.blob");
         unit->compilationDescriptor()["GenerateBlob"]["enableFileOutput"] = true;
         unit->compilationDescriptor()["GenerateBlob"]["enableRAMOutput"] = false;
->>>>>>> b2e93d90
         unit->compilationDescriptor()["MarkHardwareOperations"]["disableHardware"] = disableHardware;
 
         return unit;
