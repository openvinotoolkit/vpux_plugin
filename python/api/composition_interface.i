
/// SWIG Interface File.

// Include the external numpy swig bindings.
%{
#define SWIG_FILE_WITH_INIT
%}
%include "numpy.i"
%init %{
import_array();
%}

%module composition_api
%include "std_string.i"
%include exception.i
%{
    #include <include/mcm/compiler/compilation_unit.hpp>
    #include "include/mcm/tensor/quantization_params.hpp"
    #include <math.h>
    #include <iostream>

    int testSWIG(){
        /// A simple test to ensure the connection between Python and C++ is working
        int test = 1;
        return test;
    }

    mv::CompilationUnit* getCompilationUnit()
    {
        mv::Logger::instance().log(mv::Logger::MessageType::Info, "Python SWIG bridge", "Starting MCM Composition Interface for Target Descriptor: ma2490...");
        auto unit = new mv::CompilationUnit("pySwigCU");
        unit->loadTargetDescriptor(mv::Target::ma2490);
        unit->loadCompilationDescriptor(mv::Target::ma2490);

        return unit;
    }

    mv::CompilationUnit* getCompilationUnit(const std::string& target)
    {
        mv::Logger::instance().log(mv::Logger::MessageType::Info, "Python SWIG bridge", "Starting MCM Composition Interface for Target Descriptor: " + target + " ...");
        auto unit = new mv::CompilationUnit("pySwigCU");
        if(target.compare("ma2480") == 0)
        {            unit->loadTargetDescriptor(mv::Target::ma2480);
            unit->loadCompilationDescriptor(mv::Target::ma2480);
        }
        else if(target.compare("ma2490") == 0)
        {
            unit->loadTargetDescriptor(mv::Target::ma2490);
            unit->loadCompilationDescriptor(mv::Target::ma2490);
        }
        else
        {
            //Throw an error as unsupported target descriptor type supplied
            PyErr_SetString(PyExc_Exception, "Target descriptor type not supported. Only ma2480 and ma2490 supported.");
        }

        return unit;
    }

    mv::CompilationUnit* loadCompilationDescriptor(mv::CompilationUnit *unit, const std::string& filepath)
    {
        mv::Logger::instance().log(mv::Logger::MessageType::Info, "Python SWIG bridge", "Loading custom Compilation Descriptor: " + filepath + " ...");
        //remove default descriptor and load a user defined descriptor
        unit->compilationDescriptor().clear();
        unit->loadCompilationDescriptor(filepath);

        return unit;
    }

    mv::CompositionalModel* getModel(mv::CompilationUnit *unit)
    {
        return &unit->recordedModel();
    }

    void deleteCompilationUnitObject(mv::CompilationUnit *unit)
    {
        delete unit;
    }

    void setLogLevel(const std::string& logLevel)
    {
        if(logLevel.compare("debug") == 0)
        {
            mv::Logger::setVerboseLevel(mv::VerboseLevel::Debug);
        }
        else if(logLevel.compare("info") == 0)
        {
            mv::Logger::setVerboseLevel(mv::VerboseLevel::Info);
        }
        else if(logLevel.compare("warning") == 0)
        {
            mv::Logger::setVerboseLevel(mv::VerboseLevel::Warning);
        }
        else if(logLevel.compare("silent") == 0)
        {
            mv::Logger::setVerboseLevel(mv::VerboseLevel::Silent);
        }
        else //default "error"
        {
            mv::Logger::setVerboseLevel(mv::VerboseLevel::Error);
        }
    }

    int compile(mv::CompilationUnit *unit)
    {
        unit->initialize();
        auto compOutput = unit->run();

        return 0;
    }

    // TODO: Create Generic Vector Calls
    std::array<unsigned short, 2> * get2DVector(int x, int y){
        std::array<unsigned short, 2> *arr = new std::array<unsigned short, 2>();
        arr->at(0) = x;
        arr->at(1) = y;
        return arr;
    }

    std::array<unsigned short, 4> * get4DVector(int w, int x, int y, int z){
        std::array<unsigned short, 4> *arr = new std::array<unsigned short, 4>();
        arr->at(0) = w;
        arr->at(1) = x;
        arr->at(2) = y;
        arr->at(3) = z;
        return arr;
    }

    mv::Shape * getShape(std::size_t x){
        /// Create a c++ shape object from a passed in set of dimension sizes
        mv::Shape* a = new mv::Shape({x});
        return a;
    }

    mv::Shape * getShape(std::size_t x, std::size_t y){
        /// Create a c++ shape object from a passed in set of dimension sizes
        mv::Shape* a = new mv::Shape({x, y});
        return a;
    }

    mv::Shape * getShape(std::size_t x, std::size_t y, std::size_t z){
        /// Create a c++ shape object from a passed in set of dimension sizes
        mv::Shape* a = new mv::Shape({x, y, z});
        return a;
    }

    mv::Shape * getShape(std::size_t b, std::size_t x, std::size_t y, std::size_t z){
        /// Create a c++ shape object from a passed in set of dimension sizes
        mv::Shape* a = new mv::Shape({b, x, y, z});
        return a;
    }


    mv::QuantizationParams * getQuantParams(const std::vector<int64_t>& zero_data, const std::vector<double>& scale_data,  const std::vector<double>& min,  const std::vector<double>& max){
        /// Create a c++ shape object from a passed in set of dimension sizes
        mv::QuantizationParams * quant = new mv::QuantizationParams(zero_data, scale_data, min, max);
        return quant;
    }

    mv::Order * getOrder(const std::string& framework_layout){
        /// Create a c++ shape object from a passed in set of dimension sizes
        mv::Order * order = new mv::Order(framework_layout);
        return order;
    }

    std::vector<double> * getData(double * d, std::size_t len){
        /// Populate a Vector with a numpy array.
        std::vector<double> * weightsData = new std::vector<double>(d, d + len);
        return weightsData;
    }

    std::vector<int64_t> * getData(int64_t * d, std::size_t len){
        /// Populate a Vector with a numpy array.
        std::vector<int64_t> * weightsData = new std::vector<int64_t>(d, d + len);
        return weightsData;
    }

    int testConv(
        mv::Data::OpListIterator &target,
        unsigned exp_strideX,
        unsigned exp_strideY,
        unsigned exp_padX,
        unsigned exp_padY
        ){
        /// A couple of simple checks to ensure we have loaded the items correctly.

        int ret_val = 0;    // Success
        std::array<unsigned short, 2> stride = target->get<std::array<unsigned short, 2>>("stride");
        std::array<unsigned short, 4> pad = target->get<std::array<unsigned short, 4>>("padding");
        if(stride.at(0) != exp_strideX)
            ret_val = 1;
        if(stride.at(1) != exp_strideY)
            ret_val = 2;
        if(pad.at(1) != exp_padX)
            ret_val = 3;
        if(pad.at(3) != exp_padY)
            ret_val = 4;
        // TODO Consider assymetric padding

        return ret_val;
    }

    mv::Data::TensorIterator input(mv::CompositionalModel& o, const mv::Shape &shape, double type, const mv::Order& order, const mv::QuantizationParams &quantParams, const std::string& name){
        /// Add an Input Layer to the OpModel and return the relevant iterator
          return o.input(shape, mv::DType("Float16"), order, quantParams, name);
    }

    mv::Data::TensorIterator input(mv::CompositionalModel& o, const mv::Shape &shape, uint64_t type, const mv::Order& order, const mv::QuantizationParams &quantParams, const std::string& name){
        /// Add an Input Layer to the OpModel and return the relevant iterator
        return o.input(shape, mv::DType("UInt8"), order, quantParams, name);
    }

    mv::Data::TensorIterator input(mv::CompositionalModel& o, const mv::Shape &shape, double type, const mv::Order& order){
        /// Add an Input Layer to the OpModel and return the relevant iterator
        return o.input(shape, mv::DType("Float16"), order);
    }

    mv::Data::TensorIterator output(mv::CompositionalModel& o, mv::Data::TensorIterator input, const std::string& name){
        /// Add an Output Layer to the OpModel and return the relevant iterator
        return o.output(input, {{},{},{},{}}, name);
    }

    mv::Data::TensorIterator output(mv::CompositionalModel& o, mv::Data::TensorIterator input){
        /// Add an Output Layer to the OpModel and return the relevant iterator
        return o.output(input);
    }

    mv::Data::TensorIterator maxpool2D(mv::CompositionalModel& o, mv::Data::TensorIterator input, short unsigned kernelSizeX,
        short unsigned kernelSizeY, short unsigned strideX, short unsigned strideY, short unsigned padXl, short unsigned padXr,  short unsigned padYu,short unsigned padYd, const mv::QuantizationParams &quantParams, const std::string& name){
        /// Add a Max Pooling Layer to the OpModel and return the relevant iterator
        return o.maxPool(input, {kernelSizeX, kernelSizeY}, {strideX, strideY},
<<<<<<< HEAD
            {padX, padX, padY, padY}, false,"","floor", quantParams, name);
=======
            {padXl, padXr, padYu, padYd}, false,"","floor", quantParams, name);
>>>>>>> 7dc028c6
    }


    mv::Data::TensorIterator maxpool2D_caffe(mv::CompositionalModel& o, mv::Data::TensorIterator input, short unsigned kernelSizeX,
        short unsigned kernelSizeY, short unsigned strideX, short unsigned strideY, short unsigned padX, short unsigned padY, const std::string& name)
    {

        /// This differs from the above because caffe calculates output sizes differently.
        /// To compensate, we add values to pad.
        /// See: https://github.com/BVLC/caffe/issues/1318

        int adj_X = 0, adj_Y = 0;
        mv::Shape i = input->getShape();

        //if (padX > 0)
        {
            double inner_x_calc = (double)i[0] + (double)padX + (double)padX - (double)kernelSizeX;
            double caffe_x = ceil(inner_x_calc / strideX) + 1;
            double tensorflow_x = ceil((inner_x_calc +1) / strideX);
            adj_X = (int)caffe_x - (int)tensorflow_x;
        }

        //if (padY > 0)
        {
            double inner_y_calc = (double)i[1] + (double)padY + (double)padY - (double)kernelSizeY;
            double caffe_y = ceil(inner_y_calc / strideX) + 1;
            double tensorflow_y = ceil((inner_y_calc +1) / strideX);
            adj_Y = (int)caffe_y - (int)tensorflow_y;
        }

        if (adj_X < 0)
            adj_X = 0;
        if (adj_Y < 0)
            adj_Y = 0;

        return o.maxPool(input, {kernelSizeX, kernelSizeY}, {strideX, strideY},
            {padX, (short unsigned int)(padX + adj_X), padY, (short unsigned int)(padY + adj_Y)}, false,"","floor",{{},{},{},{}},name);

    }

    mv::Data::TensorIterator maxpool2D_caffe(mv::CompositionalModel& o, mv::Data::TensorIterator input, short unsigned kernelSizeX,
        short unsigned kernelSizeY, short unsigned strideX, short unsigned strideY, short unsigned padX, short unsigned padY)
    {

        /// This differs from the above because caffe calculates output sizes differently.
        /// To compensate, we add values to pad.
        /// See: https://github.com/BVLC/caffe/issues/1318

        int adj_X = 0, adj_Y = 0;
        mv::Shape i = input->getShape();

        //if (padX > 0)
        {
            double inner_x_calc = (double)i[0] + (double)padX + (double)padX - (double)kernelSizeX;
            double caffe_x = ceil(inner_x_calc / strideX) + 1;
            double tensorflow_x = ceil((inner_x_calc +1) / strideX);
            adj_X = (int)caffe_x - (int)tensorflow_x;
        }

        //if (padY > 0)
        {
            double inner_y_calc = (double)i[1] + (double)padY + (double)padY - (double)kernelSizeY;
            double caffe_y = ceil(inner_y_calc / strideX) + 1;
            double tensorflow_y = ceil((inner_y_calc +1) / strideX);
            adj_Y = (int)caffe_y - (int)tensorflow_y;
        }

        if (adj_X < 0)
            adj_X = 0;
        if (adj_Y < 0)
            adj_Y = 0;

        return o.maxPool(input, {kernelSizeX, kernelSizeY}, {strideX, strideY},
            {padX, (short unsigned int)(padX + adj_X), padY, (short unsigned int)(padY + adj_Y)});

    }

    std::vector<mv::Data::TensorIterator> * pushVector(std::vector<mv::Data::TensorIterator> * base, mv::Data::TensorIterator data){
        if(base == nullptr)
            base = new std::vector<mv::Data::TensorIterator>();
        base->push_back(data);
        return base;
    }
    mv::Data::TensorIterator concat(mv::CompositionalModel& o, std::vector<mv::Data::TensorIterator> * inputs){
        /// Add a Concat Layer to the OpModel and return the relevant iterator.
        return o.concat(*inputs);
    }

    mv::Data::TensorIterator concat(mv::CompositionalModel& o, std::vector<mv::Data::TensorIterator> * inputs, const mv::QuantizationParams  &quantParams, const std::string &name){
        /// Add a Concat Layer to the OpModel and return the relevant iterator.
        return o.concat(*inputs, "C", quantParams, name);
    }

    mv::Data::TensorIterator conv2D(mv::CompositionalModel& o, mv::Data::TensorIterator input, mv::Data::TensorIterator filters,
        short unsigned strideX, short unsigned strideY, short unsigned padXl, short unsigned padXr,  short unsigned padYu,short unsigned padYd, short unsigned dilationFactor, short unsigned group, const mv::QuantizationParams  &quantParams, const std::string& name){
        /// Add a Convolutional Layer to the OpModel and return the relevant iterator
        return o.conv(input, filters, {strideX, strideY}, {padXl, padXr, padYu, padYd}, dilationFactor, group, quantParams, name);
    }

    mv::Data::TensorIterator depthwiseConv2D(mv::CompositionalModel& o, mv::Data::TensorIterator input, mv::Data::TensorIterator filters,
        short unsigned strideX, short unsigned strideY, short unsigned padXl, short unsigned padXr,  short unsigned padYu,short unsigned padYd, short unsigned dilationFactor, const mv::QuantizationParams  &quantParams, const std::string &name){
        /// Add a Convolutional Layer to the OpModel and return the relevant iterator
        return o.depthwiseConv(input, filters, {strideX, strideY}, {padXl, padXr, padYu, padYd}, dilationFactor, quantParams, name);
    }

    mv::Data::TensorIterator conv2D_caffe(mv::CompositionalModel& o, mv::Data::TensorIterator input, mv::Data::TensorIterator filters,
        short unsigned strideX, short unsigned strideY, short unsigned padX, short unsigned padY, short unsigned dilationFactor)
    {
        /// This differs from the above because caffe calculates output sizes differently.
        /// To compensate, we add values to pad.

        int adj_X = 0, adj_Y = 0;

        mv::Shape i = input->getShape();
        mv::Shape k = filters->getShape();

        int kernelSizeX =  k[0];
        int kernelSizeY =  k[1];

        //if (padX > 0)
        {
            double inner_x_calc = (double)i[0] + (double)padX + (double)padX - (double)kernelSizeX;
            double caffe_x = ceil(inner_x_calc / strideX) + 1;
            double tensorflow_x = ceil((inner_x_calc +1) / strideX);
            adj_X = (int)caffe_x - (int)tensorflow_x;
        }

        //if (padY > 0)
        {
            double inner_y_calc = (double)i[1] + (double)padY + (double)padY - (double)kernelSizeY;
            double caffe_y = ceil(inner_y_calc / strideX) + 1;
            double tensorflow_y = ceil((inner_y_calc +1) / strideX);
            adj_Y = (int)caffe_y - (int)tensorflow_y;
        }

        if (adj_X < 0)
            adj_X = 0;
        if (adj_Y < 0)
            adj_Y = 0;

        if (padX == 0)
            adj_X = 0;
        if (padY == 0)
            adj_Y = 0;

        return o.conv(input, filters, {strideX, strideY}, {padX , (short unsigned )(padX- adj_X), padY, (short unsigned )(padY - adj_Y)}, dilationFactor);
    }


    mv::Data::TensorIterator conv2D_caffe(mv::CompositionalModel& o, mv::Data::TensorIterator input, mv::Data::TensorIterator filters,
        short unsigned strideX, short unsigned strideY, short unsigned padX, short unsigned padY, short unsigned dilationFactor, short unsigned group, const std::string& name)
    {
        /// This differs from the above because caffe calculates output sizes differently.
        /// To compensate, we add values to pad.

        int adj_X = 0, adj_Y = 0;

        mv::Shape i = input->getShape();
        mv::Shape k = filters->getShape();

        int kernelSizeX =  k[0];
        int kernelSizeY =  k[1];

        //if (padX > 0)
        {
            double inner_x_calc = (double)i[0] + (double)padX + (double)padX - (double)kernelSizeX;
            double caffe_x = ceil(inner_x_calc / strideX) + 1;
            double tensorflow_x = ceil((inner_x_calc +1) / strideX);
            adj_X = (int)caffe_x - (int)tensorflow_x;
        }

        //if (padY > 0)
        {
            double inner_y_calc = (double)i[1] + (double)padY + (double)padY - (double)kernelSizeY;
            double caffe_y = ceil(inner_y_calc / strideX) + 1;
            double tensorflow_y = ceil((inner_y_calc +1) / strideX);
            adj_Y = (int)caffe_y - (int)tensorflow_y;
        }

        if (adj_X < 0)
            adj_X = 0;
        if (adj_Y < 0)
            adj_Y = 0;

        if (padX == 0)
            adj_X = 0;
        if (padY == 0)
            adj_Y = 0;

        return o.conv(input, filters, {strideX, strideY}, {padX , (short unsigned )(padX- adj_X), padY, (short unsigned )(padY - adj_Y)}, dilationFactor, group, {{},{},{},{}}, name);
    }

    mv::Data::TensorIterator depthwiseConv2D_caffe(mv::CompositionalModel& o, mv::Data::TensorIterator input, mv::Data::TensorIterator filters,
        short unsigned strideX, short unsigned strideY, short unsigned padX, short unsigned padY)
    {
        /// This differs from the above because caffe calculates output sizes differently.
        /// To compensate, we add values to pad.

        int adj_X = 0, adj_Y = 0;

        mv::Shape i = input->getShape();
        mv::Shape k = filters->getShape();

        int kernelSizeX =  k[0];
        int kernelSizeY =  k[1];

        //if (padX > 0)
        {
            double inner_x_calc = (double)i[0] + (double)padX + (double)padX - (double)kernelSizeX;
            double caffe_x = ceil(inner_x_calc / strideX) + 1;
            double tensorflow_x = ceil((inner_x_calc +1) / strideX);
            adj_X = (int)caffe_x - (int)tensorflow_x;
        }

        //if (padY > 0)
        {
            double inner_y_calc = (double)i[1] + (double)padY + (double)padY - (double)kernelSizeY;
            double caffe_y = ceil(inner_y_calc / strideX) + 1;
            double tensorflow_y = ceil((inner_y_calc +1) / strideX);
            adj_Y = (int)caffe_y - (int)tensorflow_y;
        }

        if (adj_X < 0)
            adj_X = 0;
        if (adj_Y < 0)
            adj_Y = 0;

        if (padX == 0)
            adj_X = 0;
        if (padY == 0)
            adj_Y = 0;

        return o.depthwiseConv(input, filters, {strideX, strideY}, {padX , (short unsigned )(padX- adj_X), padY, (short unsigned )(padY - adj_Y)});
    }

    mv::Data::TensorIterator constant(mv::CompositionalModel& o, const std::vector<double>& data, const mv::Shape &shape){
        /// Add a Constant Layer to the CompositionalModel and return the relevant iterator
        return o.constant(data, shape, mv::DType("Float16"), mv::Order(mv::Order::getRowMajorID(shape.ndims())));
    }

    mv::Data::TensorIterator constant(mv::CompositionalModel& o, const std::vector<double>& data, const mv::Shape &shape, const mv::Order& order, const mv::QuantizationParams &quantParams, const std::string &name){
        /// Add a Constant Layer to the CompositionalModel and return the relevant iterator
        return o.constant(data, shape, mv::DType("Float16"), order, quantParams, name);
    }

    mv::Data::TensorIterator constant(mv::CompositionalModel& o, const std::vector<int64_t> &data, const mv::Shape &shape, const mv::Order& order, const mv::QuantizationParams &quantParams, const std::string &name){
        /// Add a Constant Layer to the CompositionalModel and return the relevant iterator
        return o.constantInt(data, shape, mv::DType("UInt8"), order, quantParams, name);
    }

    mv::Data::OpListIterator getSourceOp(mv::CompositionalModel& o, mv::Data::TensorIterator tensor){
        // Get source operation of a tensor
        return o.getSourceOp(tensor);
    }

    mv::Data::TensorIterator matMul(mv::CompositionalModel& o, mv::Data::TensorIterator input, mv::Data::TensorIterator weights){
        return o.matMul(input, weights);
    }

    mv::Data::TensorIterator avgpool2D(mv::CompositionalModel& o, mv::Data::TensorIterator input, short unsigned kernelSizeX, 
        short unsigned kernelSizeY, short unsigned strideX, short unsigned strideY, short unsigned padXl, short unsigned padXr,  short unsigned padYu,short unsigned padYd, const mv::QuantizationParams &quantParams, const std::string& name)
    {
        return o.averagePool(input, {kernelSizeX, kernelSizeY}, {strideX, strideY}, {padXl, padXr, padYu, padYd}, false,"","floor", quantParams, name);
    }

    mv::Data::TensorIterator avgpool2D_caffe(mv::CompositionalModel& o, mv::Data::TensorIterator input, short unsigned kernelSizeX,
        short unsigned kernelSizeY, short unsigned strideX, short unsigned strideY, short unsigned padX, short unsigned padY, const std::string& name)
    {

        /// This differs from the above because caffe calculates output sizes differently.
        /// To compensate, we add values to pad.
        /// See: https://github.com/BVLC/caffe/issues/1318

        int adj_X = 0, adj_Y = 0;
        mv::Shape i = input->getShape();

        //if (padX > 0)
        {
            double inner_x_calc = (double)i[0] + (double)padX + (double)padX - (double)kernelSizeX;
            double caffe_x = ceil(inner_x_calc / strideX) + 1;
            double tensorflow_x = ceil((inner_x_calc +1) / strideX);
            adj_X = (int)caffe_x - (int)tensorflow_x;
        }

        //if (padY > 0)
        {
            double inner_y_calc = (double)i[1] + (double)padY + (double)padY - (double)kernelSizeY;
            double caffe_y = ceil(inner_y_calc / strideX) + 1;
            double tensorflow_y = ceil((inner_y_calc +1) / strideX);
            adj_Y = (int)caffe_y - (int)tensorflow_y;
        }

        if (adj_X < 0)
            adj_X = 0;
        if (adj_Y < 0)
            adj_Y = 0;

        return o.averagePool(input, {kernelSizeX, kernelSizeY}, {strideX, strideY},
            {padX, (short unsigned )(padX+ adj_X), padY, (short unsigned )(padY+ adj_Y)}, false,"","",{{},{},{},{}},name);
    }

    mv::Data::TensorIterator avgpool2D_caffe(mv::CompositionalModel& o, mv::Data::TensorIterator input, short unsigned kernelSizeX,
        short unsigned kernelSizeY, short unsigned strideX, short unsigned strideY, short unsigned padX, short unsigned padY)
    {

        /// This differs from the above because caffe calculates output sizes differently.
        /// To compensate, we add values to pad.
        /// See: https://github.com/BVLC/caffe/issues/1318

        int adj_X = 0, adj_Y = 0;
        mv::Shape i = input->getShape();

        //if (padX > 0)
        {
            double inner_x_calc = (double)i[0] + (double)padX + (double)padX - (double)kernelSizeX;
            double caffe_x = ceil(inner_x_calc / strideX) + 1;
            double tensorflow_x = ceil((inner_x_calc +1) / strideX);
            adj_X = (int)caffe_x - (int)tensorflow_x;
        }

        //if (padY > 0)
        {
            double inner_y_calc = (double)i[1] + (double)padY + (double)padY - (double)kernelSizeY;
            double caffe_y = ceil(inner_y_calc / strideX) + 1;
            double tensorflow_y = ceil((inner_y_calc +1) / strideX);
            adj_Y = (int)caffe_y - (int)tensorflow_y;
        }

        if (adj_X < 0)
            adj_X = 0;
        if (adj_Y < 0)
            adj_Y = 0;

        return o.averagePool(input, {kernelSizeX, kernelSizeY}, {strideX, strideY},
            {padX, (short unsigned )(padX+ adj_X), padY, (short unsigned )(padY+ adj_Y)});
    }

    mv::Data::TensorIterator batchNorm(mv::CompositionalModel& o,mv::Data::TensorIterator input, mv::Data::TensorIterator mean, mv::Data::TensorIterator variance, mv::Data::TensorIterator offset, mv::Data::TensorIterator scale, double varianceEps){
        return o.batchNormalization(input, mean, variance, offset, scale, varianceEps);
    }
    mv::Data::TensorIterator scale(mv::CompositionalModel& o,mv::Data::TensorIterator input, mv::Data::TensorIterator scale){
        return o.scale(input, scale);
    }
    mv::Data::TensorIterator scale(mv::CompositionalModel& o,mv::Data::TensorIterator input, mv::Data::TensorIterator scale, const mv::QuantizationParams &quantParams, const std::string& name){
        return o.scale(input, scale, quantParams, name);
    }

    mv::Data::TensorIterator relu(mv::CompositionalModel& o, mv::Data::TensorIterator input){
        return o.relu(input);
    }

    mv::Data::TensorIterator relu(mv::CompositionalModel& o, mv::Data::TensorIterator input, const mv::QuantizationParams &quantParams, const std::string& name){
        return o.relu(input, quantParams, name);
    }
    mv::Data::TensorIterator dropOut(mv::CompositionalModel& o, mv::Data::TensorIterator input){
        return o.dropout(input);
    }

    mv::Data::TensorIterator dropOut(mv::CompositionalModel& o, mv::Data::TensorIterator input, const mv::QuantizationParams &quantParams, const std::string& name){
        return o.dropout(input, quantParams, name);
    }
    mv::Data::TensorIterator prelu(mv::CompositionalModel& o, mv::Data::TensorIterator input, mv::Data::TensorIterator negative_slope){
        return o.prelu(input, negative_slope);
    }
    mv::Data::TensorIterator softmax(mv::CompositionalModel& o,mv::Data::TensorIterator input){
        return o.softmax(input);
    }
    mv::Data::TensorIterator softmax(mv::CompositionalModel& o,mv::Data::TensorIterator input, const mv::QuantizationParams  &quantParams, const std::string &name){
        return o.softmax(input, "C", quantParams, name);
    }
    mv::Data::TensorIterator add(mv::CompositionalModel& o,mv::Data::TensorIterator input0, mv::Data::TensorIterator input1, const mv::QuantizationParams &quantParams, const std::string& name){
        return o.add(input0, input1, quantParams, name);
    }
    mv::Data::TensorIterator add(mv::CompositionalModel& o,mv::Data::TensorIterator input0, mv::Data::TensorIterator input1){
        return o.add(input0, input1);
    }
    mv::Data::TensorIterator subtract(mv::CompositionalModel& o,mv::Data::TensorIterator input0, mv::Data::TensorIterator input1){
        return o.subtract(input0, input1);
    }
    mv::Data::TensorIterator multiply(mv::CompositionalModel& o,mv::Data::TensorIterator input0, mv::Data::TensorIterator input1, const mv::QuantizationParams &quantParams, const std::string& name){
        return o.multiply(input0, input1, quantParams, name);
    }
    mv::Data::TensorIterator multiply(mv::CompositionalModel& o,mv::Data::TensorIterator input0, mv::Data::TensorIterator input1){
        return o.multiply(input0, input1);
    }

    mv::Data::TensorIterator fullyConnected(mv::CompositionalModel& o,mv::Data::TensorIterator input0, mv::Data::TensorIterator input1){
        return o.fullyConnected(input0, input1);
    }
    mv::Data::TensorIterator fullyConnected(mv::CompositionalModel& o,mv::Data::TensorIterator input0, mv::Data::TensorIterator input1, const mv::QuantizationParams  &quantParams, const std::string &name){
        return o.fullyConnected(input0, input1, quantParams, name);
    }
   mv::Data::TensorIterator divide(mv::CompositionalModel& o,mv::Data::TensorIterator input0, mv::Data::TensorIterator input1){
        return o.divide(input0, input1);
    }
    mv::Data::TensorIterator reshape(mv::CompositionalModel& o,mv::Data::TensorIterator input, const mv::Shape& shape){
        return o.reshape(input, shape);
    }
    mv::Data::TensorIterator bias(mv::CompositionalModel& o, mv::Data::TensorIterator input, mv::Data::TensorIterator bias_values){
        return o.bias(input, bias_values);
    }
    mv::Data::TensorIterator bias(mv::CompositionalModel& o, mv::Data::TensorIterator input, mv::Data::TensorIterator bias_values, const mv::QuantizationParams  &quantParams, const std::string &name){
        return o.bias(input, bias_values, quantParams, name);
    }
    bool isValid(mv::CompositionalModel& o){
        return o.isValid();
    }

 %}

#include <include/mcm/computation/model/control_model.hpp>
#include <include/mcm/deployer/serializer.hpp>
#include <include/mcm/compiler/compilation_unit.hpp>

// The section below is exposing the functions within the included files,
// or the ones defined above in the module.

namespace mv
{

    namespace Data
    {
        class TensorIterator
        {
        public:
            ~TensorIterator();
        };

        class OpListIterator
        {
        public:
            ~OpListIterator();
        };
    }
}
#define SWIGWORDSIZE64

int testSWIG();
mv::CompilationUnit* getCompilationUnit();
mv::CompilationUnit* getCompilationUnit(const std::string& target);
mv::CompilationUnit* loadCompilationDescriptor(mv::CompilationUnit *unit, const std::string& filepath);
mv::CompositionalModel* getModel(mv::CompilationUnit *unit);
int compile(mv::CompilationUnit *unit);
void deleteCompilationUnitObject(mv::CompilationUnit *unit);
mv::Shape * getShape(int x);
mv::Shape * getShape(int x, int y);
mv::Shape * getShape(int x, int y, int z);
mv::Shape * getShape(int b, int x, int y, int z);
std::array<unsigned short, 2> * get2DVector(int x, int y);
std::array<unsigned short, 4> * get4DVector(int w, int x, int y, int z);

// Expand a numpy array to a data pointer and a length
%include "stdint.i"
%apply (double* INPLACE_ARRAY1, std::size_t DIM1) {(double* d, std::size_t len)}
std::vector<double> * getData(double * d, std::size_t len);
%apply (int64_t* INPLACE_ARRAY1, std::size_t DIM1) {(int64_t* d, std::size_t len)}
std::vector<int64_t> * getData(int64_t * d, std::size_t len);

mv::QuantizationParams * getQuantParams(const std::vector<int64_t> &zero_data, const std::vector<double>& scale_data, const std::vector<double>& min,  const std::vector<double>& max);
mv::Order * getOrder(const std::string& framework_layout);

mv::Data::TensorIterator input(mv::CompositionalModel& o, const mv::Shape &shape, double type, const mv::Order& order, const mv::QuantizationParams &quantParams, const std::string& name);
mv::Data::TensorIterator input(mv::CompositionalModel& o, const mv::Shape &shape, uint64_t type, const mv::Order& order, const mv::QuantizationParams &quantParams, const std::string& name);
mv::Data::TensorIterator input(mv::CompositionalModel& o, const mv::Shape &shape, double type, const mv::Order& order);

mv::Data::TensorIterator output(mv::CompositionalModel& o, mv::Data::TensorIterator input, const std::string& name);
mv::Data::TensorIterator output(mv::CompositionalModel& o, mv::Data::TensorIterator input);

mv::Data::TensorIterator maxpool2D_caffe(mv::CompositionalModel& o, mv::Data::TensorIterator input, short unsigned kernelSizeX,
                                         short unsigned kernelSizeY, short unsigned strideX, short unsigned strideY, short unsigned padX, short unsigned padY,const std::string& name);
mv::Data::TensorIterator maxpool2D_caffe(mv::CompositionalModel& o, mv::Data::TensorIterator input, short unsigned kernelSizeX,
    short unsigned kernelSizeY, short unsigned strideX, short unsigned strideY, short unsigned padX, short unsigned padY);
mv::Data::TensorIterator maxpool2D(mv::CompositionalModel& o, mv::Data::TensorIterator input, short unsigned kernelSizeX,
    short unsigned kernelSizeY, short unsigned strideX, short unsigned strideY, short unsigned padXl, short unsigned padXr,  short unsigned padYu,short unsigned padYd, const mv::QuantizationParams &quantParams, const std::string& name);
mv::Data::TensorIterator avgpool2D_caffe(mv::CompositionalModel& o, mv::Data::TensorIterator input, short unsigned kernelSizeX,
    short unsigned kernelSizeY, short unsigned strideX, short unsigned strideY, short unsigned padX, short unsigned padY, const std::string& name);
mv::Data::TensorIterator avgpool2D_caffe(mv::CompositionalModel& o, mv::Data::TensorIterator input, short unsigned kernelSizeX,
    short unsigned kernelSizeY, short unsigned strideX, short unsigned strideY, short unsigned padX, short unsigned padY);
mv::Data::TensorIterator avgpool2D(mv::CompositionalModel& o, mv::Data::TensorIterator input, short unsigned kernelSizeX, short unsigned kernelSizeY, short unsigned strideX, short unsigned strideY, short unsigned padXl, short unsigned padXr,  short unsigned padYu,short unsigned padYd, const mv::QuantizationParams &quantParams, const std::string& name);

mv::Data::TensorIterator relu(mv::CompositionalModel& o,mv::Data::TensorIterator input);
mv::Data::TensorIterator relu(mv::CompositionalModel& o,mv::Data::TensorIterator input, const mv::QuantizationParams &quantParams, const std::string& name);

mv::Data::TensorIterator dropOut(mv::CompositionalModel& o, mv::Data::TensorIterator input);
mv::Data::TensorIterator dropOut(mv::CompositionalModel& o, mv::Data::TensorIterator input, const mv::QuantizationParams &quantParams, const std::string& name);

mv::Data::TensorIterator add(mv::CompositionalModel& o,mv::Data::TensorIterator input0, mv::Data::TensorIterator input1);
mv::Data::TensorIterator add(mv::CompositionalModel& o,mv::Data::TensorIterator input0, mv::Data::TensorIterator input1, const mv::QuantizationParams &quantParams, const std::string& name);
mv::Data::TensorIterator multiply(mv::CompositionalModel& o,mv::Data::TensorIterator input0, mv::Data::TensorIterator input1);
mv::Data::TensorIterator multiply(mv::CompositionalModel& o,mv::Data::TensorIterator input0, mv::Data::TensorIterator input1, const mv::QuantizationParams &quantParams, const std::string& name);

mv::Data::TensorIterator constant(mv::CompositionalModel&  o, const std::vector<double>& data, const mv::Shape &shape);
mv::Data::TensorIterator constant(mv::CompositionalModel&  o, const std::vector<int64_t>& data, const mv::Shape &shape, const mv::Order& order, const mv::QuantizationParams  &quantParams, const std::string &name);
mv::Data::TensorIterator constant(mv::CompositionalModel&  o, const std::vector<double>& data, const mv::Shape &shape, const mv::Order& order,  const mv::QuantizationParams  &quantParams,  const std::string &name);

mv::Data::TensorIterator scale(mv::CompositionalModel& o,mv::Data::TensorIterator input, mv::Data::TensorIterator scale);
mv::Data::TensorIterator scale(mv::CompositionalModel& o,mv::Data::TensorIterator input, mv::Data::TensorIterator scale, const mv::QuantizationParams  &quantParams, const std::string &name);

mv::Data::TensorIterator bias(mv::CompositionalModel& o, mv::Data::TensorIterator input, mv::Data::TensorIterator bias_values);
mv::Data::TensorIterator bias(mv::CompositionalModel& o, mv::Data::TensorIterator input, mv::Data::TensorIterator bias_values, const mv::QuantizationParams  &quantParams, const std::string &name);

mv::Data::TensorIterator conv2D(mv::CompositionalModel& o, mv::Data::TensorIterator input, mv::Data::TensorIterator filters,
    short unsigned strideX, short unsigned strideY, short unsigned padXl, short unsigned padXr,  short unsigned padYu,short unsigned padYd, short unsigned dilationFactor, short unsigned group, const mv::QuantizationParams  &quantParams, const std::string& name);
mv::Data::TensorIterator conv2D_caffe(mv::CompositionalModel& o, mv::Data::TensorIterator input, mv::Data::TensorIterator filters,
    short unsigned strideX, short unsigned strideY, short unsigned padX, short unsigned padY, short unsigned dilationFactor, short unsigned group, const std::string& name);
mv::Data::TensorIterator conv2D_caffe(mv::CompositionalModel& o, mv::Data::TensorIterator input, mv::Data::TensorIterator filters,
    short unsigned strideX, short unsigned strideY, short unsigned padX, short unsigned padY, short unsigned dilationFactor);

mv::Data::TensorIterator depthwiseConv2D(mv::CompositionalModel& o, mv::Data::TensorIterator input, mv::Data::TensorIterator filters,
    short unsigned strideX, short unsigned strideY, short unsigned padXl, short unsigned padXr,  short unsigned padYu,short unsigned padYd, short unsigned dilationFactor, const mv::QuantizationParams  &quantParams, const std::string& name);
mv::Data::TensorIterator depthwiseConv2D_caffe(mv::CompositionalModel& o, mv::Data::TensorIterator input, mv::Data::TensorIterator filters,
    short unsigned strideX, short unsigned strideY, short unsigned padX, short unsigned padY);

mv::Data::TensorIterator softmax(mv::CompositionalModel& o,mv::Data::TensorIterator input);
mv::Data::TensorIterator softmax(mv::CompositionalModel& o,mv::Data::TensorIterator input, const mv::QuantizationParams  &quantParams, const std::string &name);

mv::Data::TensorIterator fullyConnected(mv::CompositionalModel& o,mv::Data::TensorIterator input0, mv::Data::TensorIterator input1);
mv::Data::TensorIterator fullyConnected(mv::CompositionalModel& o,mv::Data::TensorIterator input0, mv::Data::TensorIterator input1, const mv::QuantizationParams  &quantParams, const std::string &name);

std::vector<mv::Data::TensorIterator> * pushVector(std::vector<mv::Data::TensorIterator> * base, mv::Data::TensorIterator data);
mv::Data::TensorIterator concat(mv::CompositionalModel& o, std::vector<mv::Data::TensorIterator> * inputs);
mv::Data::TensorIterator concat(mv::CompositionalModel& o, std::vector<mv::Data::TensorIterator> * inputs, const mv::QuantizationParams  &quantParams, const std::string &name);
mv::Data::OpListIterator getSourceOp(mv::CompositionalModel& o, mv::Data::TensorIterator tensor);

mv::Data::TensorIterator matMul(mv::CompositionalModel& o, mv::Data::TensorIterator input, mv::Data::TensorIterator weights);
mv::Data::TensorIterator batchNorm(mv::CompositionalModel& o,mv::Data::TensorIterator input, mv::Data::TensorIterator mean, mv::Data::TensorIterator variance, mv::Data::TensorIterator offset, mv::Data::TensorIterator scale, double varianceEps);

mv::Data::TensorIterator divide(mv::CompositionalModel& o,mv::Data::TensorIterator input0, mv::Data::TensorIterator input1);
mv::Data::TensorIterator reshape(mv::CompositionalModel& o,mv::Data::TensorIterator input, const mv::Shape& shape);
mv::Data::TensorIterator prelu(mv::CompositionalModel& o, mv::Data::TensorIterator input, mv::Data::TensorIterator negative_slope);
bool isValid(mv::CompositionalModel& o);
/** Sets Verbose Logging Level. Values are silent, error, warning, info, debug*/
void setLogLevel(const std::string& logLevel);

int testConv(
    mv::Data::OpListIterator &target,
    int exp_strideX,
    int exp_strideY,
    int exp_padX,
    int exp_padY
);<|MERGE_RESOLUTION|>--- conflicted
+++ resolved
@@ -229,11 +229,7 @@
         short unsigned kernelSizeY, short unsigned strideX, short unsigned strideY, short unsigned padXl, short unsigned padXr,  short unsigned padYu,short unsigned padYd, const mv::QuantizationParams &quantParams, const std::string& name){
         /// Add a Max Pooling Layer to the OpModel and return the relevant iterator
         return o.maxPool(input, {kernelSizeX, kernelSizeY}, {strideX, strideY},
-<<<<<<< HEAD
-            {padX, padX, padY, padY}, false,"","floor", quantParams, name);
-=======
             {padXl, padXr, padYu, padYd}, false,"","floor", quantParams, name);
->>>>>>> 7dc028c6
     }
 
 
