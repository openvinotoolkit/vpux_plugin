--- conflicted
+++ resolved
@@ -150,11 +150,7 @@
 
 if(ENABLE_HDDL2)
     if(UNIX)
-<<<<<<< HEAD
-        set(HDDLUNITE_ARCHIVE_VERSION RELEASE_TBH_ww34)
-=======
-        set(HDDLUNITE_ARCHIVE_VERSION RELEASE_ww36)
->>>>>>> e2096ffd
+        set(HDDLUNITE_ARCHIVE_VERSION RELEASE_TBH_ww36)
         set(ARCH_FORMAT ".tgz")
     else()
         set(HDDLUNITE_ARCHIVE_VERSION RELEASE_ww36_Windows)
