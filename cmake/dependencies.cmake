# Copyright (C) 2018-2020 Intel Corporation
# SPDX-License-Identifier: Apache-2.0
#

cmake_policy(SET CMP0054 NEW)

include(ExternalProject)

include(models)
include(dependency_solver)
include(linux_name)

if(COMMAND get_linux_name)
    get_linux_name(LINUX_OS_NAME)
endif()

set_temp_directory(TEMP "${IE_MAIN_VPUX_PLUGIN_SOURCE_DIR}")

# FIXME: Create empty file to avoid errors on CI
file(TOUCH "${CMAKE_BINARY_DIR}/ld_library_rpath_64.txt")

#
# Models and Images for tests
#

set(MODELS_PATH "${TEMP}/models")
debug_message(STATUS "MODELS_PATH=${MODELS_PATH}")

set(DATA_PATH "${TEMP}/validation_set/src/validation_set")
debug_message(STATUS "DATA_PATH=${DATA_PATH}")

add_models_repo(${ENABLE_MODELS} "models:git@gitlab-icv.inn.intel.com:inference-engine/models-ir.git")

if (ENABLE_VALIDATION_SET)
    add_lfs_repo(
        "validation_set"
        "${TEMP}/validation_set"
        "git@gitlab-icv.inn.intel.com:inference-engine/validation-set.git"
        "master"
    )
endif()

fetch_models_and_validation_set()

#
# OpenCL compiler
#

set(VPU_CLC_MA2X9X_VERSION "movi-cltools-20.09.2")

if(LINUX AND LINUX_OS_NAME MATCHES "Ubuntu")
    if(DEFINED ENV{THIRDPARTY_SERVER_PATH})
        set(IE_PATH_TO_DEPS "$ENV{THIRDPARTY_SERVER_PATH}")
    elseif(DEFINED THIRDPARTY_SERVER_PATH)
        set(IE_PATH_TO_DEPS "${THIRDPARTY_SERVER_PATH}")
    else()
        message(WARNING "VPU_OCL_COMPILER is not found (missing THIRDPARTY_SERVER_PATH). Some tests will be skipped.")
    endif()

    if(DEFINED IE_PATH_TO_DEPS)
        debug_message(STATUS "THIRDPARTY_SERVER_PATH=${IE_PATH_TO_DEPS}")

        reset_deps_cache(VPU_CLC_MA2X9X_ROOT)
        reset_deps_cache(VPU_CLC_MA2X9X_COMMAND)

        RESOLVE_DEPENDENCY(VPU_CLC_MA2X9X
            ARCHIVE_LIN "VPU_OCL_compiler/${VPU_CLC_MA2X9X_VERSION}.tar.gz"
            TARGET_PATH "${TEMP}/vpu/clc/ma2x9x/${VPU_CLC_MA2X9X_VERSION}"
            ENVIRONMENT "VPU_CLC_MA2X9X_COMMAND"
            SHA256 "0a864bd0e11cee2d85ac7e451dddae19216c8bc9bb50e1a8e0151ab97d5e3c8d")
        debug_message(STATUS "VPU_CLC_MA2X9X=" ${VPU_CLC_MA2X9X})

        update_deps_cache(
            VPU_CLC_MA2X9X_ROOT
            "${VPU_CLC_MA2X9X}"
            "[KMB] Root directory of OpenCL compiler")

        update_deps_cache(
            VPU_CLC_MA2X9X_COMMAND
            "${VPU_CLC_MA2X9X}/bin/clc"
            "[KMB] OpenCL compiler")

        find_program(VPU_CLC_MA2X9X_COMMAND clc)
        unset(IE_PATH_TO_DEPS)
    endif()
endif()

#
# `kmb_custom_kernels` CMake target
#

add_library(kmb_custom_kernels INTERFACE)

function(add_kmb_compile_custom_kernels)
    set(SRC_DIR "${CMAKE_SOURCE_DIR}/src/custom_kernels")
    set(DST_DIR "${CMAKE_LIBRARY_OUTPUT_DIRECTORY}/kmb_custom_kernels")

    file(MAKE_DIRECTORY "${DST_DIR}")

    file(GLOB XML_FILES "${SRC_DIR}/*.xml")
    file(GLOB CL_FILES "${SRC_DIR}/*.cl")

    foreach(xml_file IN LISTS XML_FILES)
        get_filename_component(xml_file_name ${xml_file} NAME)

        set(out_file "${DST_DIR}/${xml_file_name}")
        list(APPEND all_output_files ${out_file})

        add_custom_command(
            OUTPUT ${out_file}
            COMMAND
                ${CMAKE_COMMAND} -E copy ${xml_file} ${out_file}
            MAIN_DEPENDENCY ${xml_file}
            COMMENT "[KMB] Copy ${xml_file} to ${DST_DIR}"
            VERBATIM)
    endforeach()

    foreach(cl_file IN LISTS CL_FILES)
        get_filename_component(cl_file_name ${cl_file} NAME_WE)

        set(out_file "${DST_DIR}/${cl_file_name}.bin")
        list(APPEND all_output_files ${out_file})

        add_custom_command(
            OUTPUT ${out_file}
            COMMAND
                ${CMAKE_COMMAND} -E env
                    "SHAVE_LDSCRIPT_DIR=${VPU_CLC_MA2X9X}/ldscripts/3010xx"
                    "SHAVE_MA2X8XLIBS_DIR=${VPU_CLC_MA2X9X}/lib"
                    "SHAVE_MYRIAD_LD_DIR=${VPU_CLC_MA2X9X}/bin"
                    "SHAVE_MOVIASM_DIR=${VPU_CLC_MA2X9X}/bin"
                ${VPU_CLC_MA2X9X_COMMAND} --strip-binary-header -d 3010xx ${cl_file} -o ${out_file}
            MAIN_DEPENDENCY ${cl_file}
            DEPENDS ${VPU_CLC_MA2X9X_COMMAND}
            COMMENT "[KMB] Compile ${cl_file}"
            VERBATIM)
    endforeach()

    add_custom_target(kmb_compile_custom_kernels
        DEPENDS ${all_output_files}
        COMMENT "[KMB] Compile custom kernels")

    add_dependencies(kmb_custom_kernels kmb_compile_custom_kernels)
endfunction()

if(VPU_CLC_MA2X9X_COMMAND)
    add_kmb_compile_custom_kernels()
endif()

if(VPU_CLC_MA2X9X_COMMAND OR CMAKE_CROSSCOMPILING)
    target_compile_definitions(kmb_custom_kernels INTERFACE "KMB_HAS_CUSTOM_KERNELS")
endif()

#
# HDDLUnite
#

if(ENABLE_HDDL2)
    if(UNIX)
        set(HDDLUNITE_KMB_ARCHIVE_VERSION RELEASE_ww45)
        set(HDDLUNITE_TBH_ARCHIVE_VERSION RELEASE_TBH_ww44)
        set(HDDLUNITE_KMB_ARCHIVE_HASH "04df19c47aa4b11e3254f997e892c00eb29ac2e1ce61846282eb462401412077")
        set(HDDLUNITE_TBH_ARCHIVE_HASH "cebc6864a6d20c435d379f6757e9ffea38eea17073bb5363db85a098b476a84d")
        set(ARCH_FORMAT ".tgz")
    else()
<<<<<<< HEAD
        set(HDDLUNITE_KMB_ARCHIVE_VERSION RELEASE_ww45_Windows)
=======
        set(HDDLUNITE_KMB_ARCHIVE_VERSION RELEASE_ww44_Windows)
        set(HDDLUNITE_KMB_ARCHIVE_HASH "f1da749d21b6c9190443a3dc681e65397cd1270f44003140dfb8d1350b7ef1e0")
>>>>>>> 4aabe41c
        set(ARCH_FORMAT ".zip")
    endif()

    if(DEFINED ENV{THIRDPARTY_SERVER_PATH})
        set(IE_PATH_TO_DEPS "$ENV{THIRDPARTY_SERVER_PATH}")
    elseif(DEFINED THIRDPARTY_SERVER_PATH)
        set(IE_PATH_TO_DEPS "${THIRDPARTY_SERVER_PATH}")
    else()
        message(FATAL_ERROR "HDDLUnite is not found (missing THIRDPARTY_SERVER_PATH).")
    endif()

    if(DEFINED IE_PATH_TO_DEPS)
        reset_deps_cache(HDDL_UNITE)

        RESOLVE_DEPENDENCY(HDDL_UNITE
                ARCHIVE_LIN "hddl_unite/hddl_unite_${HDDLUNITE_KMB_ARCHIVE_VERSION}${ARCH_FORMAT}"
                ENVIRONMENT "HDDL_UNITE"
                TARGET_PATH "${TEMP}/hddl_unite"
                SHA256 ${HDDLUNITE_KMB_ARCHIVE_HASH})
        if(UNIX)
            RESOLVE_DEPENDENCY(HDDL_UNITE_TBH
                    ARCHIVE_LIN "hddl_unite/hddl_unite_${HDDLUNITE_TBH_ARCHIVE_VERSION}${ARCH_FORMAT}"
                    ENVIRONMENT "HDDL_UNITE_TBH"
                    TARGET_PATH "${TEMP}/tbh/hddl_unite"
                    SHA256 ${HDDLUNITE_TBH_ARCHIVE_HASH})
        endif()

        unset(IE_PATH_TO_DEPS)
    endif()

    find_library(HDDL_UNITE_LIBRARY
        NAMES HddlUnite
        HINTS "${HDDL_UNITE}/lib"
        NO_DEFAULT_PATH)

    log_rpath(HDDL_UNITE "${HDDL_UNITE_LIBRARY}")

    if (WIN32)
        add_library(HddlUnite STATIC IMPORTED GLOBAL)
    else()
        add_library(HddlUnite SHARED IMPORTED GLOBAL)
    endif()

    set_target_properties(HddlUnite PROPERTIES
        INTERFACE_INCLUDE_DIRECTORIES "${HDDL_UNITE}/include"
        IMPORTED_LOCATION ${HDDL_UNITE_LIBRARY}
        IMPORTED_NO_SONAME TRUE)

    if(UNIX)
        find_library(XLINK_LIBRARY
            NAMES XLink
            HINTS "${HDDL_UNITE}/thirdparty/XLink/lib"
            NO_DEFAULT_PATH)

        add_library(HDDLUniteXLink SHARED IMPORTED GLOBAL)

        set_target_properties(HDDLUniteXLink PROPERTIES
            IMPORTED_LOCATION ${XLINK_LIBRARY}
            IMPORTED_NO_SONAME TRUE)

        set(XLINK_LIB HDDLUniteXLink CACHE INTERNAL "")
    else()
        set(XLINK_LIB "" CACHE INTERNAL "")
    endif()
endif()<|MERGE_RESOLUTION|>--- conflicted
+++ resolved
@@ -163,12 +163,8 @@
         set(HDDLUNITE_TBH_ARCHIVE_HASH "cebc6864a6d20c435d379f6757e9ffea38eea17073bb5363db85a098b476a84d")
         set(ARCH_FORMAT ".tgz")
     else()
-<<<<<<< HEAD
-        set(HDDLUNITE_KMB_ARCHIVE_VERSION RELEASE_ww45_Windows)
-=======
         set(HDDLUNITE_KMB_ARCHIVE_VERSION RELEASE_ww44_Windows)
         set(HDDLUNITE_KMB_ARCHIVE_HASH "f1da749d21b6c9190443a3dc681e65397cd1270f44003140dfb8d1350b7ef1e0")
->>>>>>> 4aabe41c
         set(ARCH_FORMAT ".zip")
     endif()
 
