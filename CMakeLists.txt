cmake_minimum_required(VERSION 3.5.0)
project(mcmComplier VERSION 0.0.1)

set(CMAKE_LIBRARY_OUTPUT_DIRECTORY ${PROJECT_BINARY_DIR}/lib)

if (NOT EXISTS ${CMAKE_BINARY_DIR}/CMakeCache.txt)
    if (NOT CMAKE_BUILD_TYPE)
        set(CMAKE_BUILD_TYPE "Release" CACHE STRING "" FORCE)
    endif()
endif()

add_compile_options(-std=c++11)

if (MSVC)

    add_compile_options("/W4" "$<$<CONFIG:RELEASE>:/O2>")
    SET(VALIDATION false)

else()

    add_compile_options("-Wall" "-Wextra" "-Wshadow" "-Wnon-virtual-dtor" "-pedantic" "$<$<CONFIG:RELEASE>:-O3>")
    SET(VALIDATION false CACHE BOOL "Flag to include additional external libaries for validation testing")

endif()

include_directories(${PROJECT_SOURCE_DIR})
include_directories(${PROJECT_SOURCE_DIR}/include)
include_directories(${PROJECT_SOURCE_DIR}/contrib/flatbuffers/include)

if(VALIDATION)

    include_directories("/opt/movidius/caffe/include")
    include_directories("/opt/movidius/caffe/build/include")
    include_directories("/opt/movidius/caffe/build/include/caffe/proto")

    #Protobuf
    find_package(Protobuf REQUIRED)
    include_directories(${PROTOBUF_INCLUDE_DIR})

    #MVNC
    find_library(mvnc REQUIRED)

    #Boost
    find_package(Boost COMPONENTS regex system filesystem REQUIRED)

    #Caffe
    set(Caffe_INCLUDE_DIRS "/opt/movidius/caffe/build/include/caffe/proto;/opt/movidius/caffe/include;/opt/movidius/caffe/build/include")
    set(Caffe_LIBRARIES "/opt/movidius/caffe/build/lib/libcaffe.so")

    file(GLOB pass_validation
        "src/pass/adaptation/generate_caffe.cpp"
    )

endif(VALIDATION)


file(GLOB base
    "src/base/attribute_registry.cpp"
    "src/base/attribute_entry.cpp"
    "src/base/attribute_def/*.cpp"
    "src/base/printable.cpp"
    "src/base/jsonable.cpp"
    "src/base/binarizable.cpp"
    "src/base/json/object.cpp"
    "src/base/json/array.cpp"
    "src/base/json/value.cpp"
    "src/base/json/value_content.cpp"
    "src/base/json/number_integer.cpp"
    "src/base/json/number_float.cpp"
    "src/base/json/string.cpp"
    "src/base/json/bool.cpp"
    "src/base/json/null.cpp"
    "src/target/keembay/dma_direction.cpp"
    "src/target/keembay/ppe_layer_type.cpp"
    "src/target/keembay/ppe_fixed_function.cpp"
    "src/target/keembay/workloads.cpp"
    "src/utils/parser/json_text.cpp"
    "src/utils/serializer/file_buffer.cpp"
    "src/deployer/Fp16Convert.cpp"
    "src/base/exception/*.cpp"
    "src/utils/env_loader.cpp"
    "src/utils/custom_math.cpp"
    "src/base/element.cpp"
    "src/tensor/shape.cpp"
    "src/tensor/tensor.cpp"
    "src/tensor/binary_data.cpp"
    "src/tensor/quantization_params.cpp"
    "src/tensor/order/*.cpp"
    "src/tensor/order/order_def/*.cpp"
    "src/tensor/math.cpp"
    "src/tensor/dtype/*.cpp"
    "src/tensor/dtype/dtype_def/*.cpp"
    "src/computation/op/op_entry.cpp"
    "src/computation/op/op_registry.cpp"
    "src/computation/op/def/*.cpp"
    "src/computation/model/runtime_binary.cpp"
    "src/target/keembay/attribute_def/*.cpp"
    "src/target/keembay/tasks/def/*.cpp"
)

file (GLOB model
    "src/computation/model/computation_model.cpp"
    "src/computation/model/base_op_model.cpp"
    "src/computation/model/op_model.cpp"
    "src/computation/model/data_model.cpp"
    "src/computation/model/control_model.cpp"
    "src/computation/model/computation_element.cpp"
    "src/api/compositional_model.cpp"
    "src/utils/recorded_compositional_model.cpp"
    "src/computation/model/group.cpp"
    "src/computation/flow/control_flow.cpp"
    "src/computation/flow/data_flow.cpp"
    "src/computation/resource/memory_allocator.cpp"
    "src/computation/resource/stage.cpp"
    "src/target/myriadx/nce1.cpp"
    "src/target/myriadx/nce1_utils.cpp"
    "src/computation/op/op.cpp"
    "src/computation/model/model_element.cpp"
)

file(GLOB logger
    "src/logger/logger.cpp"
    "src/logger/log_sender.cpp"
)

file(GLOB pass
    "src/deployer/*.cpp"
    "src/deployer/blob_serialization/*.cpp"
    "src/pass/pass_registry.cpp"
    "src/pass/pass_manager.cpp"
    "src/pass/pass_entry.cpp"
    "src/target/target_descriptor.cpp"
    "src/pass/common_functions.cpp"
    "src/pass/adaptation/fuse_passes.cpp"
    "src/pass/adaptation/remove_passes.cpp"
    "src/pass/adaptation/replacement_passes.cpp"
    "src/pass/adaptation/conv_dilation_pass.cpp"
<<<<<<< HEAD
    "src/pass/adaptation/assign_unique_task_id.cpp"
    "src/pass/adaptation/assign_unique_op_id.cpp"
    "src/pass/adaptation/convert_to_task_graph.cpp"
    "src/pass/finalization/generate_workloads_pass.cpp"
=======
    "src/pass/adaptation/dpu_conv_pass.cpp"
>>>>>>> f4596409
    "src/pass/finalization/*.cpp"
    "src/pass/validation/*.cpp"
    "src/pass/serialization/*.cpp"
    "src/deployer/*.cpp"
    "src/deployer/blob_serialization/*.cpp"
)

file(GLOB compiler
    "src/compiler/*"
    "src/utils/hardware_tests.cpp"
    "src/target/keembay/runtime_model/*.cpp"
)

add_subdirectory(meta)

if (MSVC)
    add_library(cm OBJECT ${pass} ${compiler} $<TARGET_OBJECTS:corebase> $<TARGET_OBJECTS:metamodel>)
	target_link_libraries(cm corebase metamodel)
    add_library(corebase OBJECT ${base} ${logger})
    add_library(model OBJECT ${model} $<TARGET_OBJECTS:corebase>)
    target_link_libraries(model corebase)
    add_dependencies(cm generate-comp-api)
    add_dependencies(cm generate-graphfile-headers)
    add_dependencies(model generate-comp-api)
else()
if(VALIDATION)

    file(GLOB deployer
        "src/utils/deployer/*"
    )
    add_library(cm SHARED ${base} ${logger} ${pass} ${compiler} ${pass_validation})
    add_library(corebase SHARED ${base} ${logger})
    add_library(model SHARED ${model})
    add_library(dep SHARED ${deployer})
    target_link_libraries(dep mvnc)
    target_link_libraries(cm corebase metamodel flatbuffers)
    add_dependencies(cm generate-comp-api)
    add_dependencies(model generate-comp-api)
    add_dependencies(cm generate-graphfile-headers)
    target_link_libraries(cm ${Caffe_LIBRARIES} ${Boost_FILESYSTEM_LIBRARY} ${Boost_SYSTEM_LIBRARY} ${Boost_REGEX_LIBRARY} ${PROTOBUF_LIBRARY})
    target_compile_definitions(cm PRIVATE CPU_ONLY=1)
    add_subdirectory(python/api)
    add_subdirectory(tests)
    add_subdirectory(contrib/googletest)
    #add_subdirectory(recordings)
else()
    add_library(cm SHARED ${base} ${logger} ${pass} ${compiler})

    add_library(corebase SHARED ${base} ${logger})
    add_library(model SHARED ${model})
    target_link_libraries(cm corebase metamodel flatbuffers)
    add_dependencies(cm generate-comp-api)
    add_dependencies(model generate-comp-api)
    add_dependencies(cm generate-graphfile-headers)
    add_subdirectory(python/api)
    add_subdirectory(tests)
    add_subdirectory(contrib/googletest)
    #add_subdirectory(recordings)
endif(VALIDATION)

endif(MSVC)

add_subdirectory(examples)
#add_subdirectory(docs/internal/tutorials)
add_subdirectory(tools)
add_subdirectory(schema)
add_subdirectory(contrib/flatbuffers)<|MERGE_RESOLUTION|>--- conflicted
+++ resolved
@@ -135,14 +135,11 @@
     "src/pass/adaptation/remove_passes.cpp"
     "src/pass/adaptation/replacement_passes.cpp"
     "src/pass/adaptation/conv_dilation_pass.cpp"
-<<<<<<< HEAD
     "src/pass/adaptation/assign_unique_task_id.cpp"
     "src/pass/adaptation/assign_unique_op_id.cpp"
     "src/pass/adaptation/convert_to_task_graph.cpp"
     "src/pass/finalization/generate_workloads_pass.cpp"
-=======
     "src/pass/adaptation/dpu_conv_pass.cpp"
->>>>>>> f4596409
     "src/pass/finalization/*.cpp"
     "src/pass/validation/*.cpp"
     "src/pass/serialization/*.cpp"
