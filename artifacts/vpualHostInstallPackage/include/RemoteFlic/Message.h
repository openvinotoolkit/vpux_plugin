///
/// INTEL CONFIDENTIAL
/// Copyright 2020. Intel Corporation.
/// This software and the related documents are Intel copyrighted materials, 
/// and your use of them is governed by the express license under which they were provided to you ("License"). 
/// Unless the License provides otherwise, you may not use, modify, copy, publish, distribute, disclose or 
/// transmit this software or the related documents without Intel's prior written permission.
/// This software and the related documents are provided as is, with no express or implied warranties, 
/// other than those that are expressly stated in the License.
///
/// @file      Message.h
/// @copyright All code copyright Movidius Ltd 2018, all rights reserved.
///            For License Warranty see: common/license.txt
///
/// @brief     Header for FLIC message types on Host over VPUAL.
///

#ifndef __MESSAGE_H__
#define __MESSAGE_H__

#include "VpualDispatcher.h"
#include "Flic.h"
#include <iostream>

// TODO - we have a decoder for each Sender which isn't actually attached to
// the real message object. We could just do one global decoder since we are
// finding the messages through the id's of their parent plugins, or we could
// find a way to attach the real message objects to the decoders...

/**
 * Message stub base class.
 * All FLIC message stub types inherit from this class.
 */
class Message
{
  public:
    uint32_t io_id; // TODO may rework this.
    // Pointer to parent plugin
    PluginStub *parent;
};

<<<<<<< HEAD
/** Slave reciever template class. */
=======
/** Secondary reciever template class. */
>>>>>>> 7b09e6dd
template <typename T>
class SReceiver : public Message
{
};

<<<<<<< HEAD
/** Master reciever template class. */
=======
/** Primary reciever template class. */
>>>>>>> 7b09e6dd
template <typename T>
class MReceiver : public Message
{
};

/**
<<<<<<< HEAD
 * Master sender template class.
=======
 * Primary sender template class.
>>>>>>> 7b09e6dd
 * Contains Link method to Link with a compatable SReceiver.
 */
template <typename T>
class MSender : private VpualStub, public Message
{
  public:
    /** Constructor declaration (definition is type dependant). */
    MSender(uint32_t device_id);

    // TODO - May be gcc bug, but we need this declaration to help with initialisation.
    //        Copy-elision should occur, so we will never use it.
    MSender(const MSender&); // Declare copy ctor, but don't define.

    /**
<<<<<<< HEAD
     * Link to a compatable slave receiver.
     *
     * @param r slave reciever of the same type (T) to Link with.
=======
     * Link to a compatable secondary receiver.
     *
     * @param r secondary reciever of the same type (T) to Link with.
>>>>>>> 7b09e6dd
     */
    void Link(SReceiver<T> *r)
    {
        if(!r) throw std::invalid_argument("Argument must not be NULL");
        if(!(r->parent)) throw std::invalid_argument("Argument parent must not be NULL");

        // Command message.
        VpualMessage cmd(64);

        // Check that messages have parents:
        assert(this->parent);

        cmd.serialize(&this->parent->stubID, sizeof(this->parent->stubID)); // ID of output plugin
        cmd.serialize(&this->io_id, sizeof(this->io_id));                   // ID of IO in this plugin
        cmd.serialize(&r->parent->stubID, sizeof(r->parent->stubID));       // ID of other plugin
        cmd.serialize(&r->io_id, sizeof(r->io_id));                         // ID of IO in other plugin

        // Dispatch command.
        VpualDispatch(&cmd, NULL);
    }
};

/**
<<<<<<< HEAD
 * Slave receiver template class.
=======
 * Secondary receiver template class.
>>>>>>> 7b09e6dd
 * Contains Link method to Link with a compatable MReceiver.
 */
template <typename T>
class SSender : private VpualStub, public Message
{
  public:
    /** Constructor declaration (definition is type dependant). */
    SSender(uint32_t device_id);

    /**
<<<<<<< HEAD
     * Link to a compatable master receiver.
     *
     * @param r master reciever of the same type (T) to Link with.
=======
     * Link to a compatable primary receiver.
     *
     * @param r primary reciever of the same type (T) to Link with.
>>>>>>> 7b09e6dd
     */
    void Link(MReceiver<T> *r)
    {
        if(!r) throw std::invalid_argument("Argument must not be NULL");
        if(!(r->parent)) throw std::invalid_argument("Argument parent must not be NULL");

        // Command message.
        VpualMessage cmd(64);

        // Check that messages have parents:
        assert(this->parent);

        cmd.serialize(&this->parent->stubID, sizeof(this->parent->stubID)); // ID of output plugin
        cmd.serialize(&this->io_id, sizeof(this->io_id));                   // ID of IO in this plugin
        cmd.serialize(&r->parent->stubID, sizeof(r->parent->stubID));       // ID of other plugin
        cmd.serialize(&r->io_id, sizeof(r->io_id));                         // ID of IO in other plugin

        // Dispatch command.
        VpualDispatch(&cmd, NULL);
    }
};

/** Pool sender template class (simply SSender renamed). */
template <typename P>
class PoolSender : public SSender<P>
{
	public:
    PoolSender(uint32_t device_id) : SSender<P>(device_id) {}
};

#endif //__MESSAGE_H__
<|MERGE_RESOLUTION|>--- conflicted
+++ resolved
@@ -1,168 +1,140 @@
-///
-/// INTEL CONFIDENTIAL
-/// Copyright 2020. Intel Corporation.
-/// This software and the related documents are Intel copyrighted materials, 
-/// and your use of them is governed by the express license under which they were provided to you ("License"). 
-/// Unless the License provides otherwise, you may not use, modify, copy, publish, distribute, disclose or 
-/// transmit this software or the related documents without Intel's prior written permission.
-/// This software and the related documents are provided as is, with no express or implied warranties, 
-/// other than those that are expressly stated in the License.
-///
-/// @file      Message.h
-/// @copyright All code copyright Movidius Ltd 2018, all rights reserved.
-///            For License Warranty see: common/license.txt
-///
-/// @brief     Header for FLIC message types on Host over VPUAL.
-///
-
-#ifndef __MESSAGE_H__
-#define __MESSAGE_H__
-
-#include "VpualDispatcher.h"
-#include "Flic.h"
-#include <iostream>
-
-// TODO - we have a decoder for each Sender which isn't actually attached to
-// the real message object. We could just do one global decoder since we are
-// finding the messages through the id's of their parent plugins, or we could
-// find a way to attach the real message objects to the decoders...
-
-/**
- * Message stub base class.
- * All FLIC message stub types inherit from this class.
- */
-class Message
-{
-  public:
-    uint32_t io_id; // TODO may rework this.
-    // Pointer to parent plugin
-    PluginStub *parent;
-};
-
-<<<<<<< HEAD
-/** Slave reciever template class. */
-=======
-/** Secondary reciever template class. */
->>>>>>> 7b09e6dd
-template <typename T>
-class SReceiver : public Message
-{
-};
-
-<<<<<<< HEAD
-/** Master reciever template class. */
-=======
-/** Primary reciever template class. */
->>>>>>> 7b09e6dd
-template <typename T>
-class MReceiver : public Message
-{
-};
-
-/**
-<<<<<<< HEAD
- * Master sender template class.
-=======
- * Primary sender template class.
->>>>>>> 7b09e6dd
- * Contains Link method to Link with a compatable SReceiver.
- */
-template <typename T>
-class MSender : private VpualStub, public Message
-{
-  public:
-    /** Constructor declaration (definition is type dependant). */
-    MSender(uint32_t device_id);
-
-    // TODO - May be gcc bug, but we need this declaration to help with initialisation.
-    //        Copy-elision should occur, so we will never use it.
-    MSender(const MSender&); // Declare copy ctor, but don't define.
-
-    /**
-<<<<<<< HEAD
-     * Link to a compatable slave receiver.
-     *
-     * @param r slave reciever of the same type (T) to Link with.
-=======
-     * Link to a compatable secondary receiver.
-     *
-     * @param r secondary reciever of the same type (T) to Link with.
->>>>>>> 7b09e6dd
-     */
-    void Link(SReceiver<T> *r)
-    {
-        if(!r) throw std::invalid_argument("Argument must not be NULL");
-        if(!(r->parent)) throw std::invalid_argument("Argument parent must not be NULL");
-
-        // Command message.
-        VpualMessage cmd(64);
-
-        // Check that messages have parents:
-        assert(this->parent);
-
-        cmd.serialize(&this->parent->stubID, sizeof(this->parent->stubID)); // ID of output plugin
-        cmd.serialize(&this->io_id, sizeof(this->io_id));                   // ID of IO in this plugin
-        cmd.serialize(&r->parent->stubID, sizeof(r->parent->stubID));       // ID of other plugin
-        cmd.serialize(&r->io_id, sizeof(r->io_id));                         // ID of IO in other plugin
-
-        // Dispatch command.
-        VpualDispatch(&cmd, NULL);
-    }
-};
-
-/**
-<<<<<<< HEAD
- * Slave receiver template class.
-=======
- * Secondary receiver template class.
->>>>>>> 7b09e6dd
- * Contains Link method to Link with a compatable MReceiver.
- */
-template <typename T>
-class SSender : private VpualStub, public Message
-{
-  public:
-    /** Constructor declaration (definition is type dependant). */
-    SSender(uint32_t device_id);
-
-    /**
-<<<<<<< HEAD
-     * Link to a compatable master receiver.
-     *
-     * @param r master reciever of the same type (T) to Link with.
-=======
-     * Link to a compatable primary receiver.
-     *
-     * @param r primary reciever of the same type (T) to Link with.
->>>>>>> 7b09e6dd
-     */
-    void Link(MReceiver<T> *r)
-    {
-        if(!r) throw std::invalid_argument("Argument must not be NULL");
-        if(!(r->parent)) throw std::invalid_argument("Argument parent must not be NULL");
-
-        // Command message.
-        VpualMessage cmd(64);
-
-        // Check that messages have parents:
-        assert(this->parent);
-
-        cmd.serialize(&this->parent->stubID, sizeof(this->parent->stubID)); // ID of output plugin
-        cmd.serialize(&this->io_id, sizeof(this->io_id));                   // ID of IO in this plugin
-        cmd.serialize(&r->parent->stubID, sizeof(r->parent->stubID));       // ID of other plugin
-        cmd.serialize(&r->io_id, sizeof(r->io_id));                         // ID of IO in other plugin
-
-        // Dispatch command.
-        VpualDispatch(&cmd, NULL);
-    }
-};
-
-/** Pool sender template class (simply SSender renamed). */
-template <typename P>
-class PoolSender : public SSender<P>
-{
-	public:
-    PoolSender(uint32_t device_id) : SSender<P>(device_id) {}
-};
-
-#endif //__MESSAGE_H__
+///
+/// INTEL CONFIDENTIAL
+/// Copyright 2020. Intel Corporation.
+/// This software and the related documents are Intel copyrighted materials, 
+/// and your use of them is governed by the express license under which they were provided to you ("License"). 
+/// Unless the License provides otherwise, you may not use, modify, copy, publish, distribute, disclose or 
+/// transmit this software or the related documents without Intel's prior written permission.
+/// This software and the related documents are provided as is, with no express or implied warranties, 
+/// other than those that are expressly stated in the License.
+///
+/// @file      Message.h
+/// @copyright All code copyright Movidius Ltd 2018, all rights reserved.
+///            For License Warranty see: common/license.txt
+///
+/// @brief     Header for FLIC message types on Host over VPUAL.
+///
+
+#ifndef __MESSAGE_H__
+#define __MESSAGE_H__
+
+#include "VpualDispatcher.h"
+#include "Flic.h"
+#include <iostream>
+
+// TODO - we have a decoder for each Sender which isn't actually attached to
+// the real message object. We could just do one global decoder since we are
+// finding the messages through the id's of their parent plugins, or we could
+// find a way to attach the real message objects to the decoders...
+
+/**
+ * Message stub base class.
+ * All FLIC message stub types inherit from this class.
+ */
+class Message
+{
+  public:
+    uint32_t io_id; // TODO may rework this.
+    // Pointer to parent plugin
+    PluginStub *parent;
+};
+
+/** Secondary reciever template class. */
+template <typename T>
+class SReceiver : public Message
+{
+};
+
+/** Primary reciever template class. */
+template <typename T>
+class MReceiver : public Message
+{
+};
+
+/**
+ * Primary sender template class.
+ * Contains Link method to Link with a compatable SReceiver.
+ */
+template <typename T>
+class MSender : private VpualStub, public Message
+{
+  public:
+    /** Constructor declaration (definition is type dependant). */
+    MSender(uint32_t device_id);
+
+    // TODO - May be gcc bug, but we need this declaration to help with initialisation.
+    //        Copy-elision should occur, so we will never use it.
+    MSender(const MSender&); // Declare copy ctor, but don't define.
+
+    /**
+     * Link to a compatable secondary receiver.
+     *
+     * @param r secondary reciever of the same type (T) to Link with.
+     */
+    void Link(SReceiver<T> *r)
+    {
+        if(!r) throw std::invalid_argument("Argument must not be NULL");
+        if(!(r->parent)) throw std::invalid_argument("Argument parent must not be NULL");
+
+        // Command message.
+        VpualMessage cmd(64);
+
+        // Check that messages have parents:
+        assert(this->parent);
+
+        cmd.serialize(&this->parent->stubID, sizeof(this->parent->stubID)); // ID of output plugin
+        cmd.serialize(&this->io_id, sizeof(this->io_id));                   // ID of IO in this plugin
+        cmd.serialize(&r->parent->stubID, sizeof(r->parent->stubID));       // ID of other plugin
+        cmd.serialize(&r->io_id, sizeof(r->io_id));                         // ID of IO in other plugin
+
+        // Dispatch command.
+        VpualDispatch(&cmd, NULL);
+    }
+};
+
+/**
+ * Secondary receiver template class.
+ * Contains Link method to Link with a compatable MReceiver.
+ */
+template <typename T>
+class SSender : private VpualStub, public Message
+{
+  public:
+    /** Constructor declaration (definition is type dependant). */
+    SSender(uint32_t device_id);
+
+    /**
+     * Link to a compatable primary receiver.
+     *
+     * @param r primary reciever of the same type (T) to Link with.
+     */
+    void Link(MReceiver<T> *r)
+    {
+        if(!r) throw std::invalid_argument("Argument must not be NULL");
+        if(!(r->parent)) throw std::invalid_argument("Argument parent must not be NULL");
+
+        // Command message.
+        VpualMessage cmd(64);
+
+        // Check that messages have parents:
+        assert(this->parent);
+
+        cmd.serialize(&this->parent->stubID, sizeof(this->parent->stubID)); // ID of output plugin
+        cmd.serialize(&this->io_id, sizeof(this->io_id));                   // ID of IO in this plugin
+        cmd.serialize(&r->parent->stubID, sizeof(r->parent->stubID));       // ID of other plugin
+        cmd.serialize(&r->io_id, sizeof(r->io_id));                         // ID of IO in other plugin
+
+        // Dispatch command.
+        VpualDispatch(&cmd, NULL);
+    }
+};
+
+/** Pool sender template class (simply SSender renamed). */
+template <typename P>
+class PoolSender : public SSender<P>
+{
+	public:
+    PoolSender(uint32_t device_id) : SSender<P>(device_id) {}
+};
+
+#endif //__MESSAGE_H__