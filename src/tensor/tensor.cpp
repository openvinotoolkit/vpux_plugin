--- conflicted
+++ resolved
@@ -259,14 +259,8 @@
 
 void mv::Tensor::populateSparsityMapTensor_()
 {
-    //default all zeropoints to zero
-<<<<<<< HEAD
     std::vector<unsigned> zeroPoint = getZeroPointsPerChannel();
-    std::vector<double> sparsityMapData(sparsityMap_->getShape().totalSize());
-=======
-    std::vector<unsigned> zeroPoint = getZeroPointsPerChannel_();
     std::vector<int64_t> sparsityMapData(sparsityMap_->getShape().totalSize());
->>>>>>> 882f6e5b
     std::vector<size_t> sub(getShape().ndims());
     uint8_t map;
     for (size_t t = 0; t < getShape().totalSize(); t += 8)
@@ -495,13 +489,8 @@
         throw ValueError(*this, "Attempt of restoring data from an unpopulated tensor");
 
     std::vector<std::size_t> sub(getShape().ndims());
-<<<<<<< HEAD
     std::vector<unsigned> zeroPoint = getZeroPointsPerChannel();
-    std::vector<double> orderedDataPacked;
-=======
-    std::vector<unsigned> zeroPoint = getZeroPointsPerChannel_();
     std::vector<DataElement> orderedDataPacked;
->>>>>>> 882f6e5b
     double datai;
 
     for (std::size_t i = 0; i < data_.size(); ++i)
