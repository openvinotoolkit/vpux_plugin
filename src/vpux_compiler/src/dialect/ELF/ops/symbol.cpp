--- conflicted
+++ resolved
@@ -1,6 +1,3 @@
-<<<<<<< HEAD
-#include <vpux_elf/writer.hpp>
-=======
 //
 // Copyright 2022 Intel Corporation.
 //
@@ -14,8 +11,7 @@
 // included with the Software Package for additional details.
 //
 
-#include <elf/writer.hpp>
->>>>>>> f792e3f6
+#include <vpux_elf/writer.hpp>
 #include "vpux/compiler/dialect/ELF/ops.hpp"
 
 namespace {
