//
// Copyright Intel Corporation.
//
// LEGAL NOTICE: Your use of this software and any required dependent software
// (the "Software Package") is subject to the terms and conditions of
// the Intel(R) OpenVINO(TM) Distribution License for the Software Package,
// which may also include notices, disclaimers, or license terms for
// third party or open source software included in or with the Software Package,
// and your use indicates your acceptance of all such terms. Please refer
// to the "third-party-programs.txt" or other similarly-named text file
// included with the Software Package for additional details.
//

#include "vpux/compiler/dialect/VPU/ops.hpp"

#include "vpux/compiler/core/attributes/shape.hpp"
#include "vpux/compiler/core/layers.hpp"
#include "vpux/compiler/dialect/VPU/nce_invariant.hpp"
#include "vpux/compiler/dialect/VPU/nce_sparsity.hpp"
#include "vpux/compiler/utils/attributes.hpp"
#include "vpux/compiler/utils/error.hpp"
#include "vpux/compiler/utils/rewriter.hpp"

#include <ngraph/validation_util.hpp>

#include <unordered_set>

using namespace vpux;

//
// memSizes
//

<<<<<<< HEAD
SmallVector<Byte> VPU::NCEMaxPoolOp::memSizes(mlir::ArrayAttr kernelSize, mlir::ArrayAttr strides,
                                              vpux::NDTypeInterface input, vpux::NDTypeInterface output) {
    SmallVector<Byte> requiredCMX(5, Byte(0));  // {input, output, weightsTable, activationWindow} in order
=======
bool vpux::VPU::NCEMaxPoolOp::fitIntoCMX(vpux::NDTypeInterface input, vpux::NDTypeInterface output) {
    const auto arch = getArch(getOperation());
>>>>>>> 83c54af9

    requiredCMX[0] = input.getTotalAllocSize();
    requiredCMX[1] = output.getTotalAllocSize();

    // MTL hw doesn't require weights table and activation window for max/average pool ops
    const auto arch = VPU::getArch(*this);
    if (arch == VPU::ArchKind::MTL) {
        return requiredCMX;
    }
    const auto outputShape = output.getShape();
    const auto OC = outputShape[Dims4D::Act::C];

<<<<<<< HEAD
    const auto kernelSizeShape = Shape(parseIntArrayAttr<int64_t>(kernelSize));

    const auto kernelStridesShape = Shape(parseIntArrayAttr<int64_t>(strides));
    const auto SX = kernelStridesShape[Dims4D::Strides::X];

    const auto activationWindowSize = NCESparsity::getActivationWindowSize(NCESparsity::Mode::POOL, kernelSizeShape, SX,
                                                                           input.getElementType(), OC);

    requiredCMX[2] = NCEInvariant::getWeightsTableSize(OC);
    requiredCMX[3] = activationWindowSize * 1_Byte;

    return requiredCMX;
}

//
// fitIntoCMX
//

bool vpux::VPU::NCEMaxPoolOp::fitIntoCMX(mlir::Operation* op, mlir::ArrayAttr kernelSize, mlir::ArrayAttr strides,
                                         vpux::NDTypeInterface input, vpux::NDTypeInterface output) {
    Byte requiredCMX(0);

    if (auto concreteOp = mlir::dyn_cast<VPU::NCEMaxPoolOp>(op)) {
        auto memList = concreteOp.memSizes(kernelSize, strides, input, output);
        for (auto memItem : memList) {
            requiredCMX += memItem;
        }
=======
    // MTL hw doesn't require weights table and activation window for max/average pool ops
    if (arch != VPU::ArchKind::MTL) {
        const auto outputShape = output.getShape();
        const auto outputChannels = outputShape[Dims4D::Act::C];

        const auto kernelSize = Shape(parseIntArrayAttr<int64_t>(kernel_size()));

        const auto kernelStrides = Shape(parseIntArrayAttr<int64_t>(strides()));
        const auto strideW = kernelStrides[Dims4D::Strides::X];

        const auto activationWindowSize = NCESparsity::getActivationWindowSize(
                NCESparsity::Mode::POOL, kernelSize, strideW, input.getElementType(), outputChannels);

        requiredCMX += NCEInvariant::getWeightsTableSize(outputChannels);
        requiredCMX += activationWindowSize * 1_Byte;
>>>>>>> 83c54af9
    }

    return requiredCMX <= getTotalCMXSize(getOperation());
}

//
// isSupported
//

bool vpux::VPU::NCEMaxPoolOp::isSupported(IE::MaxPoolOp op, NCEInvariant::LogCb logCb) {
    if (op.getType().getRank() != 4) {
        logCb(llvm::formatv("Only 4D tensors are supported"));
        return false;
    }

    if (op.rounding_type() != IE::RoundingType::FLOOR) {
        logCb(llvm::formatv("Unsupported rounding mode '{0}'", op.rounding_type()));
        return false;
    }

    const auto kernelSize = Shape(parseIntArrayAttr<int64_t>(op.kernel_size()));
    const auto KY = kernelSize[Dims4D::Kernel::Y];
    const auto KX = kernelSize[Dims4D::Kernel::X];

    if (KY != KX) {
        logCb(llvm::formatv("Assymetric kernel is not supported"));
        return false;
    }

    const auto kernelStrides = Shape(parseIntArrayAttr<int64_t>(op.strides()));
    const auto SY = kernelStrides[Dims4D::Strides::Y];
    const auto SX = kernelStrides[Dims4D::Strides::X];

    const auto pads = PadInfo(op.pads_begin(), op.pads_end());

    if (!NCEInvariant::isAttrsSupported(VPU::getArch(op), KY, KX, SY, SX, pads.top, pads.bottom, pads.left, pads.right,
                                        logCb)) {
        return false;
    }

    const auto inputType = op.input().getType().cast<vpux::NDTypeInterface>();
    const auto outputType = op.output().getType().cast<vpux::NDTypeInterface>();

    if (!NCEInvariant::isActTypeSupported(inputType, getInputChannelAlignment(inputType)) ||
        !NCEInvariant::isActTypeSupported(outputType, getOutputChannelAlignment(outputType))) {
        logCb(llvm::formatv("Misaligned tensor shape"));
        return false;
    }

    const auto inputOrder = inputType.getDimsOrder();
    const auto outputOrder = outputType.getDimsOrder();

    if (inputOrder != DimsOrder::NHWC || outputOrder != DimsOrder::NHWC) {
        logCb(llvm::formatv("Unsupported layout"));
        return false;
    }

    return true;
}

//
// verifyOp
//

mlir::LogicalResult vpux::VPU::verifyOp(NCEMaxPoolOp op) {
    const auto arch = getArch(op);

    const auto logCb = [op](const llvm::formatv_object_base& msg) {
        (void)errorAt(op, "{0}", msg.str());
    };

    const auto kernelSize = Shape(parseIntArrayAttr<int64_t>(op.kernel_size()));
    const auto KY = kernelSize[Dims4D::Kernel::Y];
    const auto KX = kernelSize[Dims4D::Kernel::X];

    const auto kernelStrides = Shape(parseIntArrayAttr<int64_t>(op.strides()));
    const auto SY = kernelStrides[Dims4D::Strides::Y];
    const auto SX = kernelStrides[Dims4D::Strides::X];

    const auto padTop = op.pad().top().getValue().getSExtValue();
    const auto padBottom = op.pad().bottom().getValue().getSExtValue();
    const auto padLeft = op.pad().left().getValue().getSExtValue();
    const auto padRight = op.pad().right().getValue().getSExtValue();

    if (!NCEInvariant::isAttrsSupported(arch, KY, KX, SY, SX, padTop, padBottom, padLeft, padRight, logCb)) {
        return mlir::failure();
    }

    return mlir::success();
}

//
// InferShapedTypeOpInterface
//

mlir::LogicalResult vpux::VPU::NCEMaxPoolOp::inferReturnTypeComponents(
        mlir::MLIRContext* ctx, Optional<mlir::Location> optLoc, mlir::ValueShapeRange operands,
        mlir::DictionaryAttr attrs, mlir::RegionRange,
        SmallVectorImpl<mlir::ShapedTypeComponents>& inferredReturnShapes) {
    const auto loc = optLoc.getValueOr(mlir::UnknownLoc::get(ctx));

    NCEMaxPoolOpAdaptor op(operands, attrs);
    if (mlir::failed(op.verify(loc))) {
        return mlir::failure();
    }

    const auto inShape = getShape(op.input());

    const auto windowShape = parseIntArrayAttr<int64_t>(op.kernel_size());
    const auto windowStrides = parseIntArrayAttr<int64_t>(op.strides());

    const auto padTop = op.pad().top().getValue().getSExtValue();
    const auto padBottom = op.pad().bottom().getValue().getSExtValue();
    const auto padLeft = op.pad().left().getValue().getSExtValue();
    const auto padRight = op.pad().right().getValue().getSExtValue();

    const auto dataPaddingBelow = ngraph::CoordinateDiff({padTop, padLeft});
    const auto dataPaddingAbove = ngraph::CoordinateDiff({padBottom, padRight});

    const auto outputShapeNG = ngraph::infer_batched_pooling_forward(
            nullptr, ngraph::Shape(inShape.begin(), inShape.end()), dataPaddingBelow, dataPaddingAbove,
            ngraph::Shape(windowShape.begin(), windowShape.end()),
            ngraph::Strides(windowStrides.begin(), windowStrides.end()), /*is_window_all_in_padding_allowed=*/true,
            /*ceil_mode=*/false);

    const auto outputShape = to_small_vector(outputShapeNG.get_shape() | transformed([](size_t val) {
                                                 return checked_cast<int64_t>(val);
                                             }));

    const auto elemType = op.input().getType().cast<vpux::NDTypeInterface>().getElementType();

    inferredReturnShapes.emplace_back(outputShape, elemType);
    return mlir::success();
}

//
// LayoutInfoOpInterface
//

void vpux::VPU::NCEMaxPoolOp::inferLayoutInfo(IE::LayerLayoutInfo& info) {
    info.fill(DimsOrder::NHWC);
}

//
// AlignedChannelsOpInterface
//

bool vpux::VPU::NCEMaxPoolOp::checkChannelRestrictions(int64_t channels) {
    const auto arch = getArch(*this);

    if (arch == VPU::ArchKind::MTL) {
        // HW restrictions for channel number
        static const std::unordered_set<int64_t> availableChannels{16, 32, 64};
        return availableChannels.count(channels) != 0;
    }

    return true;
}

//
// TilingBuilderOpInterface
//

vpux::InputTiling vpux::VPU::NCEMaxPoolOp::backInferTileInfo(const vpux::TileInfo& outputTile) {
    const auto origInputShape = getShape(input());
    const auto origPadding = toPadInfo(pad());

    return vpux::backInferPoolTile(outputTile, origInputShape, kernel_size(), strides(), origPadding);
}

void vpux::VPU::NCEMaxPoolOp::adjustAttrs(const TilingInfo& inputTiling, const TileInfo& /*outputTile*/) {
    VPU::adjustPaddings(this, inputTiling);
}<|MERGE_RESOLUTION|>--- conflicted
+++ resolved
@@ -31,14 +31,9 @@
 // memSizes
 //
 
-<<<<<<< HEAD
 SmallVector<Byte> VPU::NCEMaxPoolOp::memSizes(mlir::ArrayAttr kernelSize, mlir::ArrayAttr strides,
                                               vpux::NDTypeInterface input, vpux::NDTypeInterface output) {
     SmallVector<Byte> requiredCMX(5, Byte(0));  // {input, output, weightsTable, activationWindow} in order
-=======
-bool vpux::VPU::NCEMaxPoolOp::fitIntoCMX(vpux::NDTypeInterface input, vpux::NDTypeInterface output) {
-    const auto arch = getArch(getOperation());
->>>>>>> 83c54af9
 
     requiredCMX[0] = input.getTotalAllocSize();
     requiredCMX[1] = output.getTotalAllocSize();
@@ -51,7 +46,6 @@
     const auto outputShape = output.getShape();
     const auto OC = outputShape[Dims4D::Act::C];
 
-<<<<<<< HEAD
     const auto kernelSizeShape = Shape(parseIntArrayAttr<int64_t>(kernelSize));
 
     const auto kernelStridesShape = Shape(parseIntArrayAttr<int64_t>(strides));
@@ -70,35 +64,15 @@
 // fitIntoCMX
 //
 
-bool vpux::VPU::NCEMaxPoolOp::fitIntoCMX(mlir::Operation* op, mlir::ArrayAttr kernelSize, mlir::ArrayAttr strides,
-                                         vpux::NDTypeInterface input, vpux::NDTypeInterface output) {
+bool vpux::VPU::NCEMaxPoolOp::fitIntoCMX(vpux::NDTypeInterface input, vpux::NDTypeInterface output) {
     Byte requiredCMX(0);
 
-    if (auto concreteOp = mlir::dyn_cast<VPU::NCEMaxPoolOp>(op)) {
-        auto memList = concreteOp.memSizes(kernelSize, strides, input, output);
-        for (auto memItem : memList) {
-            requiredCMX += memItem;
-        }
-=======
-    // MTL hw doesn't require weights table and activation window for max/average pool ops
-    if (arch != VPU::ArchKind::MTL) {
-        const auto outputShape = output.getShape();
-        const auto outputChannels = outputShape[Dims4D::Act::C];
-
-        const auto kernelSize = Shape(parseIntArrayAttr<int64_t>(kernel_size()));
-
-        const auto kernelStrides = Shape(parseIntArrayAttr<int64_t>(strides()));
-        const auto strideW = kernelStrides[Dims4D::Strides::X];
-
-        const auto activationWindowSize = NCESparsity::getActivationWindowSize(
-                NCESparsity::Mode::POOL, kernelSize, strideW, input.getElementType(), outputChannels);
-
-        requiredCMX += NCEInvariant::getWeightsTableSize(outputChannels);
-        requiredCMX += activationWindowSize * 1_Byte;
->>>>>>> 83c54af9
-    }
-
-    return requiredCMX <= getTotalCMXSize(getOperation());
+    auto memList = memSizes(kernel_size(), strides(), input, output);
+    for (auto memItem : memList) {
+        requiredCMX += memItem;
+    }
+
+    return requiredCMX <= getTotalCMXSize(*this);
 }
 
 //
