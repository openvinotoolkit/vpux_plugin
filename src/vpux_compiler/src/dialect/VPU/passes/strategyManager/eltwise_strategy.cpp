--- conflicted
+++ resolved
@@ -19,20 +19,6 @@
 
 bool EltwiseStrategy::doesLayerFitIntoCMX(mlir::Operation* op, StringRef strategy) const {
     auto origOp = mlir::cast<NCEEltwiseOp>(op);
-<<<<<<< HEAD
-    const auto activationTensorDistributionMode = getActivationTensorDistributionMode(strategy);
-    const auto activationTensorNumTiles = getIntArrayAttr(
-            origOp.getContext(), getActivationTensorNumTiles(origOp.getOperation(), _numClusters, strategy));
-    const auto outputTensorDistributionMode = getOutputTensorDistributionMode(strategy);
-    const auto outputTensorNumTiles =
-            getIntArrayAttr(origOp.getContext(), getOutputTensorNumTiles(_numClusters, strategy));
-    const auto distributedInput1TensorType = createDistributedTensorType(
-            origOp, origOp.input1(), activationTensorDistributionMode, activationTensorNumTiles);
-    const auto distributedInput2TensorType = createDistributedTensorType(
-            origOp, origOp.input2(), activationTensorDistributionMode, activationTensorNumTiles);
-    const auto distributedOutputTensorType =
-            createDistributedTensorType(origOp, origOp.output(), outputTensorDistributionMode, outputTensorNumTiles);
-=======
     mlir::ArrayAttr activationAlignmentAttr = nullptr;
     const auto activationTensorDistributionMode = getActivationTensorDistributionMode(strategy);
     const auto activationTensorNumTiles =
@@ -50,6 +36,5 @@
     const auto distributedOutputTensorType =
             createDistributedTensorType(origOp, origOp.output(), outputTensorDistributionMode, outputTensorNumTiles,
                                         activationAlignmentAttr, strategy);
->>>>>>> d1c0ce4c
     return origOp.fitIntoCMX(distributedInput1TensorType, distributedInput2TensorType, distributedOutputTensorType);
 }