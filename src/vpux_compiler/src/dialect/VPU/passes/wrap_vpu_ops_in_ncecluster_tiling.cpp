--- conflicted
+++ resolved
@@ -75,13 +75,22 @@
     auto weightsTableTensorNumTiles = getIntArrayAttr(
             origOp.getContext(), getWeightsTableTensorNumTiles(origOp.getOperation(), _numClusters, strategy));
     auto outputTensorDistributionMode = getOutputTensorDistributionMode(strategy);
-<<<<<<< HEAD
     auto outputTensorNumTiles = getIntArrayAttr(origOp.getContext(),
                                                 getOutputTensorNumTiles(origOp.getOperation(), _numClusters, strategy));
+    const auto arch = VPU::getArch(origOp.getOperation());
+    const auto canUseCMajor =
+            VPU::NCEInvariant::isChannelMajorCompatible(arch, origOp.input().getType().cast<vpux::NDTypeInterface>());
 
     if (strategy == splitOverKernel) {
-        activationAlignment =
-                getIntArrayAttr(origOp.getContext(), getActivationTensorAlignment(origOp.getOperation(), strategy));
+        activationAlignment = getIntArrayAttr(
+                origOp.getContext(),
+                getActivationTensorAlignment(origOp.getOperation(), strategy, false, activationTensorNumTiles));
+        weightAlignment =
+                getIntArrayAttr(origOp.getContext(), getWeightsTensorAlignment(origOp.getOperation(), strategy));
+    } else if (strategy == splitOverHeight) {
+        activationAlignment = getIntArrayAttr(
+                origOp.getContext(),
+                getActivationTensorAlignment(origOp.getOperation(), strategy, !canUseCMajor, activationTensorNumTiles));
         weightAlignment =
                 getIntArrayAttr(origOp.getContext(), getWeightsTensorAlignment(origOp.getOperation(), strategy));
     }
@@ -98,25 +107,6 @@
 
     auto distributedOutputTensorType = createDistributedTensorType(
             origOp, origOp.output(), outputTensorDistributionMode, outputTensorNumTiles, activationAlignment);
-=======
-    auto outputTensorNumTiles = getIntArrayAttr(origOp.getContext(), getOutputTensorNumTiles(_numClusters, strategy));
-    const auto arch = VPU::getArch(origOp.getOperation());
-    const auto canUseCMajor =
-            VPU::NCEInvariant::isChannelMajorCompatible(arch, origOp.input().getType().cast<vpux::NDTypeInterface>());
-
-    auto distributedActivationCopyOp = createDistributedCopyIn(origOp, origOp.input(), activationTensorDistributionMode,
-                                                               activationTensorNumTiles, !canUseCMajor);
-
-    auto distributedWeightsCopyOp = createDistributedCopyIn(origOp, origOp.filter(), weightsTensorDistributionMode,
-                                                            weightsTensorNumTiles, !canUseCMajor);
-
-    auto distributedWeightTableCopyOp =
-            createDistributedCopyIn(origOp, origOp.weightsTable(), weightsTableTensorDistributionMode,
-                                    weightsTableTensorNumTiles, !canUseCMajor);
-
-    auto distributedOutputTensorType = createDistributedTensorType(
-            origOp, origOp.output(), outputTensorDistributionMode, outputTensorNumTiles, !canUseCMajor);
->>>>>>> 40ca2bc5
 
     const auto bodyBuilder = [origOp](mlir::OpBuilder& builder, mlir::Location loc, mlir::ValueRange newOperands) {
         mlir::BlockAndValueMapping mapper;
@@ -209,8 +199,9 @@
                                                 getOutputTensorNumTiles(origOp.getOperation(), _numClusters, strategy));
 
     if (strategy == splitOverKernel) {
-        activationAlignment =
-                getIntArrayAttr(origOp.getContext(), getActivationTensorAlignment(origOp.getOperation(), strategy));
+        activationAlignment = getIntArrayAttr(
+                origOp.getContext(),
+                getActivationTensorAlignment(origOp.getOperation(), strategy, false, activationTensorNumTiles));
         weightAlignment =
                 getIntArrayAttr(origOp.getContext(), getWeightsTensorAlignment(origOp.getOperation(), strategy));
     }
@@ -304,8 +295,9 @@
                                                 getOutputTensorNumTiles(origOp.getOperation(), _numClusters, strategy));
 
     if (strategy == splitOverKernel) {
-        activationAlignment =
-                getIntArrayAttr(origOp.getContext(), getActivationTensorAlignment(origOp.getOperation(), strategy));
+        activationAlignment = getIntArrayAttr(
+                origOp.getContext(),
+                getActivationTensorAlignment(origOp.getOperation(), strategy, false, activationTensorNumTiles));
         weightAlignment =
                 getIntArrayAttr(origOp.getContext(), getWeightsTensorAlignment(origOp.getOperation(), strategy));
     }
@@ -386,8 +378,9 @@
                                                 getOutputTensorNumTiles(origOp.getOperation(), _numClusters, strategy));
 
     if (strategy == splitOverKernel) {
-        activationAlignment =
-                getIntArrayAttr(origOp.getContext(), getActivationTensorAlignment(origOp.getOperation(), strategy));
+        activationAlignment = getIntArrayAttr(
+                origOp.getContext(),
+                getActivationTensorAlignment(origOp.getOperation(), strategy, false, activationTensorNumTiles));
     }
 
     auto distributedActivationCopyOp1 = createDistributedCopyIn(
