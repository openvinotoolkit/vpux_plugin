//
// Copyright Intel Corporation.
//
// LEGAL NOTICE: Your use of this software and any required dependent software
// (the "Software Package") is subject to the terms and conditions of
// the Intel(R) OpenVINO(TM) Distribution License for the Software Package,
// which may also include notices, disclaimers, or license terms for
// third party or open source software included in or with the Software Package,
// and your use indicates your acceptance of all such terms. Please refer
// to the "third-party-programs.txt" or other similarly-named text file
// included with the Software Package for additional details.
//

#include "vpux/compiler/frontend/IE.hpp"

#include "vpux/compiler/core/attributes/dims_order.hpp"
#include "vpux/compiler/core/attributes/strides.hpp"
#include "vpux/compiler/dialect/IE/ops.hpp"
#include "vpux/compiler/dialect/const/ops.hpp"
#include "vpux/compiler/utils/attributes.hpp"
#include "vpux/compiler/utils/logging.hpp"
#include "vpux/compiler/utils/types.hpp"

#include "vpux/passes/align_scales.hpp"
#include "vpux/passes/clean_up_fq.hpp"
#include "vpux/passes/convert_extract_image_patches_to_reorg_vpu.hpp"
#include "vpux/passes/convert_variadic_split_to_strided_slice.hpp"
#include "vpux/passes/fuse_padding.hpp"
#include "vpux/passes/propagate_fq.hpp"
#include "vpux/passes/remove_split_concat.hpp"
#include "vpux/passes/replace_onnx_pattern_to_reorg.hpp"

#include "vpux/utils/IE/format.hpp"
#include "vpux/utils/IE/hash.hpp"
#include "vpux/utils/core/array_ref.hpp"
#include "vpux/utils/core/checked_cast.hpp"
#include "vpux/utils/core/error.hpp"
#include "vpux/utils/core/range.hpp"
#include "vpux/utils/core/small_vector.hpp"

#include <mlir/Dialect/StandardOps/IR/Ops.h>
#include <mlir/IR/BuiltinOps.h>
#include <mlir/IR/Verifier.h>

#include <ie_common.h>
#include <ie_layouts.h>
#include <ie_precision.hpp>

#include <legacy/ngraph_ops/lrn_ie.hpp>
#include <ngraph/function.hpp>
#include <ngraph/node.hpp>
#include <ngraph/opsets/opset4.hpp>
#include <ngraph/opsets/opset7.hpp>

#include <ngraph/pass/constant_folding.hpp>
#include <ngraph/pass/manager.hpp>
#include <ngraph/type/element_type.hpp>
#include "vpux/passes/convert_MVN6_to_MVN1.hpp"

#include <transformations/common_optimizations/common_optimizations.hpp>
#include <transformations/common_optimizations/convert_quantize_dequantize.hpp>
#include <transformations/common_optimizations/fq_mul_fusion.hpp>
#include <transformations/common_optimizations/pull_transpose_through_fq.hpp>
#include <transformations/common_optimizations/weights_dequantize_to_fake_quantize.hpp>
#include <transformations/op_conversions/convert_divide.hpp>
#include <transformations/op_conversions/convert_interpolate1_to_interpolate4.hpp>
#include <transformations/op_conversions/convert_minimum_to_power_and_max.hpp>
#include <transformations/op_conversions/convert_negative.hpp>
#include <transformations/op_conversions/convert_reduce_to_pooling.hpp>
#include <transformations/op_conversions/convert_subtract.hpp>
#include <transformations/op_conversions/hsigmoid_decomposition.hpp>
#include <transformations/op_conversions/hswish_decomposition.hpp>
#include <transformations/op_conversions/lstm_cell_decomposition.hpp>
//#include <transformations/op_conversions/mvn6_decomposition.hpp>
#include <transformations/op_conversions/simplify_ctc_greedy_decoder_seq_len.hpp>
#include "legacy/transformations/convert_opset1_to_legacy/convert_lrn_to_lrn_ie.hpp"
#include "legacy/transformations/convert_opset1_to_legacy/convert_strided_slice_to_crop.hpp"

#include <transformations/init_node_info.hpp>
#include <transformations/rt_info/fused_names_attribute.hpp>

using namespace vpux;

namespace {

namespace opset_latest = ngraph::opset7;

class NGraphImporter final {
public:
    NGraphImporter(mlir::MLIRContext* ctx, std::shared_ptr<const ngraph::Function> netGraph, bool sharedConstants,
                   Logger log)
            : _ctx(ctx), _netGraph(std::move(netGraph)), _sharedConstants(sharedConstants), _log(log) {
    }

    mlir::FuncOp buildMainFunc(mlir::OpBuilder& moduleBuilder, StringRef funcName, mlir::TimingScope& rootTiming);
    static std::unordered_set<std::string> getSupportedOps(std::shared_ptr<const ngraph::Function> netGraph);

private:
    using OrigNode = ngraph::Node;
    using OrigNodePtr = std::shared_ptr<OrigNode>;
    using NodeOutputMap = std::unordered_map<ngraph::Output<OrigNode>, mlir::Value>;
    using Callback = void (NGraphImporter::*)(mlir::OpBuilder& builder, const OrigNodePtr& origNode);

    static Callback getParser(const std::shared_ptr<ngraph::Node>& op);

    template <class NodeType>
    void parseDispatch(mlir::OpBuilder& builder, const OrigNodePtr& origNode);

    void parseEmpty(mlir::OpBuilder&, const OrigNodePtr&) {
    }

    void parseNode(mlir::OpBuilder& builder, const std::shared_ptr<opset_latest::Constant>& origNode);
    void parseNode(mlir::OpBuilder& builder, const std::shared_ptr<opset_latest::Convert>& origNode);
    void parseNode(mlir::OpBuilder& builder, const std::shared_ptr<opset_latest::Softmax>& origNode);
    void parseNode(mlir::OpBuilder& builder, const std::shared_ptr<opset_latest::Tile>& origNode);
    void parseNode(mlir::OpBuilder& builder, const std::shared_ptr<opset_latest::Relu>& origNode);
    void parseNode(mlir::OpBuilder& builder, const std::shared_ptr<opset_latest::Split>& origNode);
    void parseNode(mlir::OpBuilder& builder, const std::shared_ptr<opset_latest::Power>& origNode);
    void parseNode(mlir::OpBuilder& builder, const std::shared_ptr<opset_latest::Multiply>& origNode);
    void parseNode(mlir::OpBuilder& builder, const std::shared_ptr<opset_latest::Convolution>& origNode);
    void parseNode(mlir::OpBuilder& builder, const std::shared_ptr<opset_latest::GroupConvolution>& origNode);
    void parseNode(mlir::OpBuilder& builder, const std::shared_ptr<opset_latest::ConvolutionBackpropData>& origNode);
    void parseNode(mlir::OpBuilder& builder, const std::shared_ptr<opset_latest::AvgPool>& origNode);
    void parseNode(mlir::OpBuilder& builder, const std::shared_ptr<opset_latest::MaxPool>& origNode);
    void parseNode(mlir::OpBuilder& builder, const std::shared_ptr<opset_latest::Gather>& origNode);
    void parseNode(mlir::OpBuilder& builder, const std::shared_ptr<opset_latest::Clamp>& origNode);
    void parseNode(mlir::OpBuilder& builder, const std::shared_ptr<opset_latest::Elu>& origNode);
    void parseNode(mlir::OpBuilder& builder, const std::shared_ptr<opset_latest::Reshape>& origNode);
    void parseNode(mlir::OpBuilder& builder, const std::shared_ptr<opset_latest::Squeeze>& origNode);
    void parseNode(mlir::OpBuilder& builder, const std::shared_ptr<opset_latest::Sigmoid>& origNode);
    void parseNode(mlir::OpBuilder& builder, const std::shared_ptr<opset_latest::LRN>& origNode);
    void parseNode(mlir::OpBuilder& builder, const std::shared_ptr<ngraph::op::LRN_IE>& origNode);
    void parseNode(mlir::OpBuilder& builder, const std::shared_ptr<opset_latest::Unsqueeze>& origNode);
    void parseNode(mlir::OpBuilder& builder, const std::shared_ptr<opset_latest::Minimum>& origNode);
    void parseNode(mlir::OpBuilder& builder, const std::shared_ptr<opset_latest::Maximum>& origNode);
    void parseNode(mlir::OpBuilder& builder, const std::shared_ptr<opset_latest::Add>& origNode);
    void parseNode(mlir::OpBuilder& builder, const std::shared_ptr<opset_latest::Divide>& origNode);
    void parseNode(mlir::OpBuilder& builder, const std::shared_ptr<opset_latest::SquaredDifference>& origNode);
    void parseNode(mlir::OpBuilder& builder, const std::shared_ptr<opset_latest::FloorMod>& origNode);
    void parseNode(mlir::OpBuilder& builder, const std::shared_ptr<opset_latest::Proposal>& origNode);
    void parseNode(mlir::OpBuilder& builder, const std::shared_ptr<opset_latest::FakeQuantize>& origNode);
    void parseNode(mlir::OpBuilder& builder, const std::shared_ptr<opset_latest::MatMul>& origNode);
    void parseNode(mlir::OpBuilder& builder, const std::shared_ptr<opset_latest::Tanh>& origNode);
    void parseNode(mlir::OpBuilder& builder, const std::shared_ptr<opset_latest::Exp>& origNode);
    void parseNode(mlir::OpBuilder& builder, const std::shared_ptr<opset_latest::HSwish>& origNode);
    void parseNode(mlir::OpBuilder& builder, const std::shared_ptr<opset_latest::Floor>& origNode);
    void parseNode(mlir::OpBuilder& builder, const std::shared_ptr<opset_latest::Round>& origNode);
    void parseNode(mlir::OpBuilder& builder, const std::shared_ptr<opset_latest::Mish>& origNode);
    void parseNode(mlir::OpBuilder& builder, const std::shared_ptr<opset_latest::Erf>& origNode);
    void parseNode(mlir::OpBuilder& builder, const std::shared_ptr<opset_latest::Transpose>& origNode);
    void parseNode(mlir::OpBuilder& builder, const std::shared_ptr<opset_latest::Interpolate>& origNode);
    void parseNode(mlir::OpBuilder& builder, const std::shared_ptr<opset_latest::TopK>& origNode);
    void parseNode(mlir::OpBuilder& builder, const std::shared_ptr<opset_latest::RegionYolo>& origNode);
    void parseNode(mlir::OpBuilder& builder, const std::shared_ptr<opset_latest::ReorgYolo>& origNode);
    void parseNode(mlir::OpBuilder& builder, const std::shared_ptr<opset_latest::DetectionOutput>& origNode);
    void parseNode(mlir::OpBuilder& builder, const std::shared_ptr<opset_latest::NormalizeL2>& origNode);
    void parseNode(mlir::OpBuilder& builder, const std::shared_ptr<ngraph::opset4::MVN>& origNode);
    void parseNode(mlir::OpBuilder& builder, const std::shared_ptr<opset_latest::Concat>& origNode);
    void parseNode(mlir::OpBuilder& builder, const std::shared_ptr<opset_latest::ROIPooling>& origNode);
    void parseNode(mlir::OpBuilder& builder, const std::shared_ptr<opset_latest::StridedSlice>& origNode);
    void parseNode(mlir::OpBuilder& builder, const std::shared_ptr<opset_latest::PRelu>& origNode);
    void parseNode(mlir::OpBuilder& builder, const std::shared_ptr<opset_latest::Swish>& origNode);
    void parseNode(mlir::OpBuilder& builder, const std::shared_ptr<opset_latest::GRN>& origNode);
    void parseNode(mlir::OpBuilder& builder, const std::shared_ptr<opset_latest::Negative>& origNode);
    void parseNode(mlir::OpBuilder& builder, const std::shared_ptr<opset_latest::CTCGreedyDecoder>& origNode);
    void parseNode(mlir::OpBuilder& builder, const std::shared_ptr<opset_latest::CTCGreedyDecoderSeqLen>& origNode);
    void parseNode(mlir::OpBuilder& builder, const std::shared_ptr<opset_latest::Pad>& origNode);
    void parseNode(mlir::OpBuilder& builder, const std::shared_ptr<opset_latest::LSTMCell>& origNode);
    void parseNode(mlir::OpBuilder& builder, const std::shared_ptr<opset_latest::Subtract>& origNode);
    void parseNode(mlir::OpBuilder& builder, const std::shared_ptr<opset_latest::LSTMSequence>& origNode);
    void parseNode(mlir::OpBuilder& builder, const std::shared_ptr<opset_latest::ReduceMin>& origNode);

    SmallVector<mlir::Value> getInputs(const OrigNodePtr& node);
    void addOutputs(const OrigNodePtr& node, mlir::Operation* op);
    mlir::Location createLocation(const OrigNodePtr& node);

    static SmallVector<int64_t> importShape(const ngraph::PartialShape& shape);
    mlir::Type importElemType(const ngraph::element::Type& elemType);
    mlir::RankedTensorType importTensor(const ngraph::PartialShape& shape, const ngraph::element::Type& elemType);
    IE::AutoBroadcastTypeAttr importBroadcastType(ngraph::op::AutoBroadcastType bType);
    IE::RoundingTypeAttr importRoundingType(ngraph::op::RoundingType roundingType);
    IE::EpsModeAttr importEpsMode(ngraph::op::EpsMode val);
    IE::TopKModeAttr importTopKMode(ngraph::op::TopKMode val);
    IE::TopKSortTypeAttr importTopKSortType(ngraph::op::TopKSortType val);
    IE::ProposalAttr importProposalAttrs(const ngraph::op::ProposalAttrs& val);
    IE::InterpolateAttr importInterpolateAttrs(const opset_latest::Interpolate::InterpolateAttrs& val);
    IE::DetectionOutputAttr importDetectionOutputAttrs(const ngraph::op::DetectionOutputAttrs& val);
    IE::ROIPoolingMethodAttr importROIPoolingMethod(const std::string& method);
    IE::PadModeAttr importPadMode(const ngraph::op::PadMode val);
    IE::RoundModeAttr importRoundMode(const ngraph::op::v5::Round::RoundMode val);
    IE::LRN_IERegionAttr importLRN_IERegion(const std::string& region);
    IE::RNNSequenceDirectionAttr importRNNSequenceDirection(const ngraph::op::RecurrentSequenceDirection val);

    mlir::MLIRContext* _ctx = nullptr;
    std::shared_ptr<const ngraph::Function> _netGraph;
    bool _sharedConstants = false;
    Logger _log;

    NodeOutputMap _importedVals;
};

template <class NodeType>
void NGraphImporter::parseDispatch(mlir::OpBuilder& builder, const OrigNodePtr& origNode) {
    parseNode(builder, std::dynamic_pointer_cast<NodeType>(origNode));
}

NGraphImporter::Callback NGraphImporter::getParser(const std::shared_ptr<ngraph::Node>& op) {
    using DispatchMap = std::map<ngraph::NodeTypeInfo, Callback>;

#define MAP_ENTRY(_NodeType_) \
    { _NodeType_::type_info, &NGraphImporter::parseDispatch<_NodeType_> }

    static const DispatchMap dispatchMap{
            {ngraph::op::Parameter::type_info, &NGraphImporter::parseEmpty},
            {ngraph::op::Result::type_info, &NGraphImporter::parseEmpty},

            MAP_ENTRY(opset_latest::Constant),
            MAP_ENTRY(opset_latest::Convert),
            MAP_ENTRY(opset_latest::Softmax),
            MAP_ENTRY(opset_latest::Tile),
            MAP_ENTRY(opset_latest::Split),
            MAP_ENTRY(opset_latest::Power),
            MAP_ENTRY(opset_latest::Multiply),
            MAP_ENTRY(opset_latest::Relu),
            MAP_ENTRY(opset_latest::Convolution),
            MAP_ENTRY(opset_latest::GroupConvolution),
            MAP_ENTRY(opset_latest::ConvolutionBackpropData),
            MAP_ENTRY(opset_latest::AvgPool),
            MAP_ENTRY(opset_latest::MaxPool),
            MAP_ENTRY(opset_latest::Gather),
            MAP_ENTRY(opset_latest::Clamp),
            MAP_ENTRY(opset_latest::Elu),
            MAP_ENTRY(opset_latest::Reshape),
            MAP_ENTRY(opset_latest::Squeeze),
            MAP_ENTRY(opset_latest::Sigmoid),
            MAP_ENTRY(opset_latest::LRN),
            MAP_ENTRY(ngraph::op::LRN_IE),
            MAP_ENTRY(opset_latest::Unsqueeze),
            MAP_ENTRY(opset_latest::Minimum),
            MAP_ENTRY(opset_latest::Maximum),
            MAP_ENTRY(opset_latest::Add),
            MAP_ENTRY(opset_latest::Divide),
            MAP_ENTRY(opset_latest::SquaredDifference),
            MAP_ENTRY(opset_latest::FloorMod),
            MAP_ENTRY(opset_latest::Proposal),
            MAP_ENTRY(opset_latest::FakeQuantize),
            MAP_ENTRY(opset_latest::MatMul),
            MAP_ENTRY(opset_latest::Tanh),
            MAP_ENTRY(opset_latest::Exp),
            MAP_ENTRY(opset_latest::HSwish),
            MAP_ENTRY(opset_latest::Floor),
            MAP_ENTRY(opset_latest::Round),
            MAP_ENTRY(opset_latest::Mish),
            MAP_ENTRY(opset_latest::Erf),
            MAP_ENTRY(opset_latest::Transpose),
            MAP_ENTRY(opset_latest::Interpolate),
            MAP_ENTRY(opset_latest::TopK),
            MAP_ENTRY(opset_latest::RegionYolo),
            MAP_ENTRY(opset_latest::ReorgYolo),
            MAP_ENTRY(opset_latest::DetectionOutput),
            MAP_ENTRY(opset_latest::NormalizeL2),
            MAP_ENTRY(ngraph::opset4::MVN),
            MAP_ENTRY(opset_latest::Concat),
            MAP_ENTRY(opset_latest::ROIPooling),
            MAP_ENTRY(opset_latest::StridedSlice),
            MAP_ENTRY(opset_latest::PRelu),
            MAP_ENTRY(opset_latest::Swish),
            MAP_ENTRY(opset_latest::GRN),
            MAP_ENTRY(opset_latest::Negative),
            MAP_ENTRY(opset_latest::CTCGreedyDecoder),
            MAP_ENTRY(opset_latest::CTCGreedyDecoderSeqLen),
            MAP_ENTRY(opset_latest::Pad),
            MAP_ENTRY(opset_latest::LSTMCell),
            MAP_ENTRY(opset_latest::Subtract),
            MAP_ENTRY(opset_latest::LSTMSequence),
            MAP_ENTRY(opset_latest::ReduceMin),
    };

#undef MAP_ENTRY

    const auto dispatchIt = dispatchMap.find(op->get_type_info());
    return (dispatchIt != dispatchMap.end()) ? dispatchIt->second : nullptr;
}

std::unordered_set<std::string> NGraphImporter::getSupportedOps(std::shared_ptr<const ngraph::Function> netGraph) {
    std::unordered_set<std::string> supported;
    std::unordered_set<std::string> unsupported;
    for (const auto& op : netGraph->get_ordered_ops()) {
        const bool hasParser = (getParser(op) != nullptr);
        for (auto&& fusedLayerName : ngraph::getFusedNamesVector(op)) {
            if (hasParser) {
                supported.emplace(fusedLayerName);
            } else {
                unsupported.emplace(fusedLayerName);
            }
        }
    }
    for (auto&& unsupportedNode : unsupported) {
        supported.erase(unsupportedNode);
    }
    return supported;
}

//
// buildMainFunc
//

mlir::FuncOp NGraphImporter::buildMainFunc(mlir::OpBuilder& moduleBuilder, StringRef funcName,
                                           mlir::TimingScope& rootTiming) {
    auto scopeTiming = rootTiming.nest("Import nGraph function");

    SmallVector<mlir::Type> inputTypes;
    inputTypes.reserve(_netGraph->get_parameters().size());
    for (const auto& param : _netGraph->get_parameters()) {
        inputTypes.push_back(importTensor(param->get_partial_shape(), param->get_element_type()));
    }

    SmallVector<mlir::Type> outputTypes;
    outputTypes.reserve(_netGraph->get_results().size());
    for (const auto& result : _netGraph->get_results()) {
        mlir::RankedTensorType outType =
                importTensor(result->get_input_partial_shape(0), result->get_input_element_type(0));
        if (outType.getShape().size() == 0) {
            outputTypes.push_back(mlir::RankedTensorType::get({1}, outType.getElementType()));
        } else {
            outputTypes.push_back(outType);
        }
    }

    const auto funcType = mlir::FunctionType::get(_ctx, makeArrayRef(inputTypes), makeArrayRef(outputTypes));

    auto func = moduleBuilder.create<mlir::FuncOp>(mlir::UnknownLoc::get(_ctx), funcName, funcType);

    OpBuilderLogger builderLog(_log.nest());
    auto builder = mlir::OpBuilder::atBlockBegin(func.addEntryBlock(), &builderLog);

    for (const auto& p : _netGraph->get_parameters() | indexed) {
        const auto& paramNode = p.value();
        const auto paramIndex = checked_cast<uint32_t>(p.index());

        _log.trace("Convert network Parameter {0}", paramNode->get_friendly_name());

        const auto funcInputVal = func.getArgument(paramIndex);
        _importedVals.emplace(paramNode->output(0), funcInputVal);
    }

    for (const auto& origNode : _netGraph->get_ordered_ops()) {
        _log.trace("Convert {0} layer {1}", origNode->get_type_name(), origNode->get_friendly_name());
        const auto parser = NGraphImporter::getParser(origNode);
        VPUX_THROW_UNLESS(nullptr != parser, "Unsupported operation {0} with type {1}", origNode->get_friendly_name(),
                          origNode->get_type_name());

        (this->*parser)(builder, origNode);
    }

    SmallVector<mlir::Value> funcOutputs;
    funcOutputs.reserve(_netGraph->get_results().size());

    for (const auto& p : _netGraph->get_results() | indexed) {
        const auto& resultNode = p.value();

        _log.trace("Convert network Result {0}", resultNode->get_friendly_name());

        const auto resultInputs = getInputs(resultNode);
        VPUX_THROW_UNLESS(resultInputs.size() == 1, "nGraph Result {0} has unsupported number of inputs {1}",
                          resultNode->get_friendly_name(), resultInputs.size());

        funcOutputs.push_back(resultInputs[0]);
    }

    builder.create<mlir::ReturnOp>(mlir::UnknownLoc::get(_ctx), makeArrayRef(funcOutputs));

    return func;
}

//
// Parsers
//

void NGraphImporter::parseNode(mlir::OpBuilder& builder, const std::shared_ptr<opset_latest::Constant>& origNode) {
    static_assert(std::is_same<std::decay<decltype(*origNode)>::type, ngraph::op::v0::Constant>::value,
                  "opset operation mismatch");

    const auto inputs = getInputs(origNode);
    VPUX_THROW_UNLESS(inputs.empty(), "nGraph Constant node '{0}' has unsupported number of inputs '{1}'",
                      origNode->get_friendly_name(), inputs.size());

    const auto tensorType = importTensor(origNode->get_output_partial_shape(0), origNode->get_output_element_type(0));

    const auto numElems = tensorType.getNumElements();
    const Byte elemTypeSize = getElemTypeSize(tensorType);

    mlir::ElementsAttr value;
    if (_sharedConstants) {
        auto* dialect = _ctx->getLoadedDialect<IE::IEDialect>();
        VPUX_THROW_UNLESS(dialect != nullptr, "Got NULL pointer for IEDialect");

        const auto rawBuffer = StringRef(origNode->get_data_ptr<char>(), numElems * elemTypeSize.count());
        value = mlir::OpaqueElementsAttr::get(dialect, tensorType, rawBuffer);
    } else {
        const auto rawBuffer = makeArrayRef(origNode->get_data_ptr<char>(), numElems * elemTypeSize.count());

        bool isSplatBuffer = false;
        VPUX_THROW_UNLESS(mlir::DenseElementsAttr::isValidRawBuffer(tensorType, rawBuffer, isSplatBuffer),
                          "Constant node '{0}' has invalid buffer", origNode->get_friendly_name());

        value = mlir::DenseElementsAttr::getFromRawBuffer(tensorType, rawBuffer, isSplatBuffer);
    }

    auto op = builder.create<Const::DeclareOp>(createLocation(origNode), tensorType, Const::ContentAttr::get(value));
    addOutputs(origNode, op);
}

void NGraphImporter::parseNode(mlir::OpBuilder& builder, const std::shared_ptr<opset_latest::Convert>& origNode) {
    static_assert(std::is_same<std::decay<decltype(*origNode)>::type, ngraph::op::v0::Convert>::value,
                  "opset operation mismatch");

    const auto inputs = getInputs(origNode);
    VPUX_THROW_UNLESS(inputs.size() == 1, "nGraph Convert node '{0}' has unsupported number of inputs '{1}'",
                      origNode->get_friendly_name(), inputs.size());

    const auto dstType = importElemType(origNode->get_destination_type());
    const auto dstTypeAttr = mlir::TypeAttr::get(dstType);

    auto op = builder.create<IE::ConvertOp>(createLocation(origNode), inputs[0], dstTypeAttr);
    addOutputs(origNode, op);
}

void NGraphImporter::parseNode(mlir::OpBuilder& builder, const std::shared_ptr<opset_latest::Softmax>& origNode) {
    static_assert(std::is_same<std::decay<decltype(*origNode)>::type, ngraph::op::v1::Softmax>::value,
                  "opset operation mismatch");

    const auto inputs = getInputs(origNode);
    VPUX_THROW_UNLESS(inputs.size() == 1, "nGraph Softmax node '{0}' has unsupported number of inputs '{1}'",
                      origNode->get_friendly_name(), inputs.size());

    const auto axis = origNode->get_axis();
    const auto axisAttr = getIntAttr(_ctx, axis);

    auto op = builder.create<IE::SoftMaxOp>(createLocation(origNode), inputs[0], axisAttr);
    addOutputs(origNode, op);
}

void NGraphImporter::parseNode(mlir::OpBuilder& builder, const std::shared_ptr<opset_latest::Tile>& origNode) {
    static_assert(std::is_same<std::decay<decltype(*origNode)>::type, ngraph::op::v0::Tile>::value,
                  "opset operation mismatch");

    const auto inputs = getInputs(origNode);
    VPUX_THROW_UNLESS(inputs.size() == 2, "nGraph Tile node '{0}' has unsupported number of inputs '{1}'",
                      origNode->get_friendly_name(), inputs.size());

    auto op = builder.create<IE::TileOp>(createLocation(origNode), inputs[0], inputs[1]);
    addOutputs(origNode, op);
}

void NGraphImporter::parseNode(mlir::OpBuilder& builder, const std::shared_ptr<opset_latest::Relu>& origNode) {
    static_assert(std::is_same<std::decay<decltype(*origNode)>::type, ngraph::op::v0::Relu>::value,
                  "opset operation mismatch");

    const auto inputs = getInputs(origNode);
    VPUX_THROW_UNLESS(inputs.size() == 1, "nGraph node '{0}' has unsupported number of inputs '{1}'",
                      origNode->get_friendly_name(), inputs.size());

    auto op = builder.create<IE::ReLUOp>(createLocation(origNode), inputs[0]);
    addOutputs(origNode, op);
}

void NGraphImporter::parseNode(mlir::OpBuilder& builder, const std::shared_ptr<opset_latest::Split>& origNode) {
    static_assert(std::is_same<std::decay<decltype(*origNode)>::type, ngraph::op::v1::Split>::value,
                  "opset operation mismatch");

    const auto inputs = getInputs(origNode);
    VPUX_THROW_UNLESS(inputs.size() == 2, "nGraph Split node '{0}' has unsupported number of inputs '{1}'",
                      origNode->get_friendly_name(), inputs.size());

    const auto num_splits = origNode->get_num_splits();
    const auto numSplitsAttr = getIntAttr(_ctx, num_splits);

    auto op = builder.create<IE::SplitOp>(createLocation(origNode), inputs[0], inputs[1], numSplitsAttr, nullptr);
    addOutputs(origNode, op);
}

void NGraphImporter::parseNode(mlir::OpBuilder& builder, const std::shared_ptr<opset_latest::Power>& origNode) {
    static_assert(std::is_same<std::decay<decltype(*origNode)>::type, ngraph::op::v1::Power>::value,
                  "opset operation mismatch");

    const auto inputs = getInputs(origNode);
    VPUX_THROW_UNLESS(inputs.size() == 2, "nGraph Power node '{0}' has unsupported number of inputs '{1}'",
                      origNode->get_friendly_name(), inputs.size());

    const auto& autob = origNode->get_autob();

    auto op = builder.create<IE::PowerOp>(createLocation(origNode), inputs[0], inputs[1],
                                          importBroadcastType(autob.m_type));
    addOutputs(origNode, op);
}

void NGraphImporter::parseNode(mlir::OpBuilder& builder, const std::shared_ptr<opset_latest::Multiply>& origNode) {
    static_assert(std::is_same<std::decay<decltype(*origNode)>::type, ngraph::op::v1::Multiply>::value,
                  "opset operation mismatch");

    const auto inputs = getInputs(origNode);
    VPUX_THROW_UNLESS(inputs.size() == 2, "nGraph Multiply node '{0}' has unsupported number of inputs '{1}'",
                      origNode->get_friendly_name(), inputs.size());

    const auto& autob = origNode->get_autob();

    auto op = builder.create<IE::MultiplyOp>(createLocation(origNode), inputs[0], inputs[1],
                                             importBroadcastType(autob.m_type));
    addOutputs(origNode, op);
}

void NGraphImporter::parseNode(mlir::OpBuilder& builder, const std::shared_ptr<opset_latest::MatMul>& origNode) {
    static_assert(std::is_same<std::decay<decltype(*origNode)>::type, ngraph::op::v0::MatMul>::value,
                  "opset operation mismatch");

    const auto inputs = getInputs(origNode);
    VPUX_THROW_UNLESS(inputs.size() == 2, "nGraph node '{0}' has unsupported number of inputs '{1}'",
                      origNode->get_friendly_name(), inputs.size());

    auto op = builder.create<IE::MatMulOp>(createLocation(origNode), inputs[0], inputs[1], origNode->get_transpose_a(),
                                           origNode->get_transpose_b());
    addOutputs(origNode, op);
}

void NGraphImporter::parseNode(mlir::OpBuilder& builder, const std::shared_ptr<opset_latest::Convolution>& origNode) {
    static_assert(std::is_same<std::decay<decltype(*origNode)>::type, ngraph::op::v1::Convolution>::value,
                  "opset operation mismatch");

    const auto inputs = getInputs(origNode);
    VPUX_THROW_UNLESS(inputs.size() == 2, "nGraph node '{0}' has unsupported number of inputs '{1}'",
                      origNode->get_friendly_name(), inputs.size());

    const auto attrStride = getIntArrayAttr(_ctx, origNode->get_strides());
    const auto attrPadsBegin = getIntArrayAttr(_ctx, origNode->get_pads_begin());
    const auto attrPadsEnd = getIntArrayAttr(_ctx, origNode->get_pads_end());
    const auto attrDilation = getIntArrayAttr(_ctx, origNode->get_dilations());

    auto op = builder.create<IE::ConvolutionOp>(createLocation(origNode), inputs[0], inputs[1], nullptr, attrStride,
                                                attrPadsBegin, attrPadsEnd, attrDilation, nullptr);
    addOutputs(origNode, op);
}

void NGraphImporter::parseNode(mlir::OpBuilder& builder,
                               const std::shared_ptr<opset_latest::GroupConvolution>& origNode) {
    static_assert(std::is_same<std::decay<decltype(*origNode)>::type, ngraph::op::v1::GroupConvolution>::value,
                  "opset operation mismatch");

    const auto inputs = getInputs(origNode);
    VPUX_THROW_UNLESS(inputs.size() == 2, "nGraph node '{0}' has unsupported number of inputs '{1}'",
                      origNode->get_friendly_name(), inputs.size());

    const auto attrStride = getIntArrayAttr(_ctx, origNode->get_strides());
    const auto attrPadsBegin = getIntArrayAttr(_ctx, origNode->get_pads_begin());
    const auto attrPadsEnd = getIntArrayAttr(_ctx, origNode->get_pads_end());
    const auto attrDilation = getIntArrayAttr(_ctx, origNode->get_dilations());

    auto op = builder.create<IE::GroupConvolutionOp>(createLocation(origNode), inputs[0], inputs[1], nullptr,
                                                     attrStride, attrPadsBegin, attrPadsEnd, attrDilation,
                                                     /*groups=*/nullptr,
                                                     /*post_op=*/nullptr);
    addOutputs(origNode, op);
}

void NGraphImporter::parseNode(mlir::OpBuilder& builder,
                               const std::shared_ptr<opset_latest::ConvolutionBackpropData>& origNode) {
    static_assert(std::is_same<std::decay<decltype(*origNode)>::type, ngraph::op::v1::ConvolutionBackpropData>::value,
                  "opset operation mismatch");

    const auto inputs = getInputs(origNode);
    VPUX_THROW_UNLESS((inputs.size() == 2) || (inputs.size() == 3),
                      "nGraph node '{0}' has unsupported number of inputs '{1}'", origNode->get_friendly_name(),
                      inputs.size());

    const auto attrStride = getIntArrayAttr(_ctx, origNode->get_strides());
    const auto attrPadsBegin = getIntArrayAttr(_ctx, origNode->get_pads_begin());
    const auto attrPadsEnd = getIntArrayAttr(_ctx, origNode->get_pads_end());
    const auto attrDilation = getIntArrayAttr(_ctx, origNode->get_dilations());
    const auto attrOutputPadding = getIntArrayAttr(_ctx, origNode->get_output_padding());

    if (inputs.size() == 2) {
        auto op =
                builder.create<IE::DeconvolutionOp>(createLocation(origNode), inputs[0], inputs[1], nullptr, attrStride,
                                                    attrPadsBegin, attrPadsEnd, attrDilation, attrOutputPadding);
        addOutputs(origNode, op);
    } else if (inputs.size() == 3) {
        auto op = builder.create<IE::DeconvolutionOp>(createLocation(origNode), inputs[0], inputs[1], inputs[2],
                                                      attrStride, attrPadsBegin, attrPadsEnd, attrDilation,
                                                      attrOutputPadding);
        addOutputs(origNode, op);
    }
}

void NGraphImporter::parseNode(mlir::OpBuilder& builder, const std::shared_ptr<opset_latest::AvgPool>& origNode) {
    static_assert(std::is_same<std::decay<decltype(*origNode)>::type, ngraph::op::v1::AvgPool>::value,
                  "opset operation mismatch");

    const auto inputs = getInputs(origNode);
    VPUX_THROW_UNLESS(inputs.size() == 1, "nGraph node '{0}' has unsupported number of inputs '{1}'",
                      origNode->get_friendly_name(), inputs.size());

    const auto attrKernelSize = getIntArrayAttr(_ctx, origNode->get_kernel());
    const auto attrStride = getIntArrayAttr(_ctx, origNode->get_strides());
    const auto attrPadsBegin = getIntArrayAttr(_ctx, origNode->get_pads_begin());
    const auto attrPadsEnd = getIntArrayAttr(_ctx, origNode->get_pads_end());

    const auto attrRoundingType = importRoundingType(origNode->get_rounding_type());
    const auto attrExcludePads = origNode->get_exclude_pad() ? mlir::UnitAttr::get(_ctx) : nullptr;

    auto op = builder.create<IE::AvgPoolOp>(createLocation(origNode), inputs[0], attrKernelSize, attrStride,
                                            attrPadsBegin, attrPadsEnd, attrRoundingType, attrExcludePads);
    addOutputs(origNode, op);
}

void NGraphImporter::parseNode(mlir::OpBuilder& builder, const std::shared_ptr<opset_latest::MaxPool>& origNode) {
    static_assert(std::is_same<std::decay<decltype(*origNode)>::type, ngraph::op::v1::MaxPool>::value,
                  "opset operation mismatch");

    const auto inputs = getInputs(origNode);
    VPUX_THROW_UNLESS(inputs.size() == 1, "nGraph node '{0}' has unsupported number of inputs '{1}'",
                      origNode->get_friendly_name(), inputs.size());

    const auto attrKernelSize = getIntArrayAttr(_ctx, origNode->get_kernel());
    const auto attrStride = getIntArrayAttr(_ctx, origNode->get_strides());
    const auto attrPadsBegin = getIntArrayAttr(_ctx, origNode->get_pads_begin());
    const auto attrPadsEnd = getIntArrayAttr(_ctx, origNode->get_pads_end());

    const auto attrRoundingType = importRoundingType(origNode->get_rounding_type());

    auto op = builder.create<IE::MaxPoolOp>(createLocation(origNode), inputs[0], attrKernelSize, attrStride,
                                            attrPadsBegin, attrPadsEnd, attrRoundingType, nullptr);
    addOutputs(origNode, op);
}

void NGraphImporter::parseNode(mlir::OpBuilder& builder, const std::shared_ptr<opset_latest::Add>& origNode) {
    static_assert(std::is_same<std::decay<decltype(*origNode)>::type, ngraph::op::v1::Add>::value,
                  "opset operation mismatch");

    const auto inputs = getInputs(origNode);
    VPUX_THROW_UNLESS(inputs.size() == 2, "nGraph node '{0}' has unsupported number of inputs '{1}'",
                      origNode->get_friendly_name(), inputs.size());

    const auto& autob = origNode->get_autob();

    auto op =
            builder.create<IE::AddOp>(createLocation(origNode), inputs[0], inputs[1], importBroadcastType(autob.m_type),
                                      /*post_op=*/nullptr);
    addOutputs(origNode, op);
}

void NGraphImporter::parseNode(mlir::OpBuilder& builder, const std::shared_ptr<opset_latest::Divide>& origNode) {
    static_assert(std::is_same<std::decay<decltype(*origNode)>::type, ngraph::op::v1::Divide>::value,
                  "opset operation mismatch");

    const auto inputs = getInputs(origNode);
    VPUX_THROW_UNLESS(inputs.size() == 2, "nGraph node '{0}' has unsupported number of inputs '{1}'",
                      origNode->get_friendly_name(), inputs.size());

    const auto& autob = origNode->get_autob();

    auto op = builder.create<IE::DivideOp>(createLocation(origNode), inputs[0], inputs[1],
                                           importBroadcastType(autob.m_type));
    addOutputs(origNode, op);
}

void NGraphImporter::parseNode(mlir::OpBuilder& builder,
                               const std::shared_ptr<opset_latest::SquaredDifference>& origNode) {
    static_assert(std::is_same<std::decay<decltype(*origNode)>::type, ngraph::op::v0::SquaredDifference>::value,
                  "opset operation mismatch");

    const auto inputs = getInputs(origNode);
    VPUX_THROW_UNLESS(inputs.size() == 2, "nGraph node '{0}' has unsupported number of inputs '{1}'",
                      origNode->get_friendly_name(), inputs.size());

    const auto& autob = origNode->get_autob();

    auto op = builder.create<IE::SquaredDifferenceOp>(createLocation(origNode), inputs[0], inputs[1],
                                                      importBroadcastType(autob.m_type));
    addOutputs(origNode, op);
}

void NGraphImporter::parseNode(mlir::OpBuilder& builder, const std::shared_ptr<opset_latest::FloorMod>& origNode) {
    static_assert(std::is_same<std::decay<decltype(*origNode)>::type, ngraph::op::v1::FloorMod>::value,
                  "opset operation mismatch");

    const auto inputs = getInputs(origNode);
    VPUX_THROW_UNLESS(inputs.size() == 2, "nGraph node '{0}' has unsupported number of inputs '{1}'",
                      origNode->get_friendly_name(), inputs.size());

    const auto& autob = origNode->get_autob();

    auto op = builder.create<IE::FloorModOp>(createLocation(origNode), inputs[0], inputs[1],
                                             importBroadcastType(autob.m_type));
    addOutputs(origNode, op);
}

void NGraphImporter::parseNode(mlir::OpBuilder& builder, const std::shared_ptr<opset_latest::Gather>& origNode) {
    static_assert(std::is_same<std::decay<decltype(*origNode)>::type, ngraph::op::v7::Gather>::value,
                  "opset operation mismatch");

    const auto inputs = getInputs(origNode);
    VPUX_THROW_UNLESS(inputs.size() == 4, "nGraph Gather node '{0}' has unsupported number of inputs '{1}'",
                      origNode->get_friendly_name(), inputs.size());

    VPUX_THROW_UNLESS(origNode->get_batch_dims() == 0, "Batch dim for gather '{0}' is not supported",
                      origNode->get_friendly_name());

    auto op = builder.create<IE::GatherOp>(createLocation(origNode), inputs[0], inputs[1], inputs[2]);
    addOutputs(origNode, op);
}

void NGraphImporter::parseNode(mlir::OpBuilder& builder, const std::shared_ptr<opset_latest::Reshape>& origNode) {
    static_assert(std::is_same<std::decay<decltype(*origNode)>::type, ngraph::op::v1::Reshape>::value,
                  "opset operation mismatch");

    const auto inputs = getInputs(origNode);
    VPUX_THROW_UNLESS(inputs.size() == 2, "nGraph Reshape node '{0}' has unsupported number of inputs '{1}'",
                      origNode->get_friendly_name(), inputs.size());

    auto op = builder.create<IE::ReshapeOp>(createLocation(origNode), inputs[0], inputs[1],
                                            origNode->get_special_zero(), nullptr);
    addOutputs(origNode, op);
}

void NGraphImporter::parseNode(mlir::OpBuilder& builder, const std::shared_ptr<opset_latest::Minimum>& origNode) {
    static_assert(std::is_same<std::decay<decltype(*origNode)>::type, ngraph::op::v1::Minimum>::value,
                  "opset operation mismatch");

    const auto inputs = getInputs(origNode);
    VPUX_THROW_UNLESS(inputs.size() == 2, "nGraph Minimum node '{0}' has unsupported number of inputs '{1}'",
                      origNode->get_friendly_name(), inputs.size());

    const auto& autob = origNode->get_autob();

    auto op = builder.create<IE::MinimumOp>(createLocation(origNode), inputs[0], inputs[1],
                                            importBroadcastType(autob.m_type));
    addOutputs(origNode, op);
}

void NGraphImporter::parseNode(mlir::OpBuilder& builder, const std::shared_ptr<opset_latest::Maximum>& origNode) {
    static_assert(std::is_same<std::decay<decltype(*origNode)>::type, ngraph::op::v1::Maximum>::value,
                  "opset operation mismatch");

    const auto inputs = getInputs(origNode);
    VPUX_THROW_UNLESS(inputs.size() == 2, "nGraph Maximum node '{0}' has unsupported number of inputs '{1}'",
                      origNode->get_friendly_name(), inputs.size());

    const auto& autob = origNode->get_autob();

    auto op = builder.create<IE::MaximumOp>(createLocation(origNode), inputs[0], inputs[1],
                                            importBroadcastType(autob.m_type));
    addOutputs(origNode, op);
}

void NGraphImporter::parseNode(mlir::OpBuilder& builder, const std::shared_ptr<opset_latest::Clamp>& origNode) {
    static_assert(std::is_same<std::decay<decltype(*origNode)>::type, ngraph::op::v0::Clamp>::value,
                  "opset operation mismatch");

    const auto inputs = getInputs(origNode);
    VPUX_THROW_UNLESS(inputs.size() == 1, "nGraph Clamp node '{0}' has unsupported number of inputs '{1}'",
                      origNode->get_friendly_name(), inputs.size());

    const auto min = origNode->get_min();
    const auto max = origNode->get_max();
    const auto minAttr = getFPAttr(_ctx, min);
    const auto maxAttr = getFPAttr(_ctx, max);

    auto op = builder.create<IE::ClampOp>(createLocation(origNode), inputs[0], minAttr, maxAttr);
    addOutputs(origNode, op);
}

void NGraphImporter::parseNode(mlir::OpBuilder& builder, const std::shared_ptr<opset_latest::Proposal>& origNode) {
    static_assert(std::is_same<std::decay<decltype(*origNode)>::type, ngraph::op::v4::Proposal>::value,
                  "opset operation mismatch");

    const auto inputs = getInputs(origNode);
    VPUX_THROW_UNLESS(inputs.size() == 3, "nGraph Proposal node '{0}' has unsupported number of inputs '{1}'",
                      origNode->get_friendly_name(), inputs.size());

    const auto& proposalParam = origNode->get_attrs();
    const auto proposalParamAttr = importProposalAttrs(proposalParam);

    auto op = builder.create<IE::ProposalOp>(createLocation(origNode), inputs[0], inputs[1], inputs[2],
                                             proposalParamAttr);
    addOutputs(origNode, op);
}

void NGraphImporter::parseNode(mlir::OpBuilder& builder, const std::shared_ptr<opset_latest::Unsqueeze>& origNode) {
    static_assert(std::is_same<std::decay<decltype(*origNode)>::type, ngraph::op::v0::Unsqueeze>::value,
                  "opset operation mismatch");

    const auto inputs = getInputs(origNode);
    VPUX_THROW_UNLESS(inputs.size() == 2, "nGraph Squeeze node '{0}' has unsupported number of inputs '{1}'",
                      origNode->get_friendly_name(), inputs.size());

    auto op = builder.create<IE::UnsqueezeOp>(createLocation(origNode), inputs[0], inputs[1], nullptr);
    addOutputs(origNode, op);
}

void NGraphImporter::parseNode(mlir::OpBuilder& builder, const std::shared_ptr<opset_latest::LRN>& origNode) {
    static_assert(std::is_same<std::decay<decltype(*origNode)>::type, ngraph::op::v0::LRN>::value,
                  "opset operation mismatch");

    const auto inputs = getInputs(origNode);
    VPUX_THROW_UNLESS(inputs.size() == 2, "nGraph LRN node '{0}' has unsupported number of inputs '{1}'",
                      origNode->get_friendly_name(), inputs.size());

    const auto alpha = origNode->get_alpha();
    const auto beta = origNode->get_beta();
    const auto bias = origNode->get_bias();
    const auto size = origNode->get_nsize();

    const auto alphaAttr = getFPAttr(_ctx, alpha);
    const auto betaAttr = getFPAttr(_ctx, beta);
    const auto biasAttr = getFPAttr(_ctx, bias);
    const auto sizeAttr = getIntAttr(_ctx, size);

    auto op = builder.create<IE::LRNOp>(createLocation(origNode), inputs[0], inputs[1], alphaAttr, betaAttr, biasAttr,
                                        sizeAttr);
    addOutputs(origNode, op);
}

void NGraphImporter::parseNode(mlir::OpBuilder& builder, const std::shared_ptr<ngraph::op::LRN_IE>& origNode) {
    static_assert(std::is_same<std::decay<decltype(*origNode)>::type, ngraph::op::LRN_IE>::value,
                  "opset operation mismatch");

    const auto inputs = getInputs(origNode);
    VPUX_THROW_UNLESS(inputs.size() == 1, "nGraph LRN_IE node '{0}' has unsupported number of inputs '{1}'",
                      origNode->get_friendly_name(), inputs.size());

    const auto alpha = origNode->get_alpha();
    const auto beta = origNode->get_beta();
    const auto bias = origNode->get_bias();
    const auto size = origNode->get_nsize();

    const auto alphaAttr = getFPAttr(_ctx, alpha);
    const auto betaAttr = getFPAttr(_ctx, beta);
    const auto biasAttr = getFPAttr(_ctx, bias);
    const auto sizeAttr = getIntAttr(_ctx, size);
    const auto regionAttr = importLRN_IERegion(origNode->get_region());

    auto op = builder.create<IE::LRN_IEOp>(createLocation(origNode), inputs[0], alphaAttr, betaAttr, biasAttr, sizeAttr,
                                           regionAttr);
    addOutputs(origNode, op);
}

void NGraphImporter::parseNode(mlir::OpBuilder& builder, const std::shared_ptr<opset_latest::Sigmoid>& origNode) {
    static_assert(std::is_same<std::decay<decltype(*origNode)>::type, ngraph::op::v0::Sigmoid>::value,
                  "opset operation mismatch");

    const auto inputs = getInputs(origNode);
    VPUX_THROW_UNLESS(inputs.size() == 1, "nGraph Sigmoid node '{0}' has unsupported number of inputs '{1}'",
                      origNode->get_friendly_name(), inputs.size());

    auto op = builder.create<IE::SigmoidOp>(createLocation(origNode), inputs[0]);

    addOutputs(origNode, op);
}

void NGraphImporter::parseNode(mlir::OpBuilder& builder, const std::shared_ptr<opset_latest::Squeeze>& origNode) {
    static_assert(std::is_same<std::decay<decltype(*origNode)>::type, ngraph::op::v0::Squeeze>::value,
                  "opset operation mismatch");

    const auto inputs = getInputs(origNode);
    VPUX_THROW_UNLESS(inputs.size() <= 2, "nGraph Squeeze node '{0}' has unsupported number of inputs '{1}'",
                      origNode->get_friendly_name(), inputs.size());

    auto op = builder.create<IE::SqueezeOp>(createLocation(origNode), inputs[0], inputs[1], nullptr);
    addOutputs(origNode, op);
}

void NGraphImporter::parseNode(mlir::OpBuilder& builder, const std::shared_ptr<opset_latest::Transpose>& origNode) {
    static_assert(std::is_same<std::decay<decltype(*origNode)>::type, ngraph::op::v1::Transpose>::value,
                  "opset operation mismatch");

    const auto inputs = getInputs(origNode);

    VPUX_THROW_UNLESS(inputs.size() == 2, "nGraph Transpose node '{0}' has unsupported number of inputs '{1}'",
                      origNode->get_friendly_name(), inputs.size());

    auto op = builder.create<IE::TransposeOp>(createLocation(origNode), inputs[0], inputs[1], nullptr);
    addOutputs(origNode, op);
}

void NGraphImporter::parseNode(mlir::OpBuilder& builder, const std::shared_ptr<opset_latest::Tanh>& origNode) {
    static_assert(std::is_same<std::decay<decltype(*origNode)>::type, ngraph::op::v0::Tanh>::value,
                  "opset operation mismatch");

    const auto inputs = getInputs(origNode);
    VPUX_THROW_UNLESS(inputs.size() == 1, "nGraph Tanh node '{0}' has unsupported number of inputs '{1}'",
                      origNode->get_friendly_name(), inputs.size());

    auto op = builder.create<IE::TanhOp>(createLocation(origNode), inputs[0]);
    addOutputs(origNode, op);
}

void NGraphImporter::parseNode(mlir::OpBuilder& builder, const std::shared_ptr<opset_latest::Elu>& origNode) {
    static_assert(std::is_same<std::decay<decltype(*origNode)>::type, ngraph::op::v0::Elu>::value,
                  "opset operation mismatch");

    const auto inputs = getInputs(origNode);
    VPUX_THROW_UNLESS(inputs.size() == 1, "nGraph Elu node '{0}' has unsupported number of inputs '{1}'",
                      origNode->get_friendly_name(), inputs.size());

    const auto alpha = origNode->get_alpha();
    const auto alphaAttr = getFPAttr(_ctx, alpha);

    auto op = builder.create<IE::EluOp>(createLocation(origNode), inputs[0], alphaAttr);
    addOutputs(origNode, op);
}

void NGraphImporter::parseNode(mlir::OpBuilder& builder, const std::shared_ptr<opset_latest::HSwish>& origNode) {
    static_assert(std::is_same<std::decay<decltype(*origNode)>::type, ngraph::op::v4::HSwish>::value,
                  "opset operation mismatch");

    const auto inputs = getInputs(origNode);
    VPUX_THROW_UNLESS(inputs.size() == 1, "nGraph HSwish node '{0}' has unsupported number of inputs '{1}'",
                      origNode->get_friendly_name(), inputs.size());

    auto op = builder.create<IE::HSwishOp>(createLocation(origNode), inputs[0]);
    addOutputs(origNode, op);
}

void NGraphImporter::parseNode(mlir::OpBuilder& builder, const std::shared_ptr<opset_latest::Floor>& origNode) {
    static_assert(std::is_same<std::decay<decltype(*origNode)>::type, ngraph::op::v0::Floor>::value,
                  "opset operation mismatch");
    const auto inputs = getInputs(origNode);
    VPUX_THROW_UNLESS(inputs.size() == 1, "nGraph Floor node '{0}' has unsupported number of inputs '{1}'",
                      origNode->get_friendly_name(), inputs.size());

    auto op = builder.create<IE::FloorOp>(createLocation(origNode), inputs[0]);
    addOutputs(origNode, op);
}

void NGraphImporter::parseNode(mlir::OpBuilder& builder, const std::shared_ptr<opset_latest::Round>& origNode) {
    static_assert(std::is_same<std::decay<decltype(*origNode)>::type, ngraph::op::v5::Round>::value,
                  "opset operation mismatch");
    const auto inputs = getInputs(origNode);
    VPUX_THROW_UNLESS(inputs.size() == 1, "nGraph Round node '{0}' has unsupported number of inputs '{1}'",
                      origNode->get_friendly_name(), inputs.size());

    auto op = builder.create<IE::RoundOp>(createLocation(origNode), inputs[0], importRoundMode(origNode->get_mode()));
    addOutputs(origNode, op);
}

void NGraphImporter::parseNode(mlir::OpBuilder& builder, const std::shared_ptr<opset_latest::Mish>& origNode) {
    static_assert(std::is_same<std::decay<decltype(*origNode)>::type, ngraph::op::v4::Mish>::value,
                  "opset operation mismatch");

    const auto inputs = getInputs(origNode);
    VPUX_THROW_UNLESS(inputs.size() == 1, "nGraph Mish node '{0}' has unsupported number of inputs '{1}'",
                      origNode->get_friendly_name(), inputs.size());

    auto op = builder.create<IE::MishOp>(createLocation(origNode), inputs[0]);
    addOutputs(origNode, op);
}

void NGraphImporter::parseNode(mlir::OpBuilder& builder, const std::shared_ptr<opset_latest::Erf>& origNode) {
    static_assert(std::is_same<std::decay<decltype(*origNode)>::type, ngraph::op::v0::Erf>::value,
                  "opset operation mismatch");

    const auto inputs = getInputs(origNode);
    VPUX_THROW_UNLESS(inputs.size() == 1, "nGraph Erf node '{0}' has unsupported number of inputs '{1}'",
                      origNode->get_friendly_name(), inputs.size());

    auto op = builder.create<IE::ErfOp>(createLocation(origNode), inputs[0]);
    addOutputs(origNode, op);
}

void NGraphImporter::parseNode(mlir::OpBuilder& builder, const std::shared_ptr<opset_latest::FakeQuantize>& origNode) {
    static_assert(std::is_same<std::decay<decltype(*origNode)>::type, ngraph::op::v0::FakeQuantize>::value,
                  "opset operation mismatch");

    const auto inputs = getInputs(origNode);
    VPUX_THROW_UNLESS(inputs.size() == 5, "nGraph FakeQuantize node '{0}' has unsupported number of inputs '{1}'.",
                      origNode->get_friendly_name(), inputs.size());

    const auto& autob = origNode->get_auto_broadcast();

    const auto levelsAttr = getIntAttr(_ctx, origNode->get_levels());

    auto op = builder.create<IE::FakeQuantizeOp>(createLocation(origNode), inputs[0], inputs[1], inputs[2], inputs[3],
                                                 inputs[4], levelsAttr, importBroadcastType(autob.m_type));
    addOutputs(origNode, op);
}

void NGraphImporter::parseNode(mlir::OpBuilder& builder, const std::shared_ptr<opset_latest::Exp>& origNode) {
    static_assert(std::is_same<std::decay<decltype(*origNode)>::type, ngraph::op::v0::Exp>::value,
                  "opset operation mismatch");

    const auto inputs = getInputs(origNode);
    VPUX_THROW_UNLESS(inputs.size() == 1, "nGraph Exp node '{0}' has unsupported number of inputs '{1}'",
                      origNode->get_friendly_name(), inputs.size());

    auto op = builder.create<IE::ExpOp>(createLocation(origNode), inputs[0]);
    addOutputs(origNode, op);
}

void NGraphImporter::parseNode(mlir::OpBuilder& builder, const std::shared_ptr<opset_latest::StridedSlice>& origNode) {
    static_assert(std::is_same<std::decay<decltype(*origNode)>::type, ngraph::op::v1::StridedSlice>::value,
                  "opset operation mismatch");

    const auto inputs = getInputs(origNode);
    VPUX_THROW_UNLESS(inputs.size() == 4, "nGraph StridedSlice node '{0}' has unsupported number of inputs '{1}'",
                      origNode->get_friendly_name(), inputs.size());

    auto attrBeginMask = getIntArrayAttr(_ctx, origNode->get_begin_mask());
    auto attrEndMask = getIntArrayAttr(_ctx, origNode->get_end_mask());
    auto attrNewAxisMask = getIntArrayAttr(_ctx, origNode->get_new_axis_mask());
    auto attrShrinkAxisMask = getIntArrayAttr(_ctx, origNode->get_shrink_axis_mask());
    auto attrEllipsisAxisMask = getIntArrayAttr(_ctx, origNode->get_ellipsis_mask());

    auto op = builder.create<IE::StridedSliceOp>(createLocation(origNode), inputs[0], inputs[1], inputs[2], inputs[3],
                                                 nullptr, nullptr, nullptr, attrBeginMask, attrEndMask, attrNewAxisMask,
                                                 attrShrinkAxisMask, attrEllipsisAxisMask);
    addOutputs(origNode, op);
}

void NGraphImporter::parseNode(mlir::OpBuilder& builder, const std::shared_ptr<opset_latest::ROIPooling>& origNode) {
    static_assert(std::is_same<std::decay<decltype(*origNode)>::type, ngraph::op::v0::ROIPooling>::value,
                  "opset operation mismatch");

    const auto inputs = getInputs(origNode);
    VPUX_THROW_UNLESS(inputs.size() == 2, "nGraph ROIPooling node '{0}' has unsupported number of inputs '{1}'",
                      origNode->get_friendly_name(), inputs.size());

    const auto outputSize = getIntArrayAttr(_ctx, origNode->get_output_size());
    const auto spatialScaleAttr = getFPAttr(_ctx, origNode->get_spatial_scale());
    const auto method = importROIPoolingMethod(origNode->get_method());

    auto op = builder.create<IE::ROIPoolingOp>(createLocation(origNode), inputs[0], inputs[1], outputSize,
                                               spatialScaleAttr, method);
    addOutputs(origNode, op);
}

void NGraphImporter::parseNode(mlir::OpBuilder& builder, const std::shared_ptr<opset_latest::Concat>& origNode) {
    static_assert(std::is_same<std::decay<decltype(*origNode)>::type, ngraph::op::v0::Concat>::value,
                  "opset operation mismatch");

    const auto inputs = getInputs(origNode);
    VPUX_THROW_UNLESS(inputs.size() >= 1, "nGraph Concat node '{0}' has unsupported number of inputs '{1}'",
                      origNode->get_friendly_name(), inputs.size());

    const auto axis = origNode->get_axis();
    const auto axisAttr = getIntAttr(_ctx, axis);

    auto op = builder.create<IE::ConcatOp>(createLocation(origNode), inputs, axisAttr);
    addOutputs(origNode, op);
}

void NGraphImporter::parseNode(mlir::OpBuilder& builder, const std::shared_ptr<opset_latest::Interpolate>& origNode) {
    static_assert(std::is_same<std::decay<decltype(*origNode)>::type, ngraph::op::v4::Interpolate>::value,
                  "opset operation mismatch");

    const auto inputs = getInputs(origNode);
    VPUX_THROW_UNLESS(inputs.size() == 4, "nGraph Interpolate node '{0}' has unsupported number of inputs '{1}'",
                      origNode->get_friendly_name(), inputs.size());

    const auto interpolateAttr = importInterpolateAttrs(origNode->get_attrs());

    auto op = builder.create<IE::InterpolateOp>(createLocation(origNode), inputs[0], inputs[1], inputs[2], inputs[3],
                                                nullptr, nullptr, nullptr, interpolateAttr);
    addOutputs(origNode, op);
}

void NGraphImporter::parseNode(mlir::OpBuilder& builder, const std::shared_ptr<opset_latest::TopK>& origNode) {
    static_assert(std::is_same<std::decay<decltype(*origNode)>::type, ngraph::op::v3::TopK>::value,
                  "opset operation mismatch");

    const auto inputs = getInputs(origNode);
    VPUX_THROW_UNLESS(inputs.size() == 2, "nGraph TopK node '{0}' has unsupported number of inputs '{1}'",
                      origNode->get_friendly_name(), inputs.size());

    const auto axisAttr = getIntAttr(_ctx, origNode->get_axis());
    const auto modeAttr = importTopKMode(origNode->get_mode());
    const auto sortTypeAttr = importTopKSortType(origNode->get_sort_type());
    const auto indexElementTypeAttr = mlir::TypeAttr::get(importElemType(origNode->get_index_element_type()));

    auto op = builder.create<IE::TopKOp>(createLocation(origNode), inputs[0], inputs[1], axisAttr, modeAttr,
                                         sortTypeAttr, indexElementTypeAttr);
    addOutputs(origNode, op);
}

void NGraphImporter::parseNode(mlir::OpBuilder& builder, const std::shared_ptr<opset_latest::RegionYolo>& origNode) {
    static_assert(std::is_same<std::decay<decltype(*origNode)>::type, ngraph::op::v0::RegionYolo>::value,
                  "opset operation mismatch");

    const auto inputs = getInputs(origNode);
    VPUX_THROW_UNLESS(inputs.size() == 1, "nGraph RegionYolo node '{0}' has unsupported number of inputs '{1}'",
                      origNode->get_friendly_name(), inputs.size());

    const auto coordAttr = getIntAttr(_ctx, origNode->get_num_coords());
    const auto classesAttr = getIntAttr(_ctx, origNode->get_num_classes());
    const auto regionsAttr = getIntAttr(_ctx, origNode->get_num_regions());
    const auto doSoftmaxAttr = mlir::BoolAttr::get(_ctx, origNode->get_do_softmax());
    const auto maskAttr = getIntArrayAttr(_ctx, origNode->get_mask());
    const auto axisAttr = getIntAttr(_ctx, origNode->get_axis());
    const auto axisEndAttr = getIntAttr(_ctx, origNode->get_end_axis());
    const auto anchorsAttr = getFPArrayAttr(_ctx, origNode->get_anchors());

    auto op = builder.create<IE::RegionYoloOp>(createLocation(origNode), inputs[0], coordAttr, classesAttr, regionsAttr,
                                               doSoftmaxAttr, maskAttr, axisAttr, axisEndAttr, anchorsAttr);
    addOutputs(origNode, op);
}

void NGraphImporter::parseNode(mlir::OpBuilder& builder, const std::shared_ptr<opset_latest::ReorgYolo>& origNode) {
    static_assert(std::is_same<std::decay<decltype(*origNode)>::type, ngraph::op::v0::ReorgYolo>::value,
                  "opset operation mismatch");

    const auto inputs = getInputs(origNode);
    VPUX_THROW_UNLESS(inputs.size() == 1, "nGraph ReorgYolo node '{0}' has unsupported number of inputs '{1}'",
                      origNode->get_friendly_name(), inputs.size());

    auto strides = origNode->get_strides();

    VPUX_THROW_UNLESS(strides.size() == 2, "nGraph ReorgYolo node '{0}' has unsupported number of strides '{1}'",
                      origNode->get_friendly_name(), strides.size());
    VPUX_THROW_UNLESS(strides.front() == strides.back(),
                      "nGraph ReorgYolo node '{0}' has different strides '{1}' != '{2}'", origNode->get_friendly_name(),
                      strides.front(), strides.back());

    const auto strideAttr = getIntAttr(_ctx, strides.front());

    auto op = builder.create<IE::ReorgYoloOp>(createLocation(origNode), inputs[0], strideAttr);
    addOutputs(origNode, op);
}

void NGraphImporter::parseNode(mlir::OpBuilder& builder,
                               const std::shared_ptr<opset_latest::DetectionOutput>& origNode) {
    static_assert(std::is_same<std::decay<decltype(*origNode)>::type, ngraph::op::v0::DetectionOutput>::value,
                  "opset operation mismatch");

    const auto inputs = getInputs(origNode);
    VPUX_THROW_UNLESS(inputs.size() == 3 || inputs.size() == 5,
                      "nGraph DetectionOutput node '{0}' has unsupported number of inputs '{1}'",
                      origNode->get_friendly_name(), inputs.size());

    const auto detectionOutputAttr = importDetectionOutputAttrs(origNode->get_attrs());

    IE::DetectionOutputOp op;
    if (inputs.size() == 3) {
        op = builder.create<IE::DetectionOutputOp>(createLocation(origNode), inputs[0], inputs[1], inputs[2], nullptr,
                                                   nullptr, detectionOutputAttr);
    } else {
        op = builder.create<IE::DetectionOutputOp>(createLocation(origNode), inputs[0], inputs[1], inputs[2], inputs[3],
                                                   inputs[4], detectionOutputAttr);
    }
    addOutputs(origNode, op);
}

void NGraphImporter::parseNode(mlir::OpBuilder& builder, const std::shared_ptr<opset_latest::NormalizeL2>& origNode) {
    static_assert(std::is_same<std::decay<decltype(*origNode)>::type, ngraph::op::v0::NormalizeL2>::value,
                  "opset operation mismatch");

    const auto inputs = getInputs(origNode);
    VPUX_THROW_UNLESS(inputs.size() == 2, "nGraph Normalize node '{0}' has unsupported number of inputs '{1}'",
                      origNode->get_friendly_name(), inputs.size());

    const auto epsAttr = getFPAttr(_ctx, origNode->get_eps());
    const auto epsModeAttr = importEpsMode(origNode->get_eps_mode());

    auto op = builder.create<IE::NormalizeL2Op>(createLocation(origNode), inputs[0], inputs[1], epsAttr, epsModeAttr);
    addOutputs(origNode, op);
}

void NGraphImporter::parseNode(mlir::OpBuilder& builder, const std::shared_ptr<ngraph::opset4::MVN>& origNode) {
    static_assert(std::is_same<std::decay<decltype(*origNode)>::type, ngraph::op::v0::MVN>::value,
                  "opset operation mismatch");

    const auto inputs = getInputs(origNode);
    VPUX_THROW_UNLESS(inputs.size() == 1, "nGraph MVN node '{0}' has unsupported number of inputs '{1}'",
                      origNode->get_friendly_name(), inputs.size());

    const auto normalize_varianceAttr = mlir::BoolAttr::get(_ctx, origNode->get_normalize_variance());
    const auto across_channelsAttr = mlir::BoolAttr::get(_ctx, origNode->get_across_channels());
    const auto epsAttr = getFPAttr(_ctx, origNode->get_eps());

    auto op = builder.create<IE::MVNOp>(createLocation(origNode), inputs[0], across_channelsAttr,
                                        normalize_varianceAttr, epsAttr);
    addOutputs(origNode, op);
}

void NGraphImporter::parseNode(mlir::OpBuilder& builder, const std::shared_ptr<opset_latest::PRelu>& origNode) {
    static_assert(std::is_same<std::decay<decltype(*origNode)>::type, ngraph::op::v0::PRelu>::value,
                  "opset operation mismatch");

    const auto inputs = getInputs(origNode);
    VPUX_THROW_UNLESS(inputs.size() == 2, "nGraph PRelu node '{0}' has unsupported number of inputs '{1}'",
                      origNode->get_friendly_name(), inputs.size());

    auto op = builder.create<IE::PReluOp>(createLocation(origNode), inputs[0], inputs[1]);
    addOutputs(origNode, op);
}

void NGraphImporter::parseNode(mlir::OpBuilder& builder, const std::shared_ptr<opset_latest::Swish>& origNode) {
    static_assert(std::is_same<std::decay<decltype(*origNode)>::type, ngraph::op::v4::Swish>::value,
                  "opset operation mismatch");

    const auto inputs = getInputs(origNode);
    VPUX_THROW_UNLESS(inputs.size() == 2, "nGraph Swish node '{0}' has unsupported number of inputs '{1}'",
                      origNode->get_friendly_name(), inputs.size());

    auto op = builder.create<IE::SwishOp>(createLocation(origNode), inputs[0], inputs[1], nullptr);
    addOutputs(origNode, op);
}

void NGraphImporter::parseNode(mlir::OpBuilder& builder, const std::shared_ptr<opset_latest::GRN>& origNode) {
    static_assert(std::is_same<std::decay<decltype(*origNode)>::type, ngraph::op::v0::GRN>::value,
                  "opset operation mismatch");

    const auto inputs = getInputs(origNode);
    VPUX_THROW_UNLESS(inputs.size() == 1, "nGraph GRN node '{0}' has unsupported number of inputs '{1}'",
                      origNode->get_friendly_name(), inputs.size());

    const auto biasAttr = getFPAttr(_ctx, origNode->get_bias());

    auto op = builder.create<IE::GRNOp>(createLocation(origNode), inputs[0], biasAttr);
    addOutputs(origNode, op);
}

void NGraphImporter::parseNode(mlir::OpBuilder& builder, const std::shared_ptr<opset_latest::Negative>& origNode) {
    static_assert(std::is_same<std::decay<decltype(*origNode)>::type, ngraph::op::v0::Negative>::value,
                  "opset operation mismatch");

    const auto inputs = getInputs(origNode);
    VPUX_THROW_UNLESS(inputs.size() == 1, "nGraph Negative node '{0}' has unsupported number of inputs '{1}'",
                      origNode->get_friendly_name(), inputs.size());

    auto op = builder.create<IE::NegativeOp>(createLocation(origNode), inputs[0]);
    addOutputs(origNode, op);
}

void NGraphImporter::parseNode(mlir::OpBuilder& builder,
                               const std::shared_ptr<opset_latest::CTCGreedyDecoder>& origNode) {
    static_assert(std::is_same<std::decay<decltype(*origNode)>::type, ngraph::op::v0::CTCGreedyDecoder>::value,
                  "opset operation mismatch");

    const auto inputs = getInputs(origNode);
    VPUX_THROW_UNLESS(inputs.size() == 2, "nGraph CTCGreedyDecoder node '{0}' has unsupported number of inputs '{1}'",
                      origNode->get_friendly_name(), inputs.size());

    auto op = builder.create<IE::CTCGreedyDecoderOp>(createLocation(origNode), inputs[0], inputs[1],
                                                     origNode->get_ctc_merge_repeated());
    addOutputs(origNode, op);
}

void NGraphImporter::parseNode(mlir::OpBuilder& builder,
                               const std::shared_ptr<opset_latest::CTCGreedyDecoderSeqLen>& origNode) {
    static_assert(std::is_same<std::decay<decltype(*origNode)>::type, ngraph::op::v6::CTCGreedyDecoderSeqLen>::value,
                  "opset operation mismatch");

    const auto inputs = getInputs(origNode);
    VPUX_THROW_UNLESS(inputs.size() == 3,
                      "nGraph CTCGreedyDecoderSeqLen node '{0}' has unsupported number of inputs '{1}'",
                      origNode->get_friendly_name(), inputs.size());

    auto op = builder.create<IE::CTCGreedyDecoderSeqLenOp>(createLocation(origNode), inputs[0], inputs[1], inputs[2],
                                                           origNode->get_merge_repeated());
    addOutputs(origNode, op);
}

void NGraphImporter::parseNode(mlir::OpBuilder& builder, const std::shared_ptr<opset_latest::Pad>& origNode) {
    static_assert(std::is_same<std::decay<decltype(*origNode)>::type, ngraph::op::v1::Pad>::value,
                  "opset operation mismatch");

    const auto inputs = getInputs(origNode);

    if (inputs.size() == 4) {
        auto op = builder.create<IE::PadOp>(createLocation(origNode), inputs[0], inputs[1], inputs[2], inputs[3],
                                            nullptr, nullptr, nullptr, importPadMode(origNode->get_pad_mode()));
        addOutputs(origNode, op);
    } else if (inputs.size() == 3) {
        auto op = builder.create<IE::PadOp>(createLocation(origNode), inputs[0], inputs[1], inputs[2], nullptr, nullptr,
                                            nullptr, nullptr, importPadMode(origNode->get_pad_mode()));
        addOutputs(origNode, op);
    } else {
        VPUX_THROW("nGraph Pad node '{0}' has unsupported number of inputs '{1}'", origNode->get_friendly_name(),
                   inputs.size());
    }
}

void NGraphImporter::parseNode(mlir::OpBuilder& builder, const std::shared_ptr<opset_latest::LSTMCell>& origNode) {
    static_assert(std::is_same<std::decay<decltype(*origNode)>::type, ngraph::op::v4::LSTMCell>::value,
                  "opset operation mismatch");

    const auto inputs = getInputs(origNode);
    VPUX_THROW_UNLESS(inputs.size() == 6, "nGraph LSTMCell node '{0}' has unsupported number of inputs '{1}'",
                      origNode->get_friendly_name(), inputs.size());

    VPUX_THROW_UNLESS(origNode->get_clip() == 0.0f, "nGraph LSTMCell node '{0}' has unsupported clip value '{1}'",
                      origNode->get_friendly_name(), origNode->get_clip());

    VPUX_THROW_UNLESS(origNode->get_activations() == std::vector<std::string>({"sigmoid", "tanh", "tanh"}),
                      "nGraph LSTMCell node '{0}' has unsupported activations '{1}'", origNode->get_friendly_name(),
                      origNode->get_activations());

    const auto hiddenSizeAttr = getIntAttr(_ctx, origNode->get_hidden_size());

    auto op = builder.create<IE::LSTMCellOp>(createLocation(origNode), inputs[0], inputs[1], inputs[2], inputs[3],
                                             inputs[4], inputs[5], hiddenSizeAttr);
    addOutputs(origNode, op);
}

void NGraphImporter::parseNode(mlir::OpBuilder& builder, const std::shared_ptr<opset_latest::LSTMSequence>& origNode) {
    static_assert(std::is_same<std::decay<decltype(*origNode)>::type, opset_latest::LSTMSequence>::value,
                  "opset operation mismatch");
    const auto inputs = getInputs(origNode);
    VPUX_THROW_UNLESS(inputs.size() == 7, "nGraph LSTMSequence node '{0}' has unsupported number of inputs '{1}'",
                      origNode->get_friendly_name(), inputs.size());

    VPUX_THROW_UNLESS(origNode->get_clip() == 0.0f, "nGraph LSTMSequence node '{0}' has unsupported clip value '{1}'",
                      origNode->get_friendly_name(), origNode->get_clip());

    VPUX_THROW_UNLESS(origNode->get_activations() == std::vector<std::string>({"sigmoid", "tanh", "tanh"}),
                      "nGraph LSTMSequence node '{0}' has unsupported activations '{1}'", origNode->get_friendly_name(),
                      origNode->get_activations());

    VPUX_THROW_UNLESS(origNode->get_direction() != opset_latest::LSTMSequence::direction::BIDIRECTIONAL,
                      "nGraph LSTMSequence node '{0}' has unsupported direction 'BIDIRECTIONAL'",
                      origNode->get_friendly_name());
    const auto directionAttr = importRNNSequenceDirection(origNode->get_direction());

    const auto seqLenConstant = dynamic_cast<opset_latest::Constant*>(origNode->input_value(3).get_node());
    VPUX_THROW_UNLESS(
            seqLenConstant != nullptr,
            "nGraph LSTMSequence node '{0}' has unsupported sequenceLengths input. It must be a Constant node",
            origNode->get_friendly_name());
    const auto seqLenValues = seqLenConstant->cast_vector<uint32_t>();
    VPUX_THROW_UNLESS(seqLenValues.size() > 0,
                      "nGraph LSTMSequence node '{0}' has unsupported sequenceLengths input. It must contain more than "
                      "0 elements",
                      origNode->get_friendly_name());
    const auto isAllLensSame =
            std::all_of(seqLenValues.cbegin(), seqLenValues.cend(), [&seqLenValues](const auto item) {
                return seqLenValues[0] == item;
            });
    VPUX_THROW_UNLESS(
            isAllLensSame,
            "nGraph LSTMSequence node '{0}' has unsupported sequenceLengths input. It must contain all the same values",
            origNode->get_friendly_name());
    const auto seqLenAttr = getIntAttr(_ctx, checked_cast<uint32_t>(seqLenValues[0]));

    auto op = builder.create<IE::LSTMSequenceOp>(createLocation(origNode), inputs[0], inputs[1], inputs[2], inputs[4],
                                                 inputs[5], inputs[6], seqLenAttr, directionAttr);
    addOutputs(origNode, op);
}

void NGraphImporter::parseNode(mlir::OpBuilder& builder, const std::shared_ptr<opset_latest::Subtract>& origNode) {
    static_assert(std::is_same<std::decay<decltype(*origNode)>::type, ngraph::op::v1::Subtract>::value,
                  "opset operation mismatch");

    const auto inputs = getInputs(origNode);
    VPUX_THROW_UNLESS(inputs.size() == 2, "nGraph node '{0}' has unsupported number of inputs '{1}'",
                      origNode->get_friendly_name(), inputs.size());

    const auto& autob = origNode->get_autob();

    auto op = builder.create<IE::SubtractOp>(createLocation(origNode), inputs[0], inputs[1],
                                             importBroadcastType(autob.m_type));
    addOutputs(origNode, op);
}

void NGraphImporter::parseNode(mlir::OpBuilder& builder, const std::shared_ptr<opset_latest::ReduceMin>& origNode) {
    static_assert(std::is_same<std::decay<decltype(*origNode)>::type, ngraph::op::v1::ReduceMin>::value,
                  "opset operation mismatch");

    const auto inputs = getInputs(origNode);
    VPUX_THROW_UNLESS(inputs.size() == 2, "nGraph ReduceMin node '{0}' has unsupported number of inputs '{1}'",
                      origNode->get_friendly_name(), inputs.size());

    const auto keep_dims = origNode->get_keep_dims();
    auto op = builder.create<IE::ReduceMinOp>(createLocation(origNode), inputs[0], inputs[1],
                                              mlir::BoolAttr::get(_ctx, keep_dims));
    addOutputs(origNode, op);
}

//
// IR builder helpers
//

SmallVector<mlir::Value> NGraphImporter::getInputs(const OrigNodePtr& node) {
    SmallVector<mlir::Value> out;
    out.reserve(node->get_input_size());

    for (const auto& input : node->inputs()) {
        out.push_back(_importedVals.at(input.get_source_output()));
    }

    return out;
}

void NGraphImporter::addOutputs(const OrigNodePtr& node, mlir::Operation* op) {
    const auto results = op->getOpResults();

    VPUX_THROW_UNLESS(
            results.size() == node->get_output_size(),
            "Mismatch between original Node '{0}' number of outputs '{1}' and created number of outputs '{2}'",
            node->get_friendly_name(), node->get_output_size(), results.size());

    for (const auto& res : results) {
        _importedVals.emplace(node->output(res.getResultNumber()), res);
    }
}

mlir::Location NGraphImporter::createLocation(const OrigNodePtr& node) {
    const auto nodeName = mlir::Identifier::get(node->get_friendly_name(), _ctx);
    return mlir::NameLoc::get(nodeName);
}

//
// nGraph attributes importers
//

SmallVector<int64_t> NGraphImporter::importShape(const ngraph::PartialShape& shape) {
    VPUX_THROW_UNLESS(shape.rank().is_static(), "Dynamically ranked tensors are not supported");

    SmallVector<int64_t> out(checked_cast<size_t>(shape.rank().get_length()));
    for (const auto ind : irange(out.size())) {
        const auto& dim = shape[ind];
        out[ind] = dim.is_static() ? dim.get_length() : mlir::ShapedType::kDynamicSize;
    }

    return out;
}

mlir::Type NGraphImporter::importElemType(const ngraph::element::Type& elemType) {
    if (elemType == ngraph::element::f64) {
        return mlir::Float64Type::get(_ctx);
    } else if (elemType == ngraph::element::f32) {
        return mlir::Float32Type::get(_ctx);
    } else if (elemType == ngraph::element::f16) {
        return mlir::Float16Type::get(_ctx);
    } else if (elemType == ngraph::element::bf16) {
        return mlir::BFloat16Type::get(_ctx);
    } else if (elemType == ngraph::element::i64) {
        return getSInt64Type(_ctx);
    } else if (elemType == ngraph::element::u64) {
        return getUInt64Type(_ctx);
    } else if (elemType == ngraph::element::i32) {
        return getSInt32Type(_ctx);
    } else if (elemType == ngraph::element::u32) {
        return getUInt32Type(_ctx);
    } else if (elemType == ngraph::element::i16) {
        return getSInt16Type(_ctx);
    } else if (elemType == ngraph::element::u16) {
        return getUInt16Type(_ctx);
    } else if (elemType == ngraph::element::i8) {
        return getSInt8Type(_ctx);
    } else if (elemType == ngraph::element::u8) {
        return getUInt8Type(_ctx);
    } else {
        VPUX_THROW("Unsupported element type : {0}", elemType);
    }
}

mlir::RankedTensorType NGraphImporter::importTensor(const ngraph::PartialShape& shape,
                                                    const ngraph::element::Type& elemType) {
    return mlir::RankedTensorType::get(makeArrayRef(importShape(shape)), importElemType(elemType));
}

IE::AutoBroadcastTypeAttr NGraphImporter::importBroadcastType(ngraph::op::AutoBroadcastType bType) {
    switch (bType) {
    case ngraph::op::AutoBroadcastType::NONE:
        return IE::AutoBroadcastTypeAttr::get(_ctx, IE::AutoBroadcastType::NONE_OR_EXPLICIT);
    case ngraph::op::AutoBroadcastType::NUMPY:
        return IE::AutoBroadcastTypeAttr::get(_ctx, IE::AutoBroadcastType::NUMPY);
    case ngraph::op::AutoBroadcastType::PDPD:
        return IE::AutoBroadcastTypeAttr::get(_ctx, IE::AutoBroadcastType::PDPD);
    default:
        VPUX_THROW("Unknown AutoBroadcastType");
    }
}

IE::RoundingTypeAttr NGraphImporter::importRoundingType(ngraph::op::RoundingType roundingType) {
    switch (roundingType) {
    case ngraph::op::RoundingType::FLOOR:
        return IE::RoundingTypeAttr::get(_ctx, IE::RoundingType::FLOOR);
    case ngraph::op::RoundingType::CEIL:
        return IE::RoundingTypeAttr::get(_ctx, IE::RoundingType::CEIL);
    default:
        VPUX_THROW("Unknown RoundingType");
    }
}

IE::LRN_IERegionAttr NGraphImporter::importLRN_IERegion(const std::string& region) {
    if (region == "same") {
        return IE::LRN_IERegionAttr::get(_ctx, IE::LRN_IERegion::same);
    } else if (region == "across") {
        return IE::LRN_IERegionAttr::get(_ctx, IE::LRN_IERegion::across);
    } else {
        VPUX_THROW("Unknown LRN_IERegion");
    }
}

IE::EpsModeAttr NGraphImporter::importEpsMode(ngraph::op::EpsMode val) {
    switch (val) {
    case ngraph::op::EpsMode::ADD:
        return IE::EpsModeAttr::get(_ctx, IE::EpsMode::ADD);
    case ngraph::op::EpsMode::MAX:
        return IE::EpsModeAttr::get(_ctx, IE::EpsMode::MAX);
    default:
        VPUX_THROW("Unknown EpsMode");
    }
}

IE::TopKModeAttr NGraphImporter::importTopKMode(ngraph::op::TopKMode val) {
    switch (val) {
    case ngraph::op::TopKMode::MAX:
        return IE::TopKModeAttr::get(_ctx, IE::TopKMode::MAX);
    case ngraph::op::TopKMode::MIN:
        return IE::TopKModeAttr::get(_ctx, IE::TopKMode::MIN);
    default:
        VPUX_THROW("Unknown TopKMode");
    }
}

IE::TopKSortTypeAttr NGraphImporter::importTopKSortType(ngraph::op::TopKSortType val) {
    switch (val) {
    case ngraph::op::TopKSortType::NONE:
        return IE::TopKSortTypeAttr::get(_ctx, IE::TopKSortType::NONE);
    case ngraph::op::TopKSortType::SORT_INDICES:
        return IE::TopKSortTypeAttr::get(_ctx, IE::TopKSortType::SORT_INDICES);
    case ngraph::op::TopKSortType::SORT_VALUES:
        return IE::TopKSortTypeAttr::get(_ctx, IE::TopKSortType::SORT_VALUES);
    default:
        VPUX_THROW("Unknown TopKSortType");
    }
}

IE::ProposalAttr NGraphImporter::importProposalAttrs(const ngraph::op::ProposalAttrs& val) {
    const auto baseSizeAttr = getIntAttr(_ctx, val.base_size);
    const auto preNmsTopNAttr = getIntAttr(_ctx, val.pre_nms_topn);
    const auto postNmsTopNAttr = getIntAttr(_ctx, val.post_nms_topn);
    const auto nmsThreshNAttr = getFPAttr(_ctx, val.nms_thresh);
    const auto featStrideAttr = getIntAttr(_ctx, val.feat_stride);
    const auto minSizeNAttr = getIntAttr(_ctx, val.min_size);
    const auto ratioAttr = getFPArrayAttr(_ctx, val.ratio);
    const auto scaleAttr = getFPArrayAttr(_ctx, val.scale);
    const auto clipBeforeNmsAttr = mlir::BoolAttr::get(_ctx, val.clip_before_nms);
    const auto clipAfterNmsAttr = mlir::BoolAttr::get(_ctx, val.clip_after_nms);
    const auto normalizeAttr = mlir::BoolAttr::get(_ctx, val.normalize);
    const auto boxSizeScaleAttr = getFPAttr(_ctx, val.box_size_scale);
    const auto boxCoordinateScaleAttr = getFPAttr(_ctx, val.box_coordinate_scale);
    const auto frameworkAttr = mlir::StringAttr::get(_ctx, val.framework);
    const auto inferProbsAttr = mlir::BoolAttr::get(_ctx, val.infer_probs);

    return IE::ProposalAttr::get(baseSizeAttr, preNmsTopNAttr, postNmsTopNAttr, nmsThreshNAttr, featStrideAttr,
                                 minSizeNAttr, ratioAttr, scaleAttr, clipBeforeNmsAttr, clipAfterNmsAttr, normalizeAttr,
                                 boxSizeScaleAttr, boxCoordinateScaleAttr, frameworkAttr, inferProbsAttr, _ctx);
}

IE::InterpolateAttr NGraphImporter::importInterpolateAttrs(const opset_latest::Interpolate::InterpolateAttrs& val) {
    // mode
    IE::InterpolateModeAttr modeAttr;
    switch (val.mode) {
    case opset_latest::Interpolate::InterpolateMode::nearest:
        modeAttr = IE::InterpolateModeAttr::get(_ctx, IE::InterpolateMode::nearest);
        break;
    case opset_latest::Interpolate::InterpolateMode::linear:
        modeAttr = IE::InterpolateModeAttr::get(_ctx, IE::InterpolateMode::linear);
        break;
    case opset_latest::Interpolate::InterpolateMode::linear_onnx:
        modeAttr = IE::InterpolateModeAttr::get(_ctx, IE::InterpolateMode::linear_onnx);
        break;
    case opset_latest::Interpolate::InterpolateMode::cubic:
        modeAttr = IE::InterpolateModeAttr::get(_ctx, IE::InterpolateMode::cubic);
        break;
    default:
        VPUX_THROW("Unsupported interpolate mode");
    }

    // shape calculation mode
    IE::InterpolateCalcModeAttr calcModeAttr;
    switch (val.shape_calculation_mode) {
    case opset_latest::Interpolate::ShapeCalcMode::sizes:
        calcModeAttr = IE::InterpolateCalcModeAttr::get(_ctx, IE::InterpolateCalcMode::sizes);
        break;
    case opset_latest::Interpolate::ShapeCalcMode::scales:
        calcModeAttr = IE::InterpolateCalcModeAttr::get(_ctx, IE::InterpolateCalcMode::scales);
        break;
    default:
        VPUX_THROW("Unsupported interpolate shape calculation mode");
    }

    // coordinate transformation mode
    IE::InterpolateCoordModeAttr coordModeAttr;
    switch (val.coordinate_transformation_mode) {
    case opset_latest::Interpolate::CoordinateTransformMode::half_pixel:
        coordModeAttr = IE::InterpolateCoordModeAttr::get(_ctx, IE::InterpolateCoordMode::half_pixel);
        break;
    case opset_latest::Interpolate::CoordinateTransformMode::pytorch_half_pixel:
        coordModeAttr = IE::InterpolateCoordModeAttr::get(_ctx, IE::InterpolateCoordMode::pytorch_half_pixel);
        break;
    case opset_latest::Interpolate::CoordinateTransformMode::asymmetric:
        coordModeAttr = IE::InterpolateCoordModeAttr::get(_ctx, IE::InterpolateCoordMode::asymmetric);
        break;
    case opset_latest::Interpolate::CoordinateTransformMode::tf_half_pixel_for_nn:
        coordModeAttr = IE::InterpolateCoordModeAttr::get(_ctx, IE::InterpolateCoordMode::tf_half_pixel_for_nn);
        break;
    case opset_latest::Interpolate::CoordinateTransformMode::align_corners:
        coordModeAttr = IE::InterpolateCoordModeAttr::get(_ctx, IE::InterpolateCoordMode::align_corners);
        break;
    default:
        VPUX_THROW("Unsupported interpolate coordinate transformation mode");
    }

    // coordinate transformation mode
    IE::InterpolateNearestModeAttr nearestModeAttr;
    switch (val.nearest_mode) {
    case opset_latest::Interpolate::NearestMode::round_prefer_floor:
        nearestModeAttr = IE::InterpolateNearestModeAttr::get(_ctx, IE::InterpolateNearestMode::round_prefer_floor);
        break;
    case opset_latest::Interpolate::NearestMode::round_prefer_ceil:
        nearestModeAttr = IE::InterpolateNearestModeAttr::get(_ctx, IE::InterpolateNearestMode::round_prefer_ceil);
        break;
    case opset_latest::Interpolate::NearestMode::floor:
        nearestModeAttr = IE::InterpolateNearestModeAttr::get(_ctx, IE::InterpolateNearestMode::floor);
        break;
    case opset_latest::Interpolate::NearestMode::ceil:
        nearestModeAttr = IE::InterpolateNearestModeAttr::get(_ctx, IE::InterpolateNearestMode::ceil);
        break;
    case opset_latest::Interpolate::NearestMode::simple:
        nearestModeAttr = IE::InterpolateNearestModeAttr::get(_ctx, IE::InterpolateNearestMode::simple);
        break;
    default:
        VPUX_THROW("Unsupported interpolate nearest mode");
    }

    const auto antialiasAttr = mlir::BoolAttr::get(_ctx, val.antialias);
    const auto padsBeginAttr = getIntArrayAttr(_ctx, val.pads_begin);
    const auto padsEndAttr = getIntArrayAttr(_ctx, val.pads_end);
    const auto cubeCoeffAttr = getFPAttr(_ctx, val.cube_coeff);

    return IE::InterpolateAttr::get(modeAttr, calcModeAttr, coordModeAttr, nearestModeAttr, antialiasAttr,
                                    padsBeginAttr, padsEndAttr, cubeCoeffAttr, _ctx);
}

IE::DetectionOutputAttr NGraphImporter::importDetectionOutputAttrs(const ngraph::op::DetectionOutputAttrs& val) {
    const auto numClassesAttr = getIntAttr(_ctx, val.num_classes);
    const auto backgroundLabelIdAttr = getIntAttr(_ctx, val.background_label_id);
    const auto topKAttr = getIntAttr(_ctx, val.top_k);

    const auto varianceEncodedInTargetAttr = mlir::BoolAttr::get(_ctx, val.variance_encoded_in_target);

    const auto keepTopKAttr = getIntArrayAttr(_ctx, val.keep_top_k);
    const auto codeTypeAttr = mlir::StringAttr::get(_ctx, val.code_type);

    const auto shareLocationAttr = mlir::BoolAttr::get(_ctx, val.share_location);

    const auto nmsThresholdAttr = getFPAttr(_ctx, val.nms_threshold);
    const auto confidenceThresholdAttr = getFPAttr(_ctx, val.confidence_threshold);

    const auto clipAfterNmsAttr = mlir::BoolAttr::get(_ctx, val.clip_after_nms);
    const auto clipBeforeNmsAttr = mlir::BoolAttr::get(_ctx, val.clip_before_nms);
    const auto decreaseLabel_idAttr = mlir::BoolAttr::get(_ctx, val.decrease_label_id);
    const auto normalizedAttr = mlir::BoolAttr::get(_ctx, val.normalized);

    const auto inputHeightAttr = getIntAttr(_ctx, val.input_height);
    const auto inputWidthAttr = getIntAttr(_ctx, val.input_width);

    const auto objectnessScoreAttr = getFPAttr(_ctx, val.objectness_score);

    return IE::DetectionOutputAttr::get(
            numClassesAttr, backgroundLabelIdAttr, topKAttr, varianceEncodedInTargetAttr, keepTopKAttr, codeTypeAttr,
            shareLocationAttr, nmsThresholdAttr, confidenceThresholdAttr, clipAfterNmsAttr, clipBeforeNmsAttr,
            decreaseLabel_idAttr, normalizedAttr, inputHeightAttr, inputWidthAttr, objectnessScoreAttr, _ctx);
}

IE::ROIPoolingMethodAttr NGraphImporter::importROIPoolingMethod(const std::string& method) {
    IE::ROIPoolingMethodAttr attr;
    if (method == "max") {
        attr = IE::ROIPoolingMethodAttr::get(_ctx, IE::ROIPoolingMethod::max);
    } else if (method == "bilinear") {
        attr = IE::ROIPoolingMethodAttr::get(_ctx, IE::ROIPoolingMethod::bilinear);
    } else {
        VPUX_THROW("Unknown ROIPoolingMethod");
    }
    return attr;
}

IE::RNNSequenceDirectionAttr NGraphImporter::importRNNSequenceDirection(
        const ngraph::op::RecurrentSequenceDirection val) {
    IE::RNNSequenceDirectionAttr attr;
    if (val == ngraph::op::RecurrentSequenceDirection::FORWARD) {
        attr = IE::RNNSequenceDirectionAttr::get(_ctx, IE::RNNSequenceDirection::FORWARD);
    } else if (val == ngraph::op::RecurrentSequenceDirection::REVERSE) {
        attr = IE::RNNSequenceDirectionAttr::get(_ctx, IE::RNNSequenceDirection::REVERSE);
    } else {
        VPUX_THROW("Unknown RNNSequence direction");
    }
    return attr;
}

IE::PadModeAttr NGraphImporter::importPadMode(const ngraph::op::PadMode val) {
    IE::PadModeAttr attr;
    switch (val) {
    case ngraph::op::PadMode::CONSTANT:
        attr = IE::PadModeAttr::get(_ctx, IE::PadMode::CONSTANT);
        break;
    case ngraph::op::PadMode::EDGE:
        attr = IE::PadModeAttr::get(_ctx, IE::PadMode::EDGE);
        break;
    case ngraph::op::PadMode::REFLECT:
        attr = IE::PadModeAttr::get(_ctx, IE::PadMode::REFLECT);
        break;
    case ngraph::op::PadMode::SYMMETRIC:
        attr = IE::PadModeAttr::get(_ctx, IE::PadMode::SYMMETRIC);
        break;
    default:
        VPUX_THROW("Unknown PadMode");
    }
    return attr;
}

IE::RoundModeAttr NGraphImporter::importRoundMode(const ngraph::op::v5::Round::RoundMode val) {
    IE::RoundModeAttr attr;
    switch (val) {
    case ngraph::op::v5::Round::RoundMode::HALF_TO_EVEN:
        attr = IE::RoundModeAttr::get(_ctx, IE::RoundMode::HALF_TO_EVEN);
        break;
    case ngraph::op::v5::Round::RoundMode::HALF_AWAY_FROM_ZERO:
        attr = IE::RoundModeAttr::get(_ctx, IE::RoundMode::HALF_AWAY_FROM_ZERO);
        break;
    default:
        VPUX_THROW("Unknown RoundMode");
    }
    return attr;
}

mlir::Type importPrecision(mlir::MLIRContext* ctx, const InferenceEngine::Precision& precision) {
    if (precision == InferenceEngine::Precision::FP32) {
        return mlir::Float32Type::get(ctx);
    } else if (precision == InferenceEngine::Precision::FP16) {
        return mlir::Float16Type::get(ctx);
    } else if (precision == InferenceEngine::Precision::I64) {
        return getSInt64Type(ctx);
    } else if (precision == InferenceEngine::Precision::U64) {
        return getUInt64Type(ctx);
    } else if (precision == InferenceEngine::Precision::I32) {
        return getSInt32Type(ctx);
    } else if (precision == InferenceEngine::Precision::U32) {
        return getUInt32Type(ctx);
    } else if (precision == InferenceEngine::Precision::I16) {
        return getSInt16Type(ctx);
    } else if (precision == InferenceEngine::Precision::U16) {
        return getUInt16Type(ctx);
    } else if (precision == InferenceEngine::Precision::I8) {
        return getSInt8Type(ctx);
    } else if (precision == InferenceEngine::Precision::U8) {
        return getUInt8Type(ctx);
    } else {
        VPUX_THROW("Unsupported precision : '{0}'", precision);
    }
}

mlir::RankedTensorType importUserTensor(mlir::MLIRContext* ctx, const InferenceEngine::TensorDesc& desc) {
    const Shape shape(desc.getDims().begin(), desc.getDims().end());
    const auto precision = importPrecision(ctx, desc.getPrecision());
    if (shape.size() == 0) {
        return getTensorType({1}, precision, DimsOrder::C);
    }
    return getTensorType(shape.raw(), precision, DimsOrder::fromIE(desc.getLayout()));
}

std::string getValidOutputName(const std::shared_ptr<ngraph::op::Result>& result) {
    const auto* resultInput = result->get_input_node_ptr(0);
    std::string portSuffix;
    if (resultInput->get_output_size() != 1) {
        portSuffix = "." + std::to_string(result->get_input_source_output(0).get_index());
    }
    return resultInput->get_friendly_name() + portSuffix;
}

//
// runNGraphPasses
//

void runNGraphPasses(const std::shared_ptr<ngraph::Function>& netGraph, mlir::TimingScope& rootTiming) {
    auto scopeTiming = rootTiming.nest("Common nGraph passes");

    const auto passConfig = std::make_shared<ngraph::pass::PassConfig>();
    passConfig->disable<ngraph::pass::HSwishDecomposition>();
    passConfig->disable<ngraph::pass::HSigmoidDecomposition>();
    passConfig->disable<ngraph::pass::ConvertMinimum>();
    passConfig->disable<ngraph::pass::ConvertSubtract>();
    passConfig->disable<ngraph::pass::ConvertDivide>();
    passConfig->disable<ngraph::pass::ConvertNegative>();
    passConfig->disable<ngraph::pass::LSTMCellDecomposition>();
    passConfig->disable<ngraph::pass::SimplifyCTCGreedyDecoderSeqLen>();
    passConfig->disable<ngraph::pass::ConvertStridedSliceToCropMatcher>();
    // MVN6Decomposition is disabled because we do not support Subtract and ReduceMean.
    // The ReduceMean layer can be solved with ngraph::pass::ConvertReduceToPooling pass, but still remain Subtract
    // issue.
<<<<<<< HEAD
    passConfig->disable<ngraph::pass::ConvertReduceMeanToPooling>();
=======
    passConfig->disable<ngraph::pass::MVN6Decomposition>();
    // FakeQuantizeMulFusion and PullTransposeThroughFQUp has conflicts with PropagateFQ
    passConfig->disable<ngraph::pass::FakeQuantizeMulFusion>();
    passConfig->disable<ngraph::pass::PullTransposeThroughFQUp>();
>>>>>>> 28b9a238

    ngraph::pass::Manager manager(passConfig);
    manager.register_pass<ngraph::pass::InitNodeInfo>();
    manager.register_pass<vpux::pass::RemoveSplitConcat>();
    manager.register_pass<vpux::pass::FusePadding>();
    manager.register_pass<ngraph::pass::ConvertQuantizeDequantize>();
    manager.register_pass<ngraph::pass::WeightsDequantizeToFakeQuantize>();
    manager.register_pass<ngraph::pass::ConstantFolding>();
    manager.register_pass<ngraph::pass::ConvertInterpolate1ToInterpolate4>();
    manager.register_pass<ngraph::pass::ConstantFolding>();
    manager.register_pass<vpux::passes::OnnxReorgPatternToDarkNetReorg>();
    manager.register_pass<vpux::passes::ConvertExtractImagePatchesToReorgYoloVPU>();

    manager.register_pass<vpux::passes::PropagateFQ>();
    manager.register_pass<vpux::passes::AlignScales>();
    manager.register_pass<vpux::passes::CleanUpFQ>();

    manager.register_pass<ngraph::pass::CommonOptimizations>();
    manager.register_pass<vpux::passes::ConvertMVN6toMVN1>();
    manager.register_pass<ngraph::pass::ConvertLRNToLegacyMatcher>();
    manager.register_pass<vpux::passes::ConvertVariadicSplitToStridedSliceOp>();

    manager.run_passes(netGraph);
}

//
// addCNNNetworkOp
//

void addCNNNetworkOp(mlir::OpBuilder& builder, mlir::FlatSymbolRefAttr mainFuncName, InferenceEngine::CNNNetwork cnnNet,
                     const std::shared_ptr<ngraph::Function>& netGraph, mlir::TimingScope& rootTiming) {
    auto scopeTiming = rootTiming.nest("Add CNNNetwork Operation");

    const auto inputsInfo = cnnNet.getInputsInfo();
    const auto outputsInfo = cnnNet.getOutputsInfo();

    auto* ctx = builder.getContext();

    auto cnnOp = builder.create<IE::CNNNetworkOp>(mlir::UnknownLoc::get(ctx), mainFuncName);
    cnnOp.inputsInfo().emplaceBlock();
    cnnOp.outputsInfo().emplaceBlock();

    auto inputsInfoBuilder = mlir::OpBuilder::atBlockBegin(&cnnOp.inputsInfo().front(), builder.getListener());
    for (const auto& param : netGraph->get_parameters()) {
        const auto& inputName = param->get_friendly_name();
        const auto& userInput = inputsInfo.at(inputName);
        const auto& userDesc = userInput->getTensorDesc();

        const auto nameAttr = mlir::StringAttr::get(ctx, inputName);
        const auto userTypeAttr = mlir::TypeAttr::get(importUserTensor(ctx, userDesc));

        inputsInfoBuilder.create<IE::DataInfoOp>(mlir::UnknownLoc::get(ctx), nameAttr, userTypeAttr);
    }

    auto outputsInfoBuilder = mlir::OpBuilder::atBlockBegin(&cnnOp.outputsInfo().front(), builder.getListener());
    for (const auto& result : netGraph->get_results()) {
        const auto& resultName = getValidOutputName(result);
        const auto& userOutput = outputsInfo.at(resultName);
        const auto& userDesc = userOutput->getTensorDesc();

        const auto nameAttr = mlir::StringAttr::get(ctx, resultName);
        const auto userTypeAttr = mlir::TypeAttr::get(importUserTensor(ctx, userDesc));

        outputsInfoBuilder.create<IE::DataInfoOp>(mlir::UnknownLoc::get(ctx), nameAttr, userTypeAttr);
    }
}

}  // namespace

//
// queryNetwork
//

std::unordered_set<std::string> vpux::IE::queryNetwork(const InferenceEngine::CNNNetwork& cnnNet,
                                                       mlir::TimingScope& rootTiming, Logger log) {
    log.setName("IE::FrontEnd");
    log.trace("Run queryNetwork");

    const auto netGraph = ngraph::clone_function(*(cnnNet.getFunction()));
    VPUX_THROW_UNLESS(netGraph != nullptr, "Old IR versions (prior v10) are not supported : {0}", cnnNet.getName());

    log.trace("Run common nGraph passes");
    runNGraphPasses(netGraph, rootTiming);

    log.trace("Get supported operations list");
    return NGraphImporter::getSupportedOps(netGraph);
}

//
// importNetwork
//

mlir::OwningModuleRef vpux::IE::importNetwork(mlir::MLIRContext* ctx, InferenceEngine::CNNNetwork cnnNet,
                                              bool sharedConstants, mlir::TimingScope& rootTiming, Logger log) {
    log.setName("IE::FrontEnd");

    log.trace("Load IE::FrontEnd dependent Dialects");
    ctx->loadDialect<IE::IEDialect>();

    const auto netGraph = cnnNet.getFunction();
    VPUX_THROW_UNLESS(netGraph != nullptr, "Old IR versions (prior v10) are not supported : {0}", cnnNet.getName());

    log.trace("Run common nGraph passes");
    runNGraphPasses(netGraph, rootTiming);

    auto module = mlir::ModuleOp::create(mlir::UnknownLoc::get(ctx), StringRef(cnnNet.getName()));
    const auto mainFuncName = mlir::FlatSymbolRefAttr::get(ctx, "main");

    OpBuilderLogger builderLog(log.nest());
    auto builder = mlir::OpBuilder::atBlockBegin(module.getBody(), &builderLog);

    log.trace("Add CNNNetwork Operation");
    addCNNNetworkOp(builder, mainFuncName, cnnNet, netGraph, rootTiming);

    log.trace("Import nGraph function");
    NGraphImporter importer(ctx, netGraph, sharedConstants, log);
    importer.buildMainFunc(builder, mainFuncName.getValue(), rootTiming);

    log.trace("Validate MLIR module");
    auto finalTiming = rootTiming.nest("Validate MLIR module");
    VPUX_THROW_UNLESS(mlir::succeeded(mlir::verify(module)),
                      "Failed to create a valid MLIR module for InferenceEngine IR");

    return module;
}<|MERGE_RESOLUTION|>--- conflicted
+++ resolved
@@ -1360,20 +1360,6 @@
     addOutputs(origNode, op);
 }
 
-void NGraphImporter::parseNode(mlir::OpBuilder& builder, const std::shared_ptr<opset_latest::ReduceMin>& origNode) {
-    static_assert(std::is_same<std::decay<decltype(*origNode)>::type, ngraph::op::v1::ReduceMin>::value,
-                  "opset operation mismatch");
-
-    const auto inputs = getInputs(origNode);
-    VPUX_THROW_UNLESS(inputs.size() == 2, "nGraph ReduceMin node '{0}' has unsupported number of inputs '{1}'",
-                      origNode->get_friendly_name(), inputs.size());
-
-    const auto keep_dims = origNode->get_keep_dims();
-    auto op = builder.create<IE::ReduceMinOp>(createLocation(origNode), inputs[0], inputs[1],
-                                              mlir::BoolAttr::get(_ctx, keep_dims));
-    addOutputs(origNode, op);
-}
-
 //
 // IR builder helpers
 //
@@ -1791,14 +1777,10 @@
     // MVN6Decomposition is disabled because we do not support Subtract and ReduceMean.
     // The ReduceMean layer can be solved with ngraph::pass::ConvertReduceToPooling pass, but still remain Subtract
     // issue.
-<<<<<<< HEAD
     passConfig->disable<ngraph::pass::ConvertReduceMeanToPooling>();
-=======
-    passConfig->disable<ngraph::pass::MVN6Decomposition>();
     // FakeQuantizeMulFusion and PullTransposeThroughFQUp has conflicts with PropagateFQ
     passConfig->disable<ngraph::pass::FakeQuantizeMulFusion>();
     passConfig->disable<ngraph::pass::PullTransposeThroughFQUp>();
->>>>>>> 28b9a238
 
     ngraph::pass::Manager manager(passConfig);
     manager.register_pass<ngraph::pass::InitNodeInfo>();
