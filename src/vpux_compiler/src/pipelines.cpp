--- conflicted
+++ resolved
@@ -327,9 +327,6 @@
 
     // Level 1 : VPU RunTime
 
-<<<<<<< HEAD
-    pm.addPass(VPURT::createAssignVirtualBarriersPass(log));
-=======
     if (options.enableProfiling) {
         if (options.enableSWProfiling) {
             pm.addPass(VPUIP::createUPAProfilingPass(log));
@@ -337,7 +334,7 @@
         pm.addPass(VPUIP::createGroupProfilingBuffersPass(log));
     }
 
->>>>>>> b71abbf3
+    pm.addPass(VPURT::createAssignVirtualBarriersPass(log));
     pm.addPass(VPURT::createAssignPhysicalBarriersPass(log));
     pm.addPass(VPURT::createBarrierSimulationPass(log));
     pm.addPass(VPUIP::createDumpStatisticsOfTaskOpsPass(log));
