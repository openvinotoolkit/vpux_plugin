--- conflicted
+++ resolved
@@ -273,22 +273,11 @@
     return {};
 }
 
-<<<<<<< HEAD
+//
+// CreateVPUXCompiler
+//
+
 INFERENCE_PLUGIN_API(void)
 CreateVPUXCompiler(std::shared_ptr<ICompiler>& compiler) {
     compiler = std::make_shared<CompilerImpl>();
-=======
-//
-// CreateVPUXCompiler
-//
-
-INFERENCE_PLUGIN_API(StatusCode)
-CreateVPUXCompiler(ICompiler*& compiler, ResponseDesc* resp) noexcept {
-    try {
-        compiler = new CompilerImpl();
-        return StatusCode::OK;
-    } catch (const std::exception& ex) {
-        return DescriptionBuffer(StatusCode::GENERAL_ERROR, resp) << ex.what();
-    }
->>>>>>> 158fae30
 }