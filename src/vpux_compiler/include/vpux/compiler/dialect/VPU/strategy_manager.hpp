--- conflicted
+++ resolved
@@ -47,8 +47,7 @@
     explicit BaseLayerStrategy(mlir::FuncOp func, Logger log);
     virtual ~BaseLayerStrategy() = default;
 
-<<<<<<< HEAD
-    bool isOperationSplitOverHeightCompatible(mlir::Operation* op) const;
+    virtual bool isOperationSplitOverHeightCompatible(mlir::Operation* op) const;
     bool isOperationSplitOverKernelCompatible(mlir::Operation* op) const;
     bool isOperationMultiClusterCompatible(mlir::Operation* op) const;
 
@@ -62,10 +61,6 @@
     double computeSplitEfficiency(ConcreteOp op, StringRef strategy) const;
     template <class ConcreteOp>
     double calculateMPEVolume(ConcreteOp op, VPU::MPEMode mpeMode, StringRef strategy) const;
-=======
-    virtual bool doesLayerFitIntoCMX(mlir::Operation* op, StringRef strategy) const = 0;
-    virtual bool isOperationSplitOverHeightCompatible(mlir::Operation* op) const;
->>>>>>> 40ca2bc5
 
 protected:
     int64_t _numClusters;
@@ -157,8 +152,11 @@
     double mpeHeight = 16;
     double mpeWidth = 1;
     if (strategy == splitOverKernel) {
-        activationAlignment =
-                getIntArrayAttr(op.getContext(), getActivationTensorAlignment(op.getOperation(), strategy));
+        const auto activationTensorNumTiles = getIntArrayAttr(
+                op.getContext(), getActivationTensorNumTiles(op.getOperation(), _numClusters, strategy));
+        activationAlignment = getIntArrayAttr(
+                op.getContext(),
+                getActivationTensorAlignment(op.getOperation(), strategy, false, activationTensorNumTiles));
     }
 
     const auto outputTensorDistributionMode = getOutputTensorDistributionMode(strategy);
@@ -200,8 +198,11 @@
     const auto outputTensorNumTiles =
             getIntArrayAttr(op->getContext(), getOutputTensorNumTiles(op.getOperation(), _numClusters, strategy));
     if (strategy == splitOverKernel) {
-        activationAlignment =
-                getIntArrayAttr(op.getContext(), getActivationTensorAlignment(op.getOperation(), strategy));
+        const auto activationTensorNumTiles = getIntArrayAttr(
+                op.getContext(), getActivationTensorNumTiles(op.getOperation(), _numClusters, strategy));
+        activationAlignment = getIntArrayAttr(
+                op.getContext(),
+                getActivationTensorAlignment(op.getOperation(), strategy, false, activationTensorNumTiles));
     }
     const auto distributedOutputTensorType = createDistributedTensorType(op, op.output(), outputTensorDistributionMode,
                                                                          outputTensorNumTiles, activationAlignment);
