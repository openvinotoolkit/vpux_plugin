//
// Copyright Intel Corporation.
//
// LEGAL NOTICE: Your use of this software and any required dependent software
// (the "Software Package") is subject to the terms and conditions of
// the Intel(R) OpenVINO(TM) Distribution License for the Software Package,
// which may also include notices, disclaimers, or license terms for
// third party or open source software included in or with the Software Package,
// and your use indicates your acceptance of all such terms. Please refer
// to the "third-party-programs.txt" or other similarly-named text file
// included with the Software Package for additional details.
//

#pragma once

#include <map>
#include "vpux/compiler/dialect/IE/utils/resources.hpp"
#include "vpux/compiler/dialect/VPU/attributes.hpp"
#include "vpux/compiler/dialect/VPU/nce_sparsity.hpp"
#include "vpux/compiler/dialect/VPU/ops.hpp"
#include "vpux/compiler/dialect/VPU/utils.hpp"
#include "vpux/utils/core/checked_cast.hpp"

#include <mlir/IR/BlockAndValueMapping.h>
#include <mlir/IR/BuiltinTypes.h>
#include <mlir/Transforms/DialectConversion.h>
#include "vpux/compiler/conversion.hpp"
#include "vpux/compiler/utils/logging.hpp"

namespace vpux {
namespace VPU {

constexpr StringLiteral multiClusterStrategy = "multiClusterStrategy";
constexpr StringLiteral splitOverHeightOverlapped =
        "SplitOverHeightOverlapped";  // Strategy is for channel major convolution
constexpr StringLiteral splitOverHeight = "SplitOverHeight";
constexpr StringLiteral splitOverKernel = "SplitOverKernel";
constexpr StringLiteral clustering = "Clustering";

double getChannelAlignment(double input, int64_t align);
int64_t getOptimalNumberOfClustersForSOKLayer(int64_t outputChannels, int64_t numClustersForCompilation);
SmallVector<int64_t> getActivationTensorNumTiles(mlir::Operation* op, int64_t numClustersAvailableForCompilation,
                                                 StringRef strategy);
SmallVector<int64_t> getActivationTensorAlignment(mlir::Operation* op, StringRef strategy);
SmallVector<int64_t> getOutputTensorNumTiles(mlir::Operation* op, int64_t numClustersAvailableForCompilation,
                                             StringRef strategy);
SmallVector<int64_t> getWeightsTensorNumTiles(mlir::Operation* op, int64_t numClustersAvailableForCompilation,
                                              StringRef strategy);
SmallVector<int64_t> getWeightsTensorAlignment(mlir::Operation* op, StringRef strategy);
SmallVector<int64_t> getWeightsTableTensorNumTiles(mlir::Operation* op, int64_t numClustersAvailableForCompilation,
                                                   StringRef strategy);
SmallVector<int64_t> getActivationWindowTensorNumTiles(mlir::Operation* op, int64_t numClustersAvailableForCompilation,
                                                       StringRef strategy, ArchKind arch);
DistributionMode getActivationTensorDistributionMode(StringRef strategy);
DistributionMode getWeightsTensorDistributionMode(StringRef strategy);
DistributionMode getOutputTensorDistributionMode(StringRef strategy);
DistributionMode getActivationWindowTensorDistributionMode(StringRef strategy, ArchKind arch);
NCEClusterTilingOp createDistributedCopyOut(mlir::Operation* origOp, NCEClusterTilingOp clusterTilingOp);
mlir::ArrayAttr getKernelSize(mlir::Operation* origOp);
int64_t getSOHPerClusterHeightAlignment(int64_t inputWidth);
bool isSplitOverHeightSupportedByDPU(ShapeRef inputShape, int64_t KY, int64_t numClusters, bool DWTypeOp);

template <class ConcreteOp>
mlir::ArrayAttr getStride(ConcreteOp origOp) {
    return origOp.strides();
}

template <>
inline mlir::ArrayAttr getStride<NCEEltwiseOp>(NCEEltwiseOp) {
    return nullptr;
}

template <class ConcreteOp>
PaddingAttr getPad(ConcreteOp origOp) {
    return origOp.padAttr();
}

template <>
inline PaddingAttr getPad<NCEEltwiseOp>(NCEEltwiseOp) {
    return nullptr;
}

template <class ConcreteOp>
NCEClusterTilingOp createDistributedCopyIn(ConcreteOp origOp, mlir::Value input, DistributionMode distributionMode,
<<<<<<< HEAD
                                           mlir::ArrayAttr numTiles, mlir::ArrayAttr alignment) {
    auto inputTensorDistributedTensorType =
            createDistributedTensorType(origOp, input, distributionMode, numTiles, alignment);
=======
                                           mlir::ArrayAttr numTiles, bool needAlignment = false) {
    auto inputTensorDistributedTensorType =
            createDistributedTensorType(origOp, input, distributionMode, numTiles, needAlignment);
>>>>>>> 40ca2bc5

    mlir::OpBuilder builder(origOp);
    builder.setInsertionPoint(origOp);
    const auto inputTensorBodyBuilder = [&](mlir::OpBuilder& builder, mlir::Location loc,
                                            mlir::ValueRange newOperands) {
        const auto memSpace = IndexedSymbolAttr::get(builder.getContext(), stringifyEnum(MemoryKind::CMX_NN));
        auto inputTensorDistributedCopyOp = builder.create<IE::CopyOp>(origOp->getLoc(), newOperands[0], memSpace);
        builder.create<YieldOp>(loc, inputTensorDistributedCopyOp->getResults());
    };

    auto distributedInputCopyOp = builder.create<NCEClusterTilingOp>(origOp->getLoc(), inputTensorDistributedTensorType,
                                                                     input, inputTensorBodyBuilder);

    return distributedInputCopyOp;
}

template <class ConcreteOp>
DistributedTensorType createDistributedTensorType(ConcreteOp origOp, mlir::Value input,
                                                  DistributionMode distributionMode, mlir::ArrayAttr numTiles,
<<<<<<< HEAD
                                                  mlir::ArrayAttr alignment) {
=======
                                                  bool needAlignment = false) {
>>>>>>> 40ca2bc5
    DistributedTensorAttr distributedActivationTensorAttr;
    auto module = origOp->template getParentOfType<mlir::ModuleOp>();
    auto nceOp = IE::getAvailableExecutor(module, ExecutorKind::NCE);
    const auto numClustersAvailableForCompilation = getIntAttr(origOp.getContext(), nceOp.count());
    const auto activationTensorDistributionModeAttr = DistributionModeAttr::get(origOp.getContext(), distributionMode);
    mlir::IntegerAttr optimalNumberOfClusters = numClustersAvailableForCompilation;

    auto kernel = getKernelSize(origOp);
    const auto shape = getShape(input);
    if (distributionMode == DistributionMode::OVERLAPPED) {
        auto stride = getStride(origOp);
        auto pad = getPad(origOp);

        distributedActivationTensorAttr =
                DistributedTensorAttr::get(activationTensorDistributionModeAttr, numTiles, kernel, pad, stride,
                                           numClustersAvailableForCompilation, alignment, origOp.getContext());
    } else if (distributionMode == DistributionMode::DUPLICATED) {
        auto OC = getShape(origOp->getResult(0))[Dims4D::Act::C];
        int64_t optimalNumClustersForLayer =
                getOptimalNumberOfClustersForSOKLayer(OC, numClustersAvailableForCompilation.getValue().getSExtValue());
        optimalNumberOfClusters =
                mlir::IntegerAttr::get(getInt64Type(origOp->getContext()), optimalNumClustersForLayer);
        distributedActivationTensorAttr =
                DistributedTensorAttr::get(activationTensorDistributionModeAttr, nullptr, nullptr, nullptr, nullptr,
                                           optimalNumberOfClusters, alignment, origOp.getContext());
    } else {
<<<<<<< HEAD
        const auto tileInfo = parseIntArrayAttr<int64_t>(numTiles);
        optimalNumberOfClusters = mlir::IntegerAttr::get(getInt64Type(origOp->getContext()),
                                                         *std::max_element(tileInfo.begin(), tileInfo.end()));
        distributedActivationTensorAttr =
                DistributedTensorAttr::get(activationTensorDistributionModeAttr, numTiles, nullptr, nullptr, nullptr,
                                           optimalNumberOfClusters, alignment, origOp.getContext());
=======
        // Attempt to align the height
        auto alignment = SmallVector<int64_t>(numTiles.size(), 1);

        const auto numTilesArray = parseIntArrayAttr<int64_t>(numTiles);
        if (numTilesArray[Dims4D::Act::H.ind()] > 1 && kernel && needAlignment) {
            const auto kernelArray = parseIntArrayAttr<int64_t>(kernel);
            const auto KY = kernelArray[0];
            if (KY > 1) {
                alignment[Dims4D::Act::H.ind()] = getSOHPerClusterHeightAlignment(shape[Dims4D::Act::W]);
            }
        }
        const auto alignmentAttr = getIntArrayAttr(origOp.getContext(), alignment);

        distributedActivationTensorAttr =
                DistributedTensorAttr::get(activationTensorDistributionModeAttr, numTiles, nullptr, nullptr, nullptr,
                                           numClusters, alignmentAttr, origOp.getContext());
>>>>>>> 40ca2bc5
    }

    const auto memSpace = vpux::IndexedSymbolAttr::get(MemoryKindAttr::get(origOp.getContext(), MemoryKind::CMX_NN));

    const auto order = mlir::AffineMapAttr::get(DimsOrder::fromValue(input).toAffineMap(origOp.getContext()));
    auto elemType = input.getType().template cast<vpux::NDTypeInterface>().getElementType();

    return DistributedTensorType::get(origOp.getContext(), shape.raw(), elemType, order, memSpace,
                                      distributedActivationTensorAttr);
}

}  // namespace VPU
}  // namespace vpux<|MERGE_RESOLUTION|>--- conflicted
+++ resolved
@@ -41,7 +41,8 @@
 int64_t getOptimalNumberOfClustersForSOKLayer(int64_t outputChannels, int64_t numClustersForCompilation);
 SmallVector<int64_t> getActivationTensorNumTiles(mlir::Operation* op, int64_t numClustersAvailableForCompilation,
                                                  StringRef strategy);
-SmallVector<int64_t> getActivationTensorAlignment(mlir::Operation* op, StringRef strategy);
+SmallVector<int64_t> getActivationTensorAlignment(mlir::Operation* op, StringRef strategy, bool needAlignment,
+                                                  mlir::ArrayAttr numTiles);
 SmallVector<int64_t> getOutputTensorNumTiles(mlir::Operation* op, int64_t numClustersAvailableForCompilation,
                                              StringRef strategy);
 SmallVector<int64_t> getWeightsTensorNumTiles(mlir::Operation* op, int64_t numClustersAvailableForCompilation,
@@ -57,6 +58,7 @@
 DistributionMode getActivationWindowTensorDistributionMode(StringRef strategy, ArchKind arch);
 NCEClusterTilingOp createDistributedCopyOut(mlir::Operation* origOp, NCEClusterTilingOp clusterTilingOp);
 mlir::ArrayAttr getKernelSize(mlir::Operation* origOp);
+ShapeRef getInputShape(mlir::Operation* origOp);
 int64_t getSOHPerClusterHeightAlignment(int64_t inputWidth);
 bool isSplitOverHeightSupportedByDPU(ShapeRef inputShape, int64_t KY, int64_t numClusters, bool DWTypeOp);
 
@@ -82,15 +84,9 @@
 
 template <class ConcreteOp>
 NCEClusterTilingOp createDistributedCopyIn(ConcreteOp origOp, mlir::Value input, DistributionMode distributionMode,
-<<<<<<< HEAD
                                            mlir::ArrayAttr numTiles, mlir::ArrayAttr alignment) {
     auto inputTensorDistributedTensorType =
             createDistributedTensorType(origOp, input, distributionMode, numTiles, alignment);
-=======
-                                           mlir::ArrayAttr numTiles, bool needAlignment = false) {
-    auto inputTensorDistributedTensorType =
-            createDistributedTensorType(origOp, input, distributionMode, numTiles, needAlignment);
->>>>>>> 40ca2bc5
 
     mlir::OpBuilder builder(origOp);
     builder.setInsertionPoint(origOp);
@@ -110,11 +106,7 @@
 template <class ConcreteOp>
 DistributedTensorType createDistributedTensorType(ConcreteOp origOp, mlir::Value input,
                                                   DistributionMode distributionMode, mlir::ArrayAttr numTiles,
-<<<<<<< HEAD
                                                   mlir::ArrayAttr alignment) {
-=======
-                                                  bool needAlignment = false) {
->>>>>>> 40ca2bc5
     DistributedTensorAttr distributedActivationTensorAttr;
     auto module = origOp->template getParentOfType<mlir::ModuleOp>();
     auto nceOp = IE::getAvailableExecutor(module, ExecutorKind::NCE);
@@ -141,31 +133,12 @@
                 DistributedTensorAttr::get(activationTensorDistributionModeAttr, nullptr, nullptr, nullptr, nullptr,
                                            optimalNumberOfClusters, alignment, origOp.getContext());
     } else {
-<<<<<<< HEAD
         const auto tileInfo = parseIntArrayAttr<int64_t>(numTiles);
         optimalNumberOfClusters = mlir::IntegerAttr::get(getInt64Type(origOp->getContext()),
                                                          *std::max_element(tileInfo.begin(), tileInfo.end()));
         distributedActivationTensorAttr =
                 DistributedTensorAttr::get(activationTensorDistributionModeAttr, numTiles, nullptr, nullptr, nullptr,
                                            optimalNumberOfClusters, alignment, origOp.getContext());
-=======
-        // Attempt to align the height
-        auto alignment = SmallVector<int64_t>(numTiles.size(), 1);
-
-        const auto numTilesArray = parseIntArrayAttr<int64_t>(numTiles);
-        if (numTilesArray[Dims4D::Act::H.ind()] > 1 && kernel && needAlignment) {
-            const auto kernelArray = parseIntArrayAttr<int64_t>(kernel);
-            const auto KY = kernelArray[0];
-            if (KY > 1) {
-                alignment[Dims4D::Act::H.ind()] = getSOHPerClusterHeightAlignment(shape[Dims4D::Act::W]);
-            }
-        }
-        const auto alignmentAttr = getIntArrayAttr(origOp.getContext(), alignment);
-
-        distributedActivationTensorAttr =
-                DistributedTensorAttr::get(activationTensorDistributionModeAttr, numTiles, nullptr, nullptr, nullptr,
-                                           numClusters, alignmentAttr, origOp.getContext());
->>>>>>> 40ca2bc5
     }
 
     const auto memSpace = vpux::IndexedSymbolAttr::get(MemoryKindAttr::get(origOp.getContext(), MemoryKind::CMX_NN));
