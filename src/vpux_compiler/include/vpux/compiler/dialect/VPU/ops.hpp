//
// Copyright Intel Corporation.
//
// LEGAL NOTICE: Your use of this software and any required dependent software
// (the "Software Package") is subject to the terms and conditions of
// the Intel(R) OpenVINO(TM) Distribution License for the Software Package,
// which may also include notices, disclaimers, or license terms for
// third party or open source software included in or with the Software Package,
// and your use indicates your acceptance of all such terms. Please refer
// to the "third-party-programs.txt" or other similarly-named text file
// included with the Software Package for additional details.
//

#pragma once

#include "vpux/compiler/core/attributes/shape.hpp"
#include "vpux/compiler/dialect/VPU/attributes.hpp"
#include "vpux/compiler/dialect/VPU/dialect.hpp"
#include "vpux/compiler/dialect/VPU/ops_interfaces.hpp"
#include "vpux/compiler/dialect/VPU/types.hpp"
#include "vpux/compiler/dialect/VPUIP/types.hpp"

#include "vpux/utils/core/error.hpp"

#include <mlir/IR/BuiltinTypes.h>

//
// Generated
//

#define GET_OP_CLASSES
#include <vpux/compiler/dialect/VPU/generated/ops.hpp.inc>

//
// Operation verifiers
//

namespace vpux {
namespace VPU {

mlir::LogicalResult verifyConv(mlir::Location loc, ArchKind arch, NCEConvolutionOpAdaptor op, mlir::Value output);

mlir::LogicalResult verifyOp(NCEConvolutionOp op);
mlir::LogicalResult verifyOp(NCEDepthConvolutionOp op);
mlir::LogicalResult verifyOp(NCEMaxPoolOp op);

mlir::LogicalResult verifyOp(NCEClusterTilingOp op);
mlir::LogicalResult verifyOp(YieldOp op);

mlir::LogicalResult verifyOp(DistributedCastOp op);

//
// Tiling
//

// Returns a WeightsTable tile required to produce the specific output tile
template <typename ConcreteOp>
TileInfo getWeightsTableTile(ConcreteOp* origOp, const vpux::TileInfo& outputTile) {
    const auto origWeightsTable = origOp->weightsTable();
    VPUX_THROW_UNLESS(origWeightsTable != nullptr, "The operation {0} doesn't have a WeightsTable", *origOp);

    const auto origWeightsTableShape = getShape(origWeightsTable);
    VPUX_THROW_UNLESS(origWeightsTableShape[Dim(0)] == getShape(origOp->output())[Dims4D::Act::C] &&
                              origWeightsTableShape[Dim(1)] == 1 && origWeightsTableShape[Dim(2)] == 1 &&
                              origWeightsTableShape[Dim(3)] == VPU::NCEInvariant::WEIGHT_TABLE_NUM_ELEMENTS_PER_OC,
                      "Unexpected WeightsTable shape notation or order: {0} with output shape of {1}"
                      "\nProbably, we need to update this logic",
                      origWeightsTableShape, getShape(origOp->output()));

    // Each N-wise batch of the WeightsTable corresponds to its own output channel
    TileInfo weightsTableTile(origWeightsTableShape);
    weightsTableTile.offsets[Dim(0)] = outputTile.offsets[Dims4D::Act::C];
    weightsTableTile.shape[Dim(0)] = outputTile.shape[Dims4D::Act::C];
    return weightsTableTile;
}

// Returns an ActivationWindow tile required to produce the specific output tile
template <typename ConcreteOp>
TileInfo getActivationWindowTile(ConcreteOp* origOp, const vpux::TileInfo& /*outputTile*/) {
    const auto origActivationWindow = origOp->activationWindow();
    VPUX_THROW_UNLESS(origActivationWindow != nullptr, "The operation {0} doesn't have an ActivationWindow", *origOp);

    const auto origActivationWindowShape = getShape(origActivationWindow);
    VPUX_THROW_UNLESS(origActivationWindowShape[Dim(0)] == 1 && origActivationWindowShape[Dim(1)] == 1 &&
                              origActivationWindowShape[Dim(2)] == 1,
                      "Unexpected ActivationWindow shape type or order: {0} with output shape of {1}"
                      "\nProbably, we need to update this logic",
                      origActivationWindowShape, getShape(origOp->output()));

    // All output channels use the same only-one string in the table, so we just copy the whole thing
    return TileInfo(origActivationWindowShape);
}

// Adjust paddings attributes for tiled input
template <typename ConcreteOp>
void adjustPaddings(ConcreteOp* op, const TilingInfo& inputTiling) {
    VPUX_THROW_UNLESS(inputTiling.pads.hasValue(), "Missing tile information for paddings");

    auto newPadAttr = getPaddingAttr(op->getContext(), inputTiling.pads.getValue());

    op->padAttr(newPadAttr);
}

// Adjust rawFilterShape attribute for specific output tile
template <typename ConcreteOp>
void adjustRawFilterShape(ConcreteOp* op, const TileInfo& outputTile) {
    auto newRawFilterShape = Shape(parseIntArrayAttr<int64_t>(op->rawFilterShape()));

    newRawFilterShape[Dims4D::Filter::OC] = outputTile.shape[Dims4D::Act::C];

    op->rawFilterShapeAttr(getIntArrayAttr(op->getContext(), newRawFilterShape));
}

//
// Misc
//

void print(mlir::OpAsmPrinter& p, VPU::NCEClusterTilingOp op);
mlir::ParseResult parseNCEClusterTilingOp(mlir::OpAsmParser& parser, mlir::OperationState& result);

mlir::LogicalResult sameOrder(mlir::Location loc, VPU::DistributedTensorType inDistributedType,
                              VPU::DistributedTensorType outDistributedType);
mlir::LogicalResult sameOrder(mlir::Location loc, VPUIP::DistributedBufferType inDistributedType,
                              VPUIP::DistributedBufferType outDistributedType);

template <typename T, enable_if_t<or_<std::is_same<VPU::DistributedTensorType, T>,
                                      std::is_same<VPUIP::DistributedBufferType, T>>::value,
                                  bool> = true>
mlir::LogicalResult isDistributedCastCompatible(T inDistributedType, T outDistributedType) {
    const auto loc = mlir::UnknownLoc::get(inDistributedType.getContext());

    if (inDistributedType.getShape() != outDistributedType.getShape()) {
        return errorAt(loc, "Mismatch between shapes for input ({0}) and output ({1}).", inDistributedType.getShape(),
                       outDistributedType.getShape());
    }

    if (inDistributedType.getElementType() != outDistributedType.getElementType()) {
        return errorAt(loc, "Mismatch between element types for input ({0}) and output ({1}).",
                       inDistributedType.getElementType(), outDistributedType.getElementType());
    }

    if (inDistributedType.getMemSpace() != outDistributedType.getMemSpace()) {
        return errorAt(loc, "Mismatch between memspaces for input ({0}) and output ({1}).",
                       inDistributedType.getMemSpace(), outDistributedType.getMemSpace());
    }

    const auto sameOrderCheck = sameOrder(loc, inDistributedType, outDistributedType);
    if (sameOrderCheck.failed()) {
        return sameOrderCheck;
    }

    const auto inDistributionAttr = inDistributedType.getDistribution();
    const auto outDistributionAttr = outDistributedType.getDistribution();

    if (inDistributionAttr.num_clusters() != outDistributionAttr.num_clusters()) {
        return errorAt(loc, "Mismatch between number of clusters for input ({0}) and output ({1}).",
                       inDistributionAttr.num_clusters(), outDistributionAttr.num_clusters());
    }

<<<<<<< HEAD
=======
    if (inDistributionAttr.alignment() != outDistributionAttr.alignment()) {
        return errorAt(loc, "Mismatch between tensor alignment of clusters for input ({0}) and output ({1}).",
                       inDistributionAttr.alignment(), outDistributionAttr.alignment());
    }

>>>>>>> 40ca2bc5
    const auto inDistributionMode = inDistributionAttr.mode().getValue();
    const auto outDistributionMode = outDistributionAttr.mode().getValue();

    if (inDistributionMode != outDistributionMode) {
        if (VPU::areDistributionModesCompatible(inDistributionMode, outDistributionMode).failed()) {
            return errorAt(loc, "Incompatible distribution modes for input ({0}) and output ({1}).",
                           VPU::stringifyDistributionMode(inDistributionMode),
                           VPU::stringifyDistributionMode(outDistributionMode));
        }
    }

    return mlir::success();
}

}  // namespace VPU
}  // namespace vpux<|MERGE_RESOLUTION|>--- conflicted
+++ resolved
@@ -157,14 +157,11 @@
                        inDistributionAttr.num_clusters(), outDistributionAttr.num_clusters());
     }
 
-<<<<<<< HEAD
-=======
     if (inDistributionAttr.alignment() != outDistributionAttr.alignment()) {
         return errorAt(loc, "Mismatch between tensor alignment of clusters for input ({0}) and output ({1}).",
                        inDistributionAttr.alignment(), outDistributionAttr.alignment());
     }
 
->>>>>>> 40ca2bc5
     const auto inDistributionMode = inDistributionAttr.mode().getValue();
     const auto outDistributionMode = outDistributionAttr.mode().getValue();
 
