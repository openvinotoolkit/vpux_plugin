//
// Copyright Intel Corporation.
//
// LEGAL NOTICE: Your use of this software and any required dependent software
// (the "Software Package") is subject to the terms and conditions of
// the Intel(R) OpenVINO(TM) Distribution License for the Software Package,
// which may also include notices, disclaimers, or license terms for
// third party or open source software included in or with the Software Package,
// and your use indicates your acceptance of all such terms. Please refer
// to the "third-party-programs.txt" or other similarly-named text file
// included with the Software Package for additional details.
//

#ifndef VPUX_COMPILER_DIALECT_IERT_PASSES
#define VPUX_COMPILER_DIALECT_IERT_PASSES

include "mlir/Pass/PassBase.td"

//
// OptimizeCopies
//

def OptimizeCopies : PassBase<"optimize-copies", "vpux::FunctionPass"> {
    let summary = "Removes Copy Ops which are unnecessary";

    let description = [{
        This pass checks if Copy Op can be optimized out to reduce the amount of unnecessary DMAs and intermediate buffers.
    }];

    let constructor = "vpux::IERT::createOptimizeCopiesPass()";
}

//
// CopyOpHoisting
//

def CopyOpHoisting : PassBase<"copy-op-hoisting", "vpux::FunctionPass"> {
    let summary = "Update location of CopyOps in the block";

    let description = [{
        This pass checks all CopyOps and updates their position in the parent block to be close to source op
        that generates the copy op source buffer
    }];

    let constructor = "vpux::IERT::createCopyOpHoistingPass()";
}

//
// OptimizeParallelCopies
//

def OptimizeParallelCopies : PassBase<"optimize-parallel-copies", "vpux::FunctionPass"> {
    let summary = "Copy the data only once for all the tiles that share the same data";
    
    let description = [{
    This pass checks all the CopyOps consumed by tiles of one tiling subgraph.
    If the CopyOps operate on the same weight or activation, merge the parallel copies into one.
    }];
    
    let constructor = "vpux::IERT::createOptimizeParallelCopiesPass()";
}

//
// CopyOpTiling
//

def CopyOpTiling : PassBase<"tile-copies", "vpux::FunctionPass"> {
    let summary = "Legalizes Copy Ops which do not fit hardware capabilities";

    let description = [{
        This pass checks if Copy Op can be executed at target hardware and splits it into a few tiles if necessary.
        To fit hardware requirements it should copy less or equal than 16MB(2**24 bytes) and have less than 256 planes.
        The number of planes is defined by the outermost dimension in the tensor (except for N - batch).
        Depending on the order of the data in memory, there may be several options for what to count as the number of planes.
        For example, if the dimension order (from the outermost to the innermost) is NCHW, then HW (height-width) is considered a plane,
        and the number of planes equals to the value of dimension C. The number of planes for different dimension orders:
        * For NHWC - H
        * For NCHW - C
        * For NWCH - W
    }];

    let constructor = "vpux::IERT::createCopyOpTilingPass()";
}

//
<<<<<<< HEAD
// CopyOpSplitByPlanes
//

def CopyOpSplitByPlanes : PassBase<"split-by-planes", "vpux::FunctionPass"> {
    let summary = "Legalizes Copy Ops which have more than 255 planes";

    let description = [{
        A tensor may have more than 255 planes, causing the hardware to malfunction. This pass checks if Copy Op has
        less than 256 planes and splits it into several tiles if necessary. The number of planes is defined by the
        outermost dimension in the tensor (except for N - batch). Depending on the order of the data in memory, there
        may be several options for what to count as the number of planes. For example, if the dimension order (from the
        outermost to the innermost) is NCHW, then HW (height-width) is considered a plane, and the number of planes
        equals to the value of dimension C. The number of planes for different dimension orders:
        * For NHWC - H
        * For NCHW - C
        * For NWCH - W
    }];

    let constructor = "vpux::IERT::createCopyOpSplitByPlanesPass()";
=======
// CMXConcat
//

def CMXConcat : PassBase<"cmx-concat", "vpux::FunctionPass"> {
    let summary = "Tries to CMX a concat";

    let description = [{
        This pass checks a concat can be in CMX and removes all the spills to DDR and creates a shared memref buffer
    }];

    let constructor = "vpux::IERT::createCMXConcatPass()";
>>>>>>> 050016e7
}

//
// SetInternalMemorySpace
//

def SetInternalMemorySpace : PassBase<"set-internal-memory-space", "vpux::FunctionPass"> {
    let summary = "Set specific memory space for all internal memory buffers";

    let description = [{
        This pass updates all Types for internal memory buffers and sets the specified memory space for them.
    }];

    let constructor = [{
        vpux::IERT::createSetInternalMemorySpacePass([](mlir::MLIRContext* ctx, vpux::StringRef memSpaceName) {
            VPUX_THROW_UNLESS(!memSpaceName.empty(), "Missing memory space option");
            return vpux::IndexedSymbolAttr::get(ctx, memSpaceName);
        })
    }];

    let options = [
        Option<
            "memSpaceName", "memory-space",
            "std::string", [{""}],
            "Memory space to perform allocation"
        >
    ];
}

//
// StaticAllocation
//

def StaticAllocation : PassBase<"static-allocation", "vpux::ModulePass"> {
    let summary = "Replace dynamic allocations with static";

    let description = [{
        This pass replaces all dynamic `alloc`/`dealloc` Operations with `IERT.StaticAlloc`.
        It uses simple LinearScan algorithm.
    }];

    let constructor = [{
        vpux::IERT::createStaticAllocationPass([](mlir::MLIRContext* ctx, vpux::StringRef memSpaceName) {
            VPUX_THROW_UNLESS(!memSpaceName.empty(), "Missing memory space option");
            return vpux::IndexedSymbolAttr::get(ctx, memSpaceName);
        })
    }];

    let options = [
        Option<
            "memSpaceName", "memory-space",
            "std::string", [{""}],
            "Memory space to perform allocation"
        >
    ];

    let dependentDialects = [
        "vpux::IERT::IERTDialect"
    ];
}

//
// Patch Weight Table
//

def PatchWeightsTable : PassBase<"patch-weight-table", "vpux::FunctionPass"> {
    let summary = "Adjusts weights and sparsity pointers after memory scheduling";

    let description = [{
        This pass adds RelocateWeightsTable transformation to weights table constants. The transformation adds weights and sparsity base pointers
	to offset that are already filled in the weights table constants.
    }];

    let constructor = "vpux::IERT::createPatchWeightsTablePass()";
}

// Linearization
//

def Linearization : PassBase<"linearization", "vpux::ModulePass"> {
    let summary = "Perform linearization of the IR";

    let description = [{
        Perform linearization of the IR with fully sequential execution.
    }];

    let constructor = "vpux::IERT::createLinearizationPass()";
}


//
// BreakDataFlow
//

def BreakDataFlow : PassBase<"break-data-flow", "vpux::FunctionPass"> {
    let summary = "Breaks data flow in the graph";

    let description = [{
        This pass breaks data flow in the graph. It is required for the VPURT dialect for correct task creation
        because all VPUIP dialect tasks will be inside body of the TaskOp and it is impossible to use operation results inside another body of TaskOp.
    }];

    let constructor = "vpux::IERT::createBreakDataFlowPass()";
}

//
// DMATaskProfiling
//

def DMATaskProfiling : PassBase<"dma-task-profiling", "vpux::ModulePass"> {
    let summary = "DMA task profiling using DMA-Timestamps";

    let description = [{
        This pass add DMA task profiling.
    }];

    let constructor = [{
        vpux::IERT::createDMATaskProfilingPass([](mlir::MLIRContext* ctx, vpux::StringRef memSpaceName) {
            if (memSpaceName.empty()) {
                return vpux::IndexedSymbolAttr::get(ctx, "CMX_NN");
            }
            VPUX_THROW_UNLESS(!memSpaceName.empty(), "Missing memory space option");
            return vpux::IndexedSymbolAttr::get(ctx, memSpaceName);
        })
    }];
}

//
// DPUProfiling
//

def DPUProfiling : PassBase<"dpu-profiling", "vpux::ModulePass"> {
    let summary = "DPU task profiling";

    let description = [{
        This pass allocate required memory for DPU profiling and perform buffer spilling
    }];

    let constructor = [{
        vpux::IERT::createDPUProfilingPass([](mlir::MLIRContext* ctx, vpux::StringRef memSpaceName) {
            if (memSpaceName.empty()) {
                return vpux::IndexedSymbolAttr::get(ctx, "CMX_NN");
            }
            VPUX_THROW_UNLESS(!memSpaceName.empty(), "Missing memory space option");
            return vpux::IndexedSymbolAttr::get(ctx, memSpaceName);
        })
    }];
}

//=================================================================================
// Asynchronous Scheduling
//=================================================================================

//
// WrapIntoAsyncRegions
//

def WrapIntoAsyncRegions : PassBase<"wrap-into-async-regions", "vpux::FunctionPass"> {
    let summary = "Wraps layer operations into asynchronous regions";

    let description = [{
        This pass wraps each IERT layer operation into async region preserving linear execution.
    }];

    let constructor = "vpux::IERT::createWrapIntoAsyncRegionsPass()";

    let dependentDialects = [
        "mlir::async::AsyncDialect"
    ];
}

//
// MoveWaitResultToAsyncBlockArgs
//

def MoveWaitResultToAsyncBlockArgs : PassBase<"move-wait-result-to-async-block-args", "vpux::FunctionPass"> {
    let summary = "Moves 'async.await' result usage from 'async.execute' body to it's operands";

    let constructor = "vpux::IERT::createMoveWaitResultToAsyncBlockArgsPass()";
}

//
// MoveViewOpsIntoAsyncRegions
//

def MoveViewOpsIntoAsyncRegions : PassBase<"move-view-ops-into-async-regions", "vpux::FunctionPass"> {
    let summary = "Moves view-like Operations inside the asynchronous regions which depends on them";

    let constructor = "vpux::IERT::createMoveViewOpsIntoAsyncRegionsPass()";
}

//
// OptimizeAsyncDeps
//

def OptimizeAsyncDeps : PassBase<"optimize-async-deps", "vpux::FunctionPass"> {
    let summary = "Optimizes dependencies between 'async.execute' operations";

    let description = [{
        The pass tries to remove extra explicit `!async.token` based dependencies,
        if they are represented implicitly (as a result of transitive dependencies).
    }];

    let constructor = "vpux::IERT::createOptimizeAsyncDepsPass()";
}

//
// GroupAsyncExecuteOps
//

def GroupAsyncExecuteOps : PassBase<"group-async-execute-ops", "vpux::FunctionPass"> {
    let summary = "Reduces number of async.execute operations";

    let description = [{
        Groups consecutive operations which utilizes the same executor and max resources into same async.execute region
    }];

    let constructor = "vpux::IERT::createGroupAsyncExecuteOpsPass()";
}

//
// FeasibleAllocation
//

def FeasibleAllocation : PassBase<"feasible-allocation", "vpux::ModulePass"> {
    let summary = "Feasible Memory Scheduling Pass";

    let description = [{
        Schedule async.execute opeations based on their dependecies and CMX memory availability
    }];

    let constructor = [{
        vpux::IERT::createFeasibleAllocationPass(
        [](mlir::MLIRContext* ctx, vpux::StringRef memSpaceName) {
            VPUX_THROW_UNLESS(!memSpaceName.empty(), "Missing memory space option");
            return vpux::IndexedSymbolAttr::get(ctx, memSpaceName);
        },
        [](mlir::MLIRContext* ctx, vpux::StringRef secondLvlMemSpaceName) {
            return vpux::IndexedSymbolAttr::get(ctx, secondLvlMemSpaceName);
        }
        )
    }];

    let options = [
        Option<
            "memSpaceName", "memory-space",
            "std::string", [{""}],
            "Memory space to perform allocation"
        >,
        Option<
            "secondLvlMemSpaceName", "second-level-memory-space",
            "std::string", [{""}],
            "Second level memory space to perform spilling"
        >
    ];

    let dependentDialects = [
        "vpux::IERT::IERTDialect"
    ];
}

//
// ConvertScalarToTensor
//

def ConvertScalarToTensor : PassBase<"convert-scalar-to-tensor", "vpux::FunctionPass"> {
    let summary = "Convert the second scalar input to tensor for Gather";

    let description = [{
        Gather doesn't support scalar inputs (input is scalar if `rank == 0`). But the second Gather input (indices) could be scalar.
        This pass convert indices to tensor with `rank == 1` and the same content.
    }];

    let constructor = "vpux::IERT::createConvertScalarToTensorPass()";
}

#endif<|MERGE_RESOLUTION|>--- conflicted
+++ resolved
@@ -51,12 +51,12 @@
 
 def OptimizeParallelCopies : PassBase<"optimize-parallel-copies", "vpux::FunctionPass"> {
     let summary = "Copy the data only once for all the tiles that share the same data";
-    
+
     let description = [{
     This pass checks all the CopyOps consumed by tiles of one tiling subgraph.
     If the CopyOps operate on the same weight or activation, merge the parallel copies into one.
     }];
-    
+
     let constructor = "vpux::IERT::createOptimizeParallelCopiesPass()";
 }
 
@@ -80,42 +80,6 @@
     }];
 
     let constructor = "vpux::IERT::createCopyOpTilingPass()";
-}
-
-//
-<<<<<<< HEAD
-// CopyOpSplitByPlanes
-//
-
-def CopyOpSplitByPlanes : PassBase<"split-by-planes", "vpux::FunctionPass"> {
-    let summary = "Legalizes Copy Ops which have more than 255 planes";
-
-    let description = [{
-        A tensor may have more than 255 planes, causing the hardware to malfunction. This pass checks if Copy Op has
-        less than 256 planes and splits it into several tiles if necessary. The number of planes is defined by the
-        outermost dimension in the tensor (except for N - batch). Depending on the order of the data in memory, there
-        may be several options for what to count as the number of planes. For example, if the dimension order (from the
-        outermost to the innermost) is NCHW, then HW (height-width) is considered a plane, and the number of planes
-        equals to the value of dimension C. The number of planes for different dimension orders:
-        * For NHWC - H
-        * For NCHW - C
-        * For NWCH - W
-    }];
-
-    let constructor = "vpux::IERT::createCopyOpSplitByPlanesPass()";
-=======
-// CMXConcat
-//
-
-def CMXConcat : PassBase<"cmx-concat", "vpux::FunctionPass"> {
-    let summary = "Tries to CMX a concat";
-
-    let description = [{
-        This pass checks a concat can be in CMX and removes all the spills to DDR and creates a shared memref buffer
-    }];
-
-    let constructor = "vpux::IERT::createCMXConcatPass()";
->>>>>>> 050016e7
 }
 
 //
