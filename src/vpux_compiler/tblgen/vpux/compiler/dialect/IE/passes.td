--- conflicted
+++ resolved
@@ -980,36 +980,34 @@
 }
 
 //
-<<<<<<< HEAD
 // SwapTransposeWithFQ
 //
 
 def SwapTransposeWithFQ : PassBase<"swap-transpose-with-fq", "vpux::FunctionPass"> {
     let summary = "Swaps Transpose operation with FakeQuantize";
-=======
+
+    let description = [{
+        The pass is a part of `HardwareMode` pipeline.
+
+        It swaps `Transpose` operation with per-tensor `FakeQuantize` operation when possible.
+        This transormation reduces the number of `MemPermute` operations in resulting graph.
+    }];
+
+    let constructor = "vpux::IE::createSwapTransposeWithFQPass()";
+}
+
 // InsertReorderBetweenConcatAndTranspose
 //
 
 def InsertReorderBetweenTransposeAndConcat : PassBase<"transpose-reorder-concat-pass", "vpux::FunctionPass"> {
     let summary = "Inserts Reorder operation between Transpose and Concat";
->>>>>>> 68b10320
-
-    let description = [{
-        The pass is a part of `HardwareMode` pipeline.
-
-<<<<<<< HEAD
-        It swaps `Transpose` operation with per-tensor `FakeQuantize` operation when possible.
-        This transormation reduces the number of `MemPermute` operations in resulting graph.
-    }];
-
-    let constructor = "vpux::IE::createSwapTransposeWithFQPass()";
-=======
+
+    let description = [{
         It inserts `Reorder` operation between `Transpose` and `Concat` operation when possible.
         This transormation reduces the number of `MemPermute` operations in resulting graph.
     }];
 
     let constructor = "vpux::IE::createInsertReorderBetweenTransposeAndConcatPass()";
->>>>>>> 68b10320
 
     let dependentDialects = [
         "vpux::IE::IEDialect"
