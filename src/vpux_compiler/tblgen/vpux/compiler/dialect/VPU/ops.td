//
// Copyright Intel Corporation.
//
// LEGAL NOTICE: Your use of this software and any required dependent software
// (the "Software Package") is subject to the terms and conditions of
// the Intel(R) OpenVINO(TM) Distribution License for the Software Package,
// which may also include notices, disclaimers, or license terms for
// third party or open source software included in or with the Software Package,
// and your use indicates your acceptance of all such terms. Please refer
// to the "third-party-programs.txt" or other similarly-named text file
// included with the Software Package for additional details.
//

#ifndef VPUX_COMPILER_DIALECT_VPU_OPS
#define VPUX_COMPILER_DIALECT_VPU_OPS

include "vpux/compiler/core/attributes.td"
include "vpux/compiler/core/ops_interfaces.td"
include "vpux/compiler/dialect/const/attributes.td"
include "vpux/compiler/dialect/const/attributes.td"
include "vpux/compiler/dialect/IE/attributes.td"
include "vpux/compiler/dialect/IE/ops_interfaces.td"
include "vpux/compiler/dialect/VPU/attributes.td"
include "vpux/compiler/dialect/VPU/dialect.td"
include "vpux/compiler/dialect/VPU/ops_interfaces.td"
include "vpux/compiler/dialect/VPU/types.td"

include "mlir/Dialect/Quant/QuantOpsBase.td"
include "mlir/Interfaces/InferTypeOpInterface.td"
include "mlir/Interfaces/SideEffectInterfaces.td"
include "mlir/Interfaces/ControlFlowInterfaces.td"
include "mlir/IR/RegionKindInterface.td"

//
// Base classes
//

class VPU_Op<string mnemonic, list<OpTrait> traits = []> :
        Op<
            VPU_Dialect,
            mnemonic,
            traits
        >;

class VPU_LayerOp<string mnemonic, list<OpTrait> traits = []> :
        VPU_Op<
            mnemonic,
            [
                NoSideEffect,
                InferTypeOpInterface,
                DeclareOpInterfaceMethods<InferShapedTypeOpInterface, ["inferReturnTypeComponents"]>,
                DeclareOpInterfaceMethods<IE_LayerOpInterface>
            ] # traits
        > {
    list<string> elemComparisonModes = [IE_TypeComparisonMode_STRICT_EQUAL];
    bit checkInferredDimsOrder = 0;
    bit checkInferredMemSpace = 0;
    bit checkInferredSparsity = 0;

    code baseExtraClassDeclaration = [{
        static bool isCompatibleReturnTypes(mlir::TypeRange lhs, mlir::TypeRange rhs) {
            return vpux::IE::isCompatibleTensorTypes(lhs, rhs,
                }] # !interleave(elemComparisonModes, "|") # [{,
                static_cast<bool>(}] # checkInferredDimsOrder # [{),
                static_cast<bool>(}] # checkInferredMemSpace # [{),
                static_cast<bool>(}] # checkInferredSparsity # [{)
            );
        }
    }];
    let extraClassDeclaration = baseExtraClassDeclaration;
}

//
// DPU.Workload
//

def VPU_DPUWorkloadOp :
        VPU_Op<
            "DPU.Workload",
            [
                ParentOneOf<[
                    "vpux::VPU::NCEConvolutionOp",
                    "vpux::VPU::NCEDepthConvolutionOp",
                    "vpux::VPU::NCEMaxPoolOp",
                    "vpux::VPU::NCEEltwiseOp"
                ]>
            ]
        > {
    let summary = "Workload for a single DPU tile";

    let arguments = (ins
        Confined<I64ArrayAttr, [ArrayCount<4>]>:$offsets,
        Confined<I64ArrayAttr, [ArrayCount<4>]>:$sizes,
        VPU_PaddingAttr:$pad,
        VPU_MPEMode:$mpe_mode
    );

    let assemblyFormat = [{
        $offsets $sizes $pad $mpe_mode attr-dict-with-keyword
    }];
}

//
// NCE.Convolution
//

def VPU_NCEConvolutionOp :
        VPU_LayerOp<
            "NCE.Convolution",
            [
                NoRegionArguments,
                NoTerminator,
                SingleBlock,
                IE_LayerWithPostOpInterface,
                DeclareOpInterfaceMethods<IE_LayoutInfoOpInterface>,
                DeclareOpInterfaceMethods<IE_TilingBuilderOpInterface>,
                DeclareOpInterfaceMethods<VPU_NCEOpInterface>
            ]
        > {
    let summary = "NCE version of Convolution layer";

    let arguments = (ins
        4DTensorOf<[F16, BF16, quant_QuantizedType]>:$input,
        4DTensorOf<[F16, BF16, quant_QuantizedType]>:$filter,

        OptionalAttr<Const_ContentAttr>:$bias,

        Confined<I64ArrayAttr, [ArrayCount<2>]>:$strides,
        VPU_PaddingAttr:$pad,

        OptionalAttr<IE_PostOp>:$post_op,
        OptionalAttr<VPU_PPETaskAttr>:$ppe,

        OptionalAttr<I64ArrayAttr>:$rawFilterShape
    );

    let results = (outs
        4DTensorOf<[F16, BF16, quant_QuantizedType]>:$output
    );

    let regions = (region
        AnyRegion:$workloads
    );

    let assemblyFormat = [{
        `(` $input `,` $filter `)`
        (`(` `bias` `:` $bias^ `)`)?
        attr-dict
        custom<OptionalTypes>(type($input), type($filter)) ``
        `->` type(results)
        custom<OptionalRegion>($workloads)
    }];

    let verifier = [{
        return vpux::VPU::verifyOp(*this);
    }];

    let extraClassDeclaration = [{
<<<<<<< HEAD
        SmallVector<Byte> memSizes(mlir::ArrayAttr strides, vpux::NDTypeInterface input, vpux::NDTypeInterface filter,
                                   vpux::NDTypeInterface output);
        static bool fitIntoCMX(mlir::Operation* op, mlir::ArrayAttr strides,
                               vpux::NDTypeInterface input, vpux::NDTypeInterface filter,
                               vpux::NDTypeInterface output);
=======
        bool fitIntoCMX(vpux::NDTypeInterface input, vpux::NDTypeInterface filter, vpux::NDTypeInterface output);
>>>>>>> 83c54af9

        static bool isSupported(vpux::IE::ConvolutionOp origOp, vpux::VPU::NCEInvariant::LogCb logCb);

        static int64_t getInputChannelAlignment(vpux::NDTypeInterface inputType);
    }] # baseExtraClassDeclaration;

    let elemComparisonModes = [IE_TypeComparisonMode_ALLOW_QUANT_MIXED_PRECISION, IE_TypeComparisonMode_ALLOW_DIFFERENT_QUANT];
}

//
// NCE.DepthConvolution
//

def VPU_NCEDepthConvolutionOp :
        VPU_LayerOp<
            "NCE.DepthConvolution",
            [
                NoRegionArguments,
                NoTerminator,
                SingleBlock,
                IE_LayerWithPostOpInterface,
                DeclareOpInterfaceMethods<IE_LayoutInfoOpInterface>,
                DeclareOpInterfaceMethods<IE_TilingBuilderOpInterface>,
                DeclareOpInterfaceMethods<VPU_NCEOpInterface>
            ]
        > {
    let summary = "NCE version of Depthwise Convolution layer";

    let arguments = (ins
        4DTensorOf<[F16, BF16, quant_QuantizedType]>:$input,
        4DTensorOf<[F16, BF16, quant_QuantizedType]>:$filter,

        OptionalAttr<Const_ContentAttr>:$bias,

        Confined<I64ArrayAttr, [ArrayCount<2>]>:$strides,
        VPU_PaddingAttr:$pad,

        OptionalAttr<IE_PostOp>:$post_op,
        OptionalAttr<VPU_PPETaskAttr>:$ppe,

        OptionalAttr<I64ArrayAttr>:$rawFilterShape
    );

    let results = (outs
        4DTensorOf<[F16, BF16, quant_QuantizedType]>:$output
    );

    let regions = (region
        AnyRegion:$workloads
    );

    let assemblyFormat = [{
        `(` $input `,` $filter `)`
        (`(` `bias` `:` $bias^ `)`)?
        attr-dict
        custom<OptionalTypes>(type($input), type($filter)) ``
        `->` type(results)
        custom<OptionalRegion>($workloads)
    }];

    let verifier = [{
        return vpux::VPU::verifyOp(*this);
    }];

    let extraClassDeclaration = [{
<<<<<<< HEAD
        SmallVector<Byte> memSizes(mlir::ArrayAttr strides,
                                   vpux::NDTypeInterface input, vpux::NDTypeInterface filter,
                                   vpux::NDTypeInterface output);
        static bool fitIntoCMX(mlir::Operation* op, mlir::ArrayAttr strides,
                               vpux::NDTypeInterface input, vpux::NDTypeInterface filter,
                               vpux::NDTypeInterface output);
=======
        bool fitIntoCMX(vpux::NDTypeInterface input, vpux::NDTypeInterface filter, vpux::NDTypeInterface output);
>>>>>>> 83c54af9

        static bool isSupported(vpux::IE::GroupConvolutionOp origOp, vpux::VPU::NCEInvariant::LogCb logCb);

        bool checkChannelRestrictions(int64_t channels);
    }] # baseExtraClassDeclaration;

    let elemComparisonModes = [IE_TypeComparisonMode_ALLOW_QUANT_MIXED_PRECISION, IE_TypeComparisonMode_ALLOW_DIFFERENT_QUANT];
}

//
// NCE.MaxPool
//

def VPU_NCEMaxPoolOp :
        VPU_LayerOp<
            "NCE.MaxPool",
            [
                NoRegionArguments,
                NoTerminator,
                SingleBlock,
                IE_LayerWithPostOpInterface,
                DeclareOpInterfaceMethods<IE_LayoutInfoOpInterface>,
                DeclareOpInterfaceMethods<IE_TilingBuilderOpInterface>,
                DeclareOpInterfaceMethods<VPU_NCEOpInterface>
            ]
        > {
    let summary = "NCE version of MaxPool layer";

    let arguments = (ins
        4DTensorOf<[F16, BF16, quant_QuantizedType]>:$input,

        Confined<I64ArrayAttr, [ArrayCount<2>]>:$kernel_size,
        Confined<I64ArrayAttr, [ArrayCount<2>]>:$strides,
        VPU_PaddingAttr:$pad,

        OptionalAttr<IE_PostOp>:$post_op,
        OptionalAttr<VPU_PPETaskAttr>:$ppe
    );

    let results = (outs
        4DTensorOf<[F16, BF16, quant_QuantizedType]>:$output
    );

    let regions = (region
        AnyRegion:$workloads
    );

    let assemblyFormat = [{
        `(` $input `)`
        attr-dict
        custom<OptionalTypes>(type($input)) ``
        `->` type(results)
        custom<OptionalRegion>($workloads)
    }];

    let verifier = [{
        return vpux::VPU::verifyOp(*this);
    }];

    let extraClassDeclaration = [{
<<<<<<< HEAD
        SmallVector<Byte> memSizes(mlir::ArrayAttr kernelSize, mlir::ArrayAttr strides,
                                   vpux::NDTypeInterface input, vpux::NDTypeInterface output);
        static bool fitIntoCMX(mlir::Operation* op, mlir::ArrayAttr kernelSize, mlir::ArrayAttr strides,
                               vpux::NDTypeInterface input, vpux::NDTypeInterface output);
=======
        bool fitIntoCMX(vpux::NDTypeInterface input, vpux::NDTypeInterface output);
>>>>>>> 83c54af9

        static bool isSupported(vpux::IE::MaxPoolOp origOp, vpux::VPU::NCEInvariant::LogCb logCb);

        bool checkChannelRestrictions(int64_t channels);
    }] # baseExtraClassDeclaration;

    let elemComparisonModes = [IE_TypeComparisonMode_ALLOW_QUANT_MIXED_PRECISION, IE_TypeComparisonMode_ALLOW_DIFFERENT_QUANT];
}

//
// NCE.Eltwise
//

def VPU_NCEEltwiseOp :
        VPU_LayerOp<
            "NCE.Eltwise",
            [
                NoRegionArguments,
                NoTerminator,
                SingleBlock,
                IE_EltwiseOp,
                IE_LayerWithPostOpInterface,
                IE_TilingBuilderOpInterface,
                DeclareOpInterfaceMethods<IE_LayoutInfoOpInterface>,
                DeclareOpInterfaceMethods<VPU_NCEOpInterface>
            ]
        > {
    let summary = "NCE version of Eltwise layer";

    let arguments = (ins
        4DTensorOf<[F16, BF16, quant_QuantizedType]>:$input1,
        4DTensorOf<[F16, BF16, quant_QuantizedType]>:$input2,

        VPU_EltwiseType:$op_type,

        OptionalAttr<IE_PostOp>:$post_op,
        OptionalAttr<VPU_PPETaskAttr>:$ppe
    );

    let results = (outs
        4DTensorOf<[F16, BF16, quant_QuantizedType]>:$output
    );

    let regions = (region
        AnyRegion:$workloads
    );

    let assemblyFormat = [{
        `(` $input1 `,` $input2 `)`
        attr-dict
        custom<OptionalTypes>(type($input1), type($input2)) ``
        `->` type(results)
        custom<OptionalRegion>($workloads)
    }];

    let extraClassDeclaration = [{
<<<<<<< HEAD
        SmallVector<Byte> memSizes(vpux::NDTypeInterface input1, vpux::NDTypeInterface input2,
                                   vpux::NDTypeInterface output);
        static bool fitIntoCMX(mlir::Operation* op,
                               vpux::NDTypeInterface input1, vpux::NDTypeInterface input2,
                               vpux::NDTypeInterface output);
=======
        bool fitIntoCMX(vpux::NDTypeInterface input1, vpux::NDTypeInterface input2, vpux::NDTypeInterface output);
>>>>>>> 83c54af9

        static bool isSupported(mlir::Operation* op, bool allowDifferentScales, bool allowDifferentZp,
                                vpux::VPU::NCEInvariant::LogCb logCb);
    }] # baseExtraClassDeclaration;

    let elemComparisonModes = [IE_TypeComparisonMode_ALLOW_QUANT_MIXED_PRECISION];
}

//
// NCE.ClusterTiling
//

def VPU_NCEClusterTilingOp :
        VPU_Op<
            "NCE.ClusterTiling",
            [
                NoSideEffect,
                IsolatedFromAbove,
                DeclareOpInterfaceMethods<RegionBranchOpInterface,
                    ["getSuccessorEntryOperands", "getNumRegionInvocations"]>,
                SingleBlockImplicitTerminator<"YieldOp">
            ]
        > {
    let summary = "Operation that encapsulates details of tiling operation between clusters";

    let arguments = (ins
        Variadic<AnyTypeOf<[4DTensorOf<[F16, BF16, quant_QuantizedType]>, VPU_DistributedTensor]>>:$operands
    );

    let results = (outs
        Variadic<AnyTypeOf<[4DTensorOf<[F16, BF16, quant_QuantizedType]>, VPU_DistributedTensor]>>:$results
    );

    let regions = (region SizedRegion<1>:$body);

    let printer = [{ return vpux::VPU::print(p, *this); }];
    let parser = [{ return vpux::VPU::parse$cppClass(parser, result); }];
    let verifier = [{ return vpux::VPU::verifyOp(*this); }];

    let skipDefaultBuilders = 1;
    let builders = [
        OpBuilder<(ins "mlir::TypeRange":$resultTypes, "mlir::ValueRange":$operands,
            "llvm::function_ref<void(mlir::OpBuilder&, mlir::Location, mlir::ValueRange)>":$bodyBuilder)>,
    ];

    let extraClassDeclaration = [{
      using BodyBuilderFn =
          llvm::function_ref<void(mlir::OpBuilder&, mlir::Location, mlir::ValueRange)>;
    }];
}

//
// YieldOp
//

def VPU_YieldOp :
        VPU_Op<
            "Yield",
            [
                HasParent<"NCEClusterTilingOp">,
                DeclareOpInterfaceMethods<RegionBranchTerminatorOpInterface>,
                NoSideEffect,
                Terminator
            ]
        > {
    let summary = "Terminator for NCE.ClusterTiling operation";

    let arguments = (ins Variadic<4DTensorOf<[F16, BF16, quant_QuantizedType]>>:$operands);

    let assemblyFormat = [{
        $operands
        custom<OptionalTypes>(type($operands)) ``
        attr-dict
    }];

    let verifier = [{ return vpux::VPU::verifyOp(*this); }];
}

#endif<|MERGE_RESOLUTION|>--- conflicted
+++ resolved
@@ -156,15 +156,10 @@
     }];
 
     let extraClassDeclaration = [{
-<<<<<<< HEAD
         SmallVector<Byte> memSizes(mlir::ArrayAttr strides, vpux::NDTypeInterface input, vpux::NDTypeInterface filter,
                                    vpux::NDTypeInterface output);
-        static bool fitIntoCMX(mlir::Operation* op, mlir::ArrayAttr strides,
-                               vpux::NDTypeInterface input, vpux::NDTypeInterface filter,
+        static bool fitIntoCMX(vpux::NDTypeInterface input, vpux::NDTypeInterface filter,
                                vpux::NDTypeInterface output);
-=======
-        bool fitIntoCMX(vpux::NDTypeInterface input, vpux::NDTypeInterface filter, vpux::NDTypeInterface output);
->>>>>>> 83c54af9
 
         static bool isSupported(vpux::IE::ConvolutionOp origOp, vpux::VPU::NCEInvariant::LogCb logCb);
 
@@ -230,16 +225,11 @@
     }];
 
     let extraClassDeclaration = [{
-<<<<<<< HEAD
         SmallVector<Byte> memSizes(mlir::ArrayAttr strides,
                                    vpux::NDTypeInterface input, vpux::NDTypeInterface filter,
                                    vpux::NDTypeInterface output);
-        static bool fitIntoCMX(mlir::Operation* op, mlir::ArrayAttr strides,
-                               vpux::NDTypeInterface input, vpux::NDTypeInterface filter,
+        static bool fitIntoCMX(vpux::NDTypeInterface input, vpux::NDTypeInterface filter,
                                vpux::NDTypeInterface output);
-=======
-        bool fitIntoCMX(vpux::NDTypeInterface input, vpux::NDTypeInterface filter, vpux::NDTypeInterface output);
->>>>>>> 83c54af9
 
         static bool isSupported(vpux::IE::GroupConvolutionOp origOp, vpux::VPU::NCEInvariant::LogCb logCb);
 
@@ -300,14 +290,9 @@
     }];
 
     let extraClassDeclaration = [{
-<<<<<<< HEAD
         SmallVector<Byte> memSizes(mlir::ArrayAttr kernelSize, mlir::ArrayAttr strides,
                                    vpux::NDTypeInterface input, vpux::NDTypeInterface output);
-        static bool fitIntoCMX(mlir::Operation* op, mlir::ArrayAttr kernelSize, mlir::ArrayAttr strides,
-                               vpux::NDTypeInterface input, vpux::NDTypeInterface output);
-=======
-        bool fitIntoCMX(vpux::NDTypeInterface input, vpux::NDTypeInterface output);
->>>>>>> 83c54af9
+        static bool fitIntoCMX(vpux::NDTypeInterface input, vpux::NDTypeInterface output);
 
         static bool isSupported(vpux::IE::MaxPoolOp origOp, vpux::VPU::NCEInvariant::LogCb logCb);
 
@@ -364,15 +349,10 @@
     }];
 
     let extraClassDeclaration = [{
-<<<<<<< HEAD
         SmallVector<Byte> memSizes(vpux::NDTypeInterface input1, vpux::NDTypeInterface input2,
                                    vpux::NDTypeInterface output);
-        static bool fitIntoCMX(mlir::Operation* op,
-                               vpux::NDTypeInterface input1, vpux::NDTypeInterface input2,
+        static bool fitIntoCMX(vpux::NDTypeInterface input1, vpux::NDTypeInterface input2,
                                vpux::NDTypeInterface output);
-=======
-        bool fitIntoCMX(vpux::NDTypeInterface input1, vpux::NDTypeInterface input2, vpux::NDTypeInterface output);
->>>>>>> 83c54af9
 
         static bool isSupported(mlir::Operation* op, bool allowDifferentScales, bool allowDifferentZp,
                                 vpux::VPU::NCEInvariant::LogCb logCb);
