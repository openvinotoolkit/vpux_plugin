--- conflicted
+++ resolved
@@ -68,21 +68,6 @@
     ];
 }
 
-<<<<<<< HEAD
-//
-// ConvertPostOpsToPPE
-//
-
-def ConvertPostOpsToPPE : PassBase<"convert-post-ops-to-ppe", "vpux::FunctionPass"> {
-    let summary = "Convert post ops to PPE";
-
-    let constructor = "vpux::VPU::createConvertPostOpsToPPEPass()";
-
-    let dependentDialects = [
-        "vpux::VPU::VPUDialect"
-    ];
-}
-
 //
 // AdjustMemorySpace
 //
@@ -104,6 +89,4 @@
     ];
 }
 
-=======
->>>>>>> f4e0f85e
 #endif