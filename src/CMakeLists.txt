--- conflicted
+++ resolved
@@ -42,12 +42,7 @@
 
 # install
 
-<<<<<<< HEAD
-ie_cpack_add_component(vpu REQUIRED)
-=======
-set(component_name vpux)
-ie_cpack_add_component(${component_name} REQUIRED)
->>>>>>> cbb9ca60
+ie_cpack_add_component(VPUX REQUIRED)
 
 install(TARGETS ${TARGET_NAME}
         RUNTIME DESTINATION ${IE_CPACK_RUNTIME_PATH} COMPONENT vpu
