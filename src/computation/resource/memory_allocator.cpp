--- conflicted
+++ resolved
@@ -1,14 +1,9 @@
 #include "include/mcm/computation/resource/memory_allocator.hpp"
-<<<<<<< HEAD
-=======
-#include "include/mcm/base/order/order_factory.hpp"
->>>>>>> 7a3c2c6d
 #include <iostream>
 
 mv::allocator mv::MemoryAllocator::allocator_;
 
 bool mv::MemoryAllocator::MemoryBuffer::operator<(const MemoryBuffer& other) const
-<<<<<<< HEAD
 {
     if (offset < other.offset)
         return true;
@@ -17,69 +12,39 @@
         return true;
 
     return false;
-    
+
 }
 
 std::string mv::MemoryAllocator::MemoryBuffer::toString(bool printValues) const
-=======
->>>>>>> 7a3c2c6d
-{
-    if (offset < other.offset)
-        return true;
-
-    if (size < other.size)
-        return true;
-
-    return false;
-    
-}
-
-std::string mv::MemoryAllocator::MemoryBuffer::toString(bool printValues) const
-{
-
-    std::string res =  "data: '" + this->data->getName() + "'; offset: " + Printable::toString(this->offset) + 
+{
+
+    std::string res =  "data: '" + this->data->getName() + "'; offset: " + Printable::toString(this->offset) +
         "; size: " + Printable::toString(this->size) + "; left pad: " + Printable::toString(this->left_pad) +
          + "; right pad: " + Printable::toString(this->right_pad)
          + "; block: " + Printable::toString(this->block) + "; block num: " + Printable::toString(this->block_num);
 
-<<<<<<< HEAD
-    std::string res =  "data: '" + this->data->getName() + "'; offset: " + Printable::toString(this->offset) + 
-        "; size: " + Printable::toString(this->size) + "; pad: " + Printable::toString(this->pad) +
-        "; stride: " + Printable::toString(this->stride) + "; block: " + Printable::toString(this->block);
-=======
     res += "; strides:";
 
     for(size_t stride: this->strides)
         res += " " + std::to_string(stride);
->>>>>>> 7a3c2c6d
 
     if (printValues && data->isPopulated())
     {
         res += "\nvalues:\n";
-        
-<<<<<<< HEAD
-        for (std::size_t i = 0; i < this->pad; ++i)
-=======
+
         for (std::size_t i = 0; i < this->left_pad; ++i)
->>>>>>> 7a3c2c6d
             res += "0 ";
 
         auto values = data->getData();
         for (std::size_t i = 0; i < values.size(); ++i)
-<<<<<<< HEAD
-            res += Printable::toString(values[i]) + " ";
-
-        for (std::size_t i = 0; i < this->pad; ++i)
-=======
         {
             for(std::size_t j = 0; j < block; j++)
                 res += Printable::toString(values[i]) + " ";
         }
 
         for (std::size_t i = 0; i < this->right_pad; ++i)
->>>>>>> 7a3c2c6d
             res += "0 ";
-            
+
     }
 
     return res;
@@ -105,32 +70,11 @@
 
     }
 
-}        
+}
 
 mv::MemoryAllocator::MemoryAllocator(string name, std::size_t size, Order order) :
 name_(name),
 size_(size),
-<<<<<<< HEAD
-order_(order)
-{
-
-}
-
-mv::MemoryAllocator::BufferIterator mv::MemoryAllocator::allocate(Data::TensorIterator tensor, unsigned stageIdx, int pad)
-{
-
-    std::size_t padValue = (pad > 0) ? static_cast<std::size_t>(pad) : 0;
-    MemoryBuffer newBuffer = {0, tensor->getShape().totalSize() + 2 * padValue, 0, tensor->getShape().totalSize(), 
-        padValue, tensor};
-    
-    if (entries_.find(stageIdx) == entries_.end())
-        entries_.emplace(stageIdx, std::map<Data::TensorIterator, allocator::owner_ptr<MemoryBuffer>, TensorIteratorComparator>());
-    else
-        if (entries_[stageIdx].size() != 0)
-            newBuffer.offset = entries_[stageIdx].rbegin()->second->offset + entries_[stageIdx].rbegin()->second->size;
-
-    return entries_[stageIdx].emplace(tensor, allocator_.make_owner<MemoryBuffer>(newBuffer)).first;
-=======
 order_(mv::OrderFactory::createOrder(order))
 {
 
@@ -142,7 +86,7 @@
     if (entries_.find(stageIdx) == entries_.end())
         throw ArgumentError("stageIdx", std::to_string(stageIdx), "Attempt of deallocating a tensor using "
             "an undefined stage");
-    
+
     auto it = entries_[stageIdx].find(tensor);
     if (it != entries_[stageIdx].end())
     {
@@ -153,32 +97,11 @@
         placeBuffers_(stageIdx, nextIt, entries_[stageIdx].end());
         return true;
     }
->>>>>>> 7a3c2c6d
-
-}
-
-<<<<<<< HEAD
-bool mv::MemoryAllocator::deallocate(Data::TensorIterator tensor, unsigned stageIdx)
-{
-
-    if (entries_.find(stageIdx) == entries_.end())
-        throw ArgumentError("stageIdx", std::to_string(stageIdx), "Attempt of deallocating a tensor using "
-            "an undefined stage");
-    
-    auto it = entries_[stageIdx].find(tensor);
-    if (it != entries_[stageIdx].end())
-    {
-
-        auto nextIt = it;
-        nextIt++;
-        entries_[stageIdx].erase(it);
-        placeBuffers_(stageIdx, nextIt, entries_[stageIdx].end());
-        return true;
-    }
-=======
+
+}
+
 void mv::MemoryAllocator::deallocateAll(unsigned stageIdx)
 {
->>>>>>> 7a3c2c6d
 
     if (entries_.find(stageIdx) == entries_.end())
         throw ArgumentError("stageIdx", std::to_string(stageIdx), "Attempt of deallocating tensors from "
@@ -188,26 +111,9 @@
 
 }
 
-<<<<<<< HEAD
-void mv::MemoryAllocator::deallocateAll(unsigned stageIdx)
-{
-
-    if (entries_.find(stageIdx) == entries_.end())
-        throw ArgumentError("stageIdx", std::to_string(stageIdx), "Attempt of deallocating tensors from "
-            "an undefined stage");
-
-    entries_[stageIdx].clear();
-
-}
-
 long long mv::MemoryAllocator::usedSpace(unsigned stageIdx) const
 {
 
-=======
-long long mv::MemoryAllocator::usedSpace(unsigned stageIdx) const
-{
-
->>>>>>> 7a3c2c6d
     if (entries_.find(stageIdx) == entries_.cend())
         throw ArgumentError("stageIdx", std::to_string(stageIdx), "Attempt of check used space of a buffer " +
             name_ + " for an undefined stage");
@@ -218,13 +124,13 @@
 
 long long mv::MemoryAllocator::freeSpace(unsigned stageIdx) const
 {
-    
+
     if (entries_.find(stageIdx) == entries_.cend())
         throw ArgumentError("stageIdx", std::to_string(stageIdx), "Attempt of check free space of a buffer " +
             name_ + " for an undefined stage");
 
     long long freeSpaceValue = size_;
-    
+
     for (auto itEntry = entries_.at(stageIdx).cbegin(); itEntry != entries_.at(stageIdx).cend(); ++itEntry)
     {
         freeSpaceValue -= itEntry->second->size;
@@ -236,12 +142,12 @@
 
 mv::string mv::MemoryAllocator::toString() const
 {
-    
+
     string result = "memory allocator '" + name_ + "'";
     for (auto it = entries_.cbegin(); it != entries_.cend(); ++it)
     {
 
-        result += "\nStage '" + Printable::toString(it->first) + "'" + "(" + Printable::toString(usedSpace(it->first)) + " used " + 
+        result += "\nStage '" + Printable::toString(it->first) + "'" + "(" + Printable::toString(usedSpace(it->first)) + " used " +
             Printable::toString(freeSpace(it->first)) + " free " + Printable::toString(size_) + " total)";
         for (auto itEntry = it->second.cbegin(); itEntry != it->second.cend(); ++itEntry)
             result += "\n\t" + itEntry->second->toString();
@@ -255,7 +161,7 @@
 mv::json::Value mv::MemoryAllocator::toJsonValue() const
 {
 
-    
+
     mv::json::Object obj;
 
     /*obj["name"] = name_;
