--- conflicted
+++ resolved
@@ -65,7 +65,7 @@
         logger_.log(Logger::MessageType::MessageInfo, "Defined " + result.first->second->toString());
         return result.first;
     }
-    
+
     logger_.log(Logger::MessageType::MessageError, "Unable to define an output tensor - tensor already defined");
     return Data::TensorIterator();
 
@@ -81,7 +81,7 @@
         logger_.log(Logger::MessageType::MessageInfo, "Defined " + result.first->second->toString());
         return result.first;
     }
-    
+
     logger_.log(Logger::MessageType::MessageError, "Unable to define an output tensor - tensor already defined");
     return Data::TensorIterator();
 
@@ -92,7 +92,7 @@
 
     if (flowTensors_->find(name) == flowTensors_->end())
     {
-        logger_.log(Logger::MessageType::MessageError, "Unable to remove unexisting tensor " + name + 
+        logger_.log(Logger::MessageType::MessageError, "Unable to remove unexisting tensor " + name +
             " from the computation model");
         return false;
     }
@@ -100,7 +100,7 @@
     auto tensorSource = tensorsSources_->find(name);
     if (tensorSource != tensorsSources_->end())
     {
-        logger_.log(Logger::MessageType::MessageError, "Unable to remove the tensor " + name + 
+        logger_.log(Logger::MessageType::MessageError, "Unable to remove the tensor " + name +
             " that is an output of the operation " + tensorSource->second->getName() + " - source "
             "operation has to be removed to achieve this");
         return false;
@@ -135,22 +135,15 @@
 }
 
 mv::Data::BufferIterator mv::DataModel::allocateTensor(const string &allocatorName, Control::StageIterator &stage,
-<<<<<<< HEAD
-    Data::TensorIterator &tensor, int pad)
-=======
     Data::TensorIterator &tensor, mv::dynamic_vector<size_t> pad)
->>>>>>> 7a3c2c6d
-{
-
-    if (memoryAllocators_->find(allocatorName) == memoryAllocators_->end())
-        throw ArgumentError("allocatorName", allocatorName, "Undefined allocator");
-
-    unsigned stageIdx = stage->getAttr("idx").getContent<unsigned_type>();
-<<<<<<< HEAD
-=======
+{
+
+    if (memoryAllocators_->find(allocatorName) == memoryAllocators_->end())
+        throw ArgumentError("allocatorName", allocatorName, "Undefined allocator");
+
+    unsigned stageIdx = stage->getAttr("idx").getContent<unsigned_type>();
     if(pad.size() == 0)
         pad = mv::dynamic_vector<size_t>(tensor->getShape().ndims(), 0);
->>>>>>> 7a3c2c6d
     auto buf = (*memoryAllocators_)[allocatorName]->allocate(tensor, stageIdx, pad);
     if (buf != (*memoryAllocators_)[allocatorName]->bufferEnd(stageIdx))
     {
@@ -223,11 +216,9 @@
 
     return false;
 
-}   
+}
 
 bool mv::DataModel::addAttr(Data::TensorIterator tensor, const string& name, const Attribute& attr)
 {
-
     return tensor->addAttr(name, attr);
-
 }