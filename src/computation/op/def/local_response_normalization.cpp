#include "include/mcm/computation/op/op_registry.hpp"

namespace mv
{

    namespace op_local_response_normalization
    {

        static std::function<std::pair<bool, std::size_t>(const std::vector<Data::TensorIterator>&,
            const std::map<std::string, Attribute>&, std::string&)> inputCheckFcn =
            [](const std::vector<Data::TensorIterator>& inputs, const std::map<std::string, Attribute>&,
            std::string& errMsg) -> std::pair<bool, std::size_t>
        {
              if (inputs[0]->getShape().ndims() != 4)
            {
                errMsg = "Invalid shape of the input tensor (input 0) - must have a dimensionality of 3, "
                    " has " + std::to_string(inputs[0]->getShape().ndims());

                return {false, 0};
            }

            return {true, 0};

        };

        static std::function<void(const std::vector<Data::TensorIterator>&, const std::map<std::string, Attribute>&,
            std::vector<Tensor>&)> outputDefFcn =
            [](const std::vector<Data::TensorIterator>& inputs, const std::map<std::string, Attribute>&, std::vector<Tensor>& outputs)
        {

            outputs.push_back(mv::Tensor(":0", inputs[0]->getShape(), inputs[0]->getDType(), inputs[0]->getOrder()));

        };
<<<<<<< HEAD
=======
        

    }

    namespace op {
>>>>>>> 87352086

        //NOTE: Myriad X only can recieve bias and size parameters for LRN
        MV_REGISTER_OP(LocalResponseNormalization)
        .setInputs({"data"})
        .setOutputs({"output"})
        .setArg<unsigned>("size")
        .setArg<unsigned>("bias")
        .setInputCheck(op_local_response_normalization::inputCheckFcn)
        .setOutputDef(op_local_response_normalization::outputDefFcn)
        .setTypeTrait({"executable", "exposed"});

    }

}<|MERGE_RESOLUTION|>--- conflicted
+++ resolved
@@ -31,15 +31,10 @@
             outputs.push_back(mv::Tensor(":0", inputs[0]->getShape(), inputs[0]->getDType(), inputs[0]->getOrder()));
 
         };
-<<<<<<< HEAD
-=======
-        
 
     }
 
     namespace op {
->>>>>>> 87352086
-
         //NOTE: Myriad X only can recieve bias and size parameters for LRN
         MV_REGISTER_OP(LocalResponseNormalization)
         .setInputs({"data"})
