--- conflicted
+++ resolved
@@ -99,13 +99,8 @@
 
             mv::Shape outputShape({W, H, C, N});
 
-<<<<<<< HEAD
-            if (args.at("quantParams").get<mv::QuantizationParams>().isEmpty() == true)
-                outputs.push_back(mv::Tensor(":0", outputShape, data->getDType(), data->getOrder()));
-=======
             if (args.at("quantParams").get<mv::QuantizationParams>().isEmpty())
                 outputs.push_back(mv::Tensor(":0", outputShape, inputs[0]->getDType(), inputs[0]->getOrder()));
->>>>>>> ef9252d8
             else
                 outputs.push_back(mv::Tensor(":0", outputShape, data->getDType(), data->getOrder(), args.at("quantParams").get<mv::QuantizationParams>()));
 
