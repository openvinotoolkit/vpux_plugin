--- conflicted
+++ resolved
@@ -30,14 +30,10 @@
             outputs.push_back(mv::Tensor(":0", inputs[0]->getShape(), inputs[0]->getDType(), inputs[0]->getOrder()));
 
         };
-<<<<<<< HEAD
-
-=======
     
     }
 
     namespace op {
->>>>>>> a2371d20
         MV_REGISTER_OP(Divide)
         .setInputs({"data0", "data1"})
         .setOutputs({"output"})
