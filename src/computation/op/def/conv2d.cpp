#include "include/mcm/computation/op/def/conv2d.hpp"
#include "include/mcm/deployer/blob_serialization/myriadX_hardware_descriptors.hpp"

mv::op::Conv2D::Conv2D(std::array<unsigned short, 2> stride, std::array<unsigned short, 4> padding, const std::string& name) :
ComputationOp(OpType::Conv2D, name),
KernelOp(OpType::Conv2D, stride, padding, name),
SinkOp(OpType::Conv2D, 2, name)
{
    set<bool>("executable", true);
}

mv::Tensor mv::op::Conv2D::getOutputDef(std::size_t idx)
{

    // Will throw on error
    validOutputDef_(idx);

    auto input = getInputTensor(0);
    auto inputShape = input->getShape();
    auto weights = getInputTensor(1);
    auto weightsShape = weights->getShape();

    if (inputShape.ndims() != 3)
        throw(OpError(*this, "Invalid shape of the input tensor (input 0) - must have a dimensionality of 3, "
            " has " + std::to_string(inputShape.ndims())));

    if (weightsShape.ndims() != 4)
        throw(OpError(*this, "Invalid shape of the weights tensor (input 1) - must have a dimensionality of 4, "
            " has " + std::to_string(inputShape.ndims())));

    if (inputShape[2] != weightsShape[2])
        throw(OpError(*this, "Mismatch in channels dimensions between input tensor (input 0) and weights tensor (input 1) - "
<<<<<<< HEAD
            " input " + std::to_string(inputShape[2]) + ", weights " + std::to_string(weightsShape[2])));
    
=======
            " input" + std::to_string(inputShape[3]) + ", weights " + std::to_string(weightsShape[2])));

>>>>>>> 572537cb
    auto padding = get<std::array<unsigned short, 4>>("padding");
    auto stride = get<std::array<unsigned short, 2>>("stride");

    if (inputShape[0] + padding[0] + padding[1] < weightsShape[0])
        throw(OpError(*this, "Filter kernel width (" + std::to_string(weightsShape[0]) + ") exceeds the padded input width ("
            + std::to_string(inputShape[0] + padding[0] + padding[1]) + ")"));

    if (inputShape[1] + padding[2] + padding[3] < weightsShape[1])
        throw(OpError(*this, "Filter kernel height (" + std::to_string(weightsShape[1]) + ") exceeds the padded input height ("
            + std::to_string(inputShape[1] + padding[2] + padding[3]) + ")"));

    // Make sure that the result of subtract will not be negative
    Shape outputShape({(inputShape[0] + padding[0] + padding[1] - weightsShape[0]) / stride[0] + 1, (
        inputShape[1] + padding[2] + padding[3] - weightsShape[1]) / stride[1] + 1, weightsShape[3]});

    return Tensor(name_ + ":0", outputShape, input->getDType(), input->getOrder());

}

bool mv::op::Conv2D::isHardwarizeable(json::Object&)
{
<<<<<<< HEAD
    return false;
=======
    auto padding = get<std::array<unsigned short, 4>>("padding");
    auto stride = get<std::array<unsigned short, 2>>("stride");

    auto input = getInputTensor(0);
    auto inputShape = input->getShape();
    auto weights = getInputTensor(1);
    auto weightsShape = weights->getShape();

    // Check for supported padding
    if((padding[0] != 0 && padding[0] != weightsShape[0]/2) || (padding[2] != 0 && padding[2] != weightsShape[1]/2))
        return false;

    // Check for supported kernel sizes
    if(weightsShape[0] > 15 || weightsShape[1] > 15)
        return false;

    // Check for supported strides
    if(stride[0] > 8 || stride[1] > 8)
        return false;


    // Should handle dilation (WTF?) here

    return true;
}



void mv::op::Conv2D::gatherSerialFields()
{
    auto fp16_size = 2;

    if (this->hasAttr("NCE1_Compatible") && this->get<int>("NCE1_Compatible")){

        // Get all attrs:
        auto splits_over_H = this->get<size_t>("NCE1_SplitsOverHeight");
        auto DPUmodeVector = this->get<std::vector<size_t>>("NCE1_Modes");
        auto splits_over_iC = this->get<size_t>("NCE1_SplitsOverInputChannels");
        auto inputChannelsPadded = this->get<std::size_t>("NCE1_InputChannelsPadded");
        auto outputChannelsPadded = this->get<std::size_t>("NCE1_OutputChannelsPadded");
        auto inputWidthPadded = this->get<std::size_t>("NCE1_InputWidthPadded");
        auto outputWidthPadded = this->get<std::size_t>("NCE1_OutputWidthPadded");
        auto desc_count = this->get<std::size_t>("NCE1_DescriptorSplits");
        auto streamingMask = this->get<std::size_t>("NCE1_StreamingMask");

        auto input_lines_processed = this->get<std::vector<size_t>>("NCE1_InputLinesProcessed");
        auto output_lines_processed = this->get<std::vector<size_t>>("NCE1_OutputLinesProcessed");
        auto output_line_start = this->get<std::vector<size_t>>("NCE1_StartOutputLine");
        auto input_line_start = this->get<std::vector<size_t>>("NCE1_StartInputLine");

        auto radixX = this->getInputTensor(1)->getShape()[2];
        auto radixY = this->getInputTensor(1)->getShape()[3];

        this->set<unsigned>("SerialID", 33);    // To be moved?

        this->set<unsigned>("streamingMask", streamingMask );

        std::size_t total_size = this->getInputTensor(0)->getShape().totalSize();
        total_size *= inputChannelsPadded;
        total_size /= this->getInputTensor(0)->getShape()[2];
        this->set<unsigned>("inputSize", total_size*fp16_size);

        this->set<unsigned>("outputSize",
            this->getOutputTensor(0)->getShape().totalSize()*fp16_size);

        this->set<unsigned>("concatOffset", 0); // Not Supported...
        this->set<unsigned>("unloadCMX", 0); // Not Supported...
        this->set<unsigned>("overwriteInput", 0); // Not Supported...
        this->set<unsigned>("CMXSize", 256*1024);  // Magic Number...
        this->set<unsigned>("reluSHVAcc", 0); // Not Supported...
        this->set<unsigned>("shvNegSlope", 0); // Not Supported...
        this->set<unsigned>("shvPosSlope", 1065353216); // Magic Number...
        this->set<unsigned>("desc_count", desc_count);


        std::vector<unsigned> desc;
        std::vector<cnnConvolutionPoolStructure> descriptors = std::vector<cnnConvolutionPoolStructure>(desc_count);

        int i = -1;
        for (unsigned h = 0; h < splits_over_H; ++h)
        {
            for (unsigned oc = 0; oc < DPUmodeVector.size(); ++oc)
            {
                for (unsigned ic = 0; ic < splits_over_iC; ++ic)
                {
                    ++i;

                    auto input_width = inputWidthPadded;
                    auto output_channels = outputChannelsPadded;

                    descriptors[i].dataBaseAddr = 2 * input_width * input_line_start[h];    // TODO: Calculate 3f0 (1008)

                    if( this->getInputTensor(0)->getOrder().isRowInterleaved() )
                    {
                        descriptors[i].dataBaseAddr *= inputChannelsPadded;    // TODO: Calculate 3f0 (1008)
                        // descriptors[i].dataLnStr = inputBlobTensor.strideY;
                        // descriptors[i].dataChStr = inputBlobTensor.strideZ;
                        descriptors[i].dataLnStr = 42;
                        descriptors[i].dataChStr = 42;
                    }
                    else
                    {
                        // descriptors[i].dataLnStr = inputBlobTensor.strideY;
                        // descriptors[i].dataChStr = inputBlobTensor.strideZ;
                        descriptors[i].dataLnStr = 42;
                        descriptors[i].dataChStr = 42;
                    }
                    descriptors[i].coeffBaseAddr = 0;
                    descriptors[i].biasBaseAddr = 0;
                    descriptors[i].scaleBaseAddr = 0;
                    //HACK FOR CONCAT
                    // descriptors[i].outBaseAddr = outputBlobTensor.strideZ * output_line_start[h];  // TODO: Calculate 3f0 (1008)
                    descriptors[i].outBaseAddr = 42;  // TODO: Calculate 3f0 (1008)

                    if( this->getOutputTensor(0)->getOrder().isRowInterleaved() )
                    {
                        descriptors[i].outBaseAddr *= output_channels;    // TODO: Calculate 3f0 (1008)
                        // descriptors[i].outLnStr = outputBlobTensor.strideY;
                        // descriptors[i].outChStr = outputBlobTensor.strideZ;
                        descriptors[i].outLnStr = 42;
                        descriptors[i].outChStr = 42;
                    }
                    else
                    {
                        // descriptors[i].outLnStr = outputBlobTensor.strideY;
                        // descriptors[i].outChStr = outputBlobTensor.strideZ;
                        descriptors[i].outLnStr = 42;
                        descriptors[i].outChStr = 42;
                    }

                    auto weight_4dshape = this->getInputTensor(1)->getShape();

                    descriptors[i].coeffChStrIn = weight_4dshape[2]*weight_4dshape[3]*weight_4dshape[4]*2;
                    int inChans = inputChannelsPadded;

                    descriptors[i].coeffChStrOut = radixX * radixY * inChans * 2 * 8; // (fp16)

                    for(unsigned j = 0; j != 32; j++)
                        desc.push_back(((unsigned *) &descriptors[i])[j]);
                }

            }

        }

        this->set<std::vector<unsigned>>("descriptors", desc
        );
    }else{
        this->set<unsigned>("SerialID", 0);

        this->set<unsigned>("radixX",  this->getInputTensor(1)->getShape()[0]);
        this->set<unsigned>("radixY",  this->getInputTensor(1)->getShape()[1]);
        this->set<unsigned>("strideX",  this->get<std::array<unsigned short, 2>>("stride")[0]);
        this->set<unsigned>("strideY",  this->get<std::array<unsigned short, 2>>("stride")[1]);
        this->set<unsigned>("padX",  this->get<std::array<unsigned short, 4>>("padding")[0]);
        this->set<unsigned>("padY",  this->get<std::array<unsigned short, 4>>("padding")[2]);
        this->set<unsigned>("padStyle",  2);
        this->set<unsigned>("dilation",  1);

    }

>>>>>>> 572537cb
}<|MERGE_RESOLUTION|>--- conflicted
+++ resolved
@@ -30,13 +30,8 @@
 
     if (inputShape[2] != weightsShape[2])
         throw(OpError(*this, "Mismatch in channels dimensions between input tensor (input 0) and weights tensor (input 1) - "
-<<<<<<< HEAD
             " input " + std::to_string(inputShape[2]) + ", weights " + std::to_string(weightsShape[2])));
-    
-=======
-            " input" + std::to_string(inputShape[3]) + ", weights " + std::to_string(weightsShape[2])));
 
->>>>>>> 572537cb
     auto padding = get<std::array<unsigned short, 4>>("padding");
     auto stride = get<std::array<unsigned short, 2>>("stride");
 
@@ -58,33 +53,7 @@
 
 bool mv::op::Conv2D::isHardwarizeable(json::Object&)
 {
-<<<<<<< HEAD
     return false;
-=======
-    auto padding = get<std::array<unsigned short, 4>>("padding");
-    auto stride = get<std::array<unsigned short, 2>>("stride");
-
-    auto input = getInputTensor(0);
-    auto inputShape = input->getShape();
-    auto weights = getInputTensor(1);
-    auto weightsShape = weights->getShape();
-
-    // Check for supported padding
-    if((padding[0] != 0 && padding[0] != weightsShape[0]/2) || (padding[2] != 0 && padding[2] != weightsShape[1]/2))
-        return false;
-
-    // Check for supported kernel sizes
-    if(weightsShape[0] > 15 || weightsShape[1] > 15)
-        return false;
-
-    // Check for supported strides
-    if(stride[0] > 8 || stride[1] > 8)
-        return false;
-
-
-    // Should handle dilation (WTF?) here
-
-    return true;
 }
 
 
@@ -222,5 +191,4 @@
 
     }
 
->>>>>>> 572537cb
 }