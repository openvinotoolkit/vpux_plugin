--- conflicted
+++ resolved
@@ -36,14 +36,11 @@
             outputs.push_back(mv::Tensor(":0", inputs[0]->getShape(), inputs[0]->getDType(), inputs[0]->getOrder()));
 
         };
-<<<<<<< HEAD
-=======
     
 
     }
 
     namespace op {
->>>>>>> a2371d20
 
         MV_REGISTER_OP(Clamp)
         .setInputs({"data"})
