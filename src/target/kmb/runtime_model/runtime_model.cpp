--- conflicted
+++ resolved
@@ -92,9 +92,6 @@
         fieldToFill = compilationDescriptor.get<T2>(key);
 }
 
-<<<<<<< HEAD
-void mv::RuntimeModel::alignTensor(mv::ComputationModel& cm, std::unique_ptr<MVCNN::TensorReferenceT>& tensorT, mv::Tensor& tensor, const size_t dimension, bool padFinalOutput)
-=======
 int computeAppropriatePadding(mv::Tensor tensor)
 {
     int pad;
@@ -105,8 +102,7 @@
     return pad;
 }
 
-void mv::RuntimeModel::alignTensor(mv::ComputationModel& cm, std::unique_ptr<MVCNN::TensorReferenceT>& tensorT, mv::Tensor& tensor, bool padFinalOutput)
->>>>>>> ac789af1
+void mv::RuntimeModel::alignTensor(mv::ComputationModel& cm, std::unique_ptr<MVCNN::TensorReferenceT>& tensorT, mv::Tensor& tensor, const size_t dimension, bool padFinalOutput)
 {
     if(dimension == IO_CHANNEL_DIMENSION) 
     {
