--- conflicted
+++ resolved
@@ -103,35 +103,6 @@
 
 void mv::RuntimeModel::alignTensor(mv::ComputationModel& cm, std::unique_ptr<MVCNN::TensorReferenceT>& tensorT, mv::Tensor& tensor, bool padFinalOutput)
 {
-<<<<<<< HEAD
-    if(dimension == IO_CHANNEL_DIMENSION)
-    {
-        auto globalConfigParams = cm.getGlobalConfigParams();
-        int pad = computeAppropriatePadding(tensor);
-        std::vector<std::size_t> dimensions = tensor.getShape();
-        auto outputChannelsPadded = mv::round_up(dimensions[mv::IO_CHANNEL_DIMENSION], pad);
-        dimensions = {dimensions[mv::IO_WIDTH_DIMENSION], dimensions[mv::IO_HEIGHT_DIMENSION], outputChannelsPadded, dimensions[mv::IO_BATCH_DIMENSION]};
-        auto numericStrides = tensor.getOrder().computeByteStrides(mv::Shape(dimensions), tensor.getDType().getSizeInBits() / 8);
-        numericStrides.push_back(tensor.getDType().getSizeInBits() / 8);
-        std::reverse(dimensions.begin(), dimensions.end());
-        std::reverse(numericStrides.begin(), numericStrides.end());
-        tensorT->strides = numericStrides; // NOTE: Maybe directly bufferIt->computeStrides() in the future
-        if(padFinalOutput)
-            tensorT->dimensions = std::vector<uint32_t>(dimensions.begin(), dimensions.end());
-    }
-    else if (dimension == IO_WIDTH_DIMENSION)
-    {
-        std::vector<std::size_t> dimensions = tensor.getShape();
-        auto widthPadded = mv::round_up(dimensions[mv::IO_WIDTH_DIMENSION], 16);
-        dimensions = {widthPadded, dimensions[mv::IO_HEIGHT_DIMENSION],dimensions[mv::IO_CHANNEL_DIMENSION] , dimensions[mv::IO_BATCH_DIMENSION]};
-        auto numericStrides = tensor.getOrder().computeByteStrides(mv::Shape(dimensions), tensor.getDType().getSizeInBits() / 8);
-        numericStrides.push_back(tensor.getDType().getSizeInBits() / 8);
-        std::reverse(dimensions.begin(), dimensions.end());
-        std::reverse(numericStrides.begin(), numericStrides.end());
-        tensorT->strides = numericStrides;
-
-    }
-=======
     auto globalConfigParams = cm.getGlobalConfigParams();
     int pad = computeAppropriatePadding(tensor);
     std::vector<std::size_t> dimensions = tensor.getShape();
@@ -144,7 +115,6 @@
     tensorT->strides = numericStrides; // NOTE: Maybe directly bufferIt->computeStrides() in the future
     if(padFinalOutput)
         tensorT->dimensions = std::vector<uint32_t>(dimensions.begin(), dimensions.end());
->>>>>>> 524273e0
 }
 
 MVCNN::DType mv::RuntimeModel::convertDtype(const mv::DType& dtype)
@@ -310,21 +280,13 @@
         toBuild->quant_zero = std::vector<unsigned char>(quantZero.begin(), quantZero.end());
 
         auto quantScale = quantizationParams.getScale();
-<<<<<<< HEAD
         toBuild->quant_scale = std::vector<float>(quantScale.begin(), quantScale.end());
-=======
-        toBuild->quant_real_scale = std::vector<float>(quantScale.begin(), quantScale.end());
->>>>>>> 524273e0
 
         std::vector<unsigned> quantMult = {};
         if (quantizationParams.hasAttr("mult"))
             quantMult = quantizationParams.getMult();
         quantMult = reduceQuantVector_(quantMult);
-<<<<<<< HEAD
         toBuild->quant_mult = std::vector<unsigned short int>(quantMult.begin(), quantMult.end());
-=======
-        toBuild->quant_scale = std::vector<unsigned short int>(quantMult.begin(), quantMult.end());
->>>>>>> 524273e0
 
         std::vector<unsigned> quantShift;
         if (quantizationParams.hasAttr("shift"))
@@ -463,21 +425,13 @@
         toBuild->quant_zero = std::vector<unsigned char>(quantZero.begin(), quantZero.end());
 
         auto quantScale = quantizationParams.getScale();
-<<<<<<< HEAD
         toBuild->quant_scale = std::vector<float>(quantScale.begin(), quantScale.end());
-=======
-        toBuild->quant_real_scale = std::vector<float>(quantScale.begin(), quantScale.end());
->>>>>>> 524273e0
 
         std::vector<unsigned> quantMult = {};
         if (quantizationParams.hasAttr("mult"))
             quantMult = quantizationParams.getMult();
         quantMult = reduceQuantVector_(quantMult);
-<<<<<<< HEAD
         toBuild->quant_mult = std::vector<unsigned short int>(quantMult.begin(), quantMult.end());
-=======
-        toBuild->quant_scale = std::vector<unsigned short int>(quantMult.begin(), quantMult.end());
->>>>>>> 524273e0
 
         std::vector<unsigned> quantShift;
         if (quantizationParams.hasAttr("shift"))
