--- conflicted
+++ resolved
@@ -955,8 +955,6 @@
     pass.log(mv::Logger::MessageType::Debug, "RectangleHeuristic: done");
 
     return METIS_OK;
-<<<<<<< HEAD
-#endif
 }
 
 int mv::Workloads::partitionTensorWithZsplit(idx_t nWorkloads, const mv::pass::PassEntry &pass)
@@ -970,6 +968,4 @@
         return METIS_ERROR;
     }
 
-=======
->>>>>>> 851f5926
 }