--- conflicted
+++ resolved
@@ -2,10 +2,7 @@
 #include "meta/include/mcm/op_model.hpp"
 #include "contrib/flatbuffers/include/flatbuffers/util.h"
 #include "include/mcm/base/exception/argument_error.hpp"
-<<<<<<< HEAD
 #include "include/mcm/utils/warning_manager.hpp"
-=======
->>>>>>> 2dd70571
 #include "include/mcm/utils/custom_math.hpp"
 #include <fstream>
 #include <iostream>
@@ -162,30 +159,19 @@
     return inVec;
 }
 
-<<<<<<< HEAD
-=======
-std::unique_ptr<MVCNN::TensorReferenceT> mv::RuntimeModel::buildTensorReferenceT(mv::ComputationModel& model, mv::Element&, mv::Data::TensorIterator t)
+//build tensorReference for Tensors - 1 cluster case
+std::unique_ptr<MVCNN::TensorReferenceT> mv::RuntimeModel::buildTensorReferenceT(mv::ComputationModel&, mv::Element&, mv::Data::TensorIterator t)
 {
     mv::DataModel dm(model);
     mv::ControlModel cm(model);
 
     mv::Control::StageIterator stg = cm.getStage(0);
->>>>>>> 2dd70571
-
-//build tensorReference for Tensors - 1 cluster case
-std::unique_ptr<MVCNN::TensorReferenceT> mv::RuntimeModel::buildTensorReferenceT(mv::ComputationModel&, mv::Element&, mv::Data::TensorIterator t)
-{
     std::unique_ptr<MVCNN::TensorReferenceT> toBuild = std::unique_ptr<MVCNN::TensorReferenceT>(new MVCNN::TensorReferenceT());
 
     toBuild->name = t->getName();
 
     auto tensorAllocatorName = t->get<std::set<std::string>>("allocators").begin();
-<<<<<<< HEAD
-
-    std::vector<std::size_t> dimensions = t->getShape();
-    auto numericStrides = t->computeNumericStrides();
-    numericStrides.push_back(t->getDType().getSizeInBits() / 8);
-=======
+
     auto tensorAllocator = dm.getAllocator(*tensorAllocatorName);
     mv::Data::BufferIterator tensorBufferIt = tensorAllocator.getBuffer(0, t); // 0 is the only stage for now, but this will probably change in the future
 
@@ -198,7 +184,6 @@
         numericStrides = (*masterBuffer)->getData()->computeNumericStrides();
 
     numericStrides.push_back(underlyingTensor->getDType().getSizeInBits() / 8);
->>>>>>> 2dd70571
 
     //Because according to graphfile order is given as NCHW, which is exactly the reverse of our shape assumption WHCN
     std::reverse(dimensions.begin(), dimensions.end());
@@ -207,12 +192,6 @@
     toBuild->dimensions = std::vector<uint32_t>(dimensions.begin(), dimensions.end());
     toBuild->strides = numericStrides; // NOTE: Maybe directly bufferIt->computeStrides() in the future?
 
-<<<<<<< HEAD
-    toBuild->leading_offset = 0;
-    toBuild->trailing_offset = 0;
-
-=======
->>>>>>> 2dd70571
     toBuild->data = std::unique_ptr<MVCNN::IndirectDataReferenceT>(new MVCNN::IndirectDataReferenceT());
     if (*tensorAllocatorName == "GraphFile")
     {
@@ -234,16 +213,12 @@
     }
     else
     {
-<<<<<<< HEAD
-        toBuild->data->data_index = t->getAddress();
-=======
         auto strides = tensorBufferIt->getStrides();
         auto leading_offset = strides[0]/2; //for some reason we get double the value, for now take the proper one.
 
         // This part is for concat
         toBuild->data->data_index = tensorBufferIt->getOffset();
         toBuild->data->data_index += leading_offset;
->>>>>>> 2dd70571
 
         // VERY IMPORTANT NOTE: Sparsity index is not used by populated tensors
         // as populated tensor represent weights, and all the information we need
@@ -906,7 +881,6 @@
     else
         toBuild->parent_output_tensor = buildTensorReferenceT(cm, compilationDescriptor, opIt->getOutputTensor(0));
 
-<<<<<<< HEAD
     if (outputTensor->hasAttr("alignment"))
     {
         auto globalConfigParams = cm.getGlobalConfigParams();
@@ -924,12 +898,6 @@
         toBuild->parent_output_tensor->dimensions = toBuild->output_data->dimensions;
         toBuild->parent_output_tensor->strides = toBuild->output_data->strides;
     }
-
-    toBuild->output_data->data->data_index += toBuild->output_data->leading_offset/2;
-=======
-    // NOTE: Remember to ask Eman why this is done
-    // toBuild->output_data->data->data_index += toBuild->output_data->leading_offset;
->>>>>>> 2dd70571
 
     unsigned num_inputs = opIt->getInputTensor().size();
 
