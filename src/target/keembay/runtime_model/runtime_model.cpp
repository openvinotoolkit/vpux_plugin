#include "include/mcm/target/keembay/runtime_model/runtime_model.hpp"
#include "meta/include/mcm/op_model.hpp"
#include "contrib/flatbuffers/include/flatbuffers/util.h"
#include "include/mcm/base/exception/argument_error.hpp"
#include <fstream>
#include <iostream>

const std::unordered_map<std::string, MVCNN::DType> mv::RuntimeModel::dTypeMapping_ =
{
    {"Float64", MVCNN::DType::DType_FP64},
    {"Float32", MVCNN::DType::DType_FP32},
    {"Float16", MVCNN::DType::DType_FP16},
    {"Float8", MVCNN::DType::DType_FP8},
    {"UInt64", MVCNN::DType::DType_U64},
    {"UInt32", MVCNN::DType::DType_U32},
    {"UInt16", MVCNN::DType::DType_U16},
    {"UInt8", MVCNN::DType::DType_U8},
    {"Int64", MVCNN::DType::DType_I64},
    {"Int32", MVCNN::DType::DType_I32},
    {"Int16", MVCNN::DType::DType_I16},
    {"Int8", MVCNN::DType::DType_I8},
    {"Int4", MVCNN::DType::DType_I4},
    {"Int2", MVCNN::DType::DType_I2},
    {"Int2X", MVCNN::DType::DType_I2X},
    {"Int4X", MVCNN::DType::DType_I4X},
    {"Bin", MVCNN::DType::DType_BIN},
    {"Log", MVCNN::DType::DType_LOG}
};

const std::unordered_map<std::string, MVCNN::MemoryLocation> mv::RuntimeModel::memoryLocationMapping_ =
{
    {"ProgrammableInput", MVCNN::MemoryLocation::MemoryLocation_ProgrammableInput},
    {"ProgrammableOutput", MVCNN::MemoryLocation::MemoryLocation_ProgrammableOutput},
    {"VPU_DDR_Heap", MVCNN::MemoryLocation::MemoryLocation_VPU_DDR_Heap},
    {"GraphFile", MVCNN::MemoryLocation::MemoryLocation_GraphFile},
    {"VPU_CMX_NN", MVCNN::MemoryLocation::MemoryLocation_VPU_CMX_NN},
    {"VPU_CMX_UPA", MVCNN::MemoryLocation::MemoryLocation_VPU_CMX_UPA},
    {"VPU_DDR_BSS", MVCNN::MemoryLocation::MemoryLocation_VPU_DDR_BSS}
};

const std::unordered_map<std::string, MVCNN::DPULayerType> mv::RuntimeModel::dpuLayerMapping_ =
{
    {"Conv",MVCNN::DPULayerType::DPULayerType_CONV},
    {"DepthwiseConv",MVCNN::DPULayerType::DPULayerType_DWCONV},
    {"MaxPool",MVCNN::DPULayerType::DPULayerType_MAXPOOL},
    {"AveragePool",MVCNN::DPULayerType::DPULayerType_AVEPOOL},
    {"FullyConnected",MVCNN::DPULayerType::DPULayerType_FCL},
    {"ElementWise",MVCNN::DPULayerType::DPULayerType_ELTWISE},
    {"Identity",MVCNN::DPULayerType::DPULayerType_IDENTITY},
    {"ChannelMajorConvolution",MVCNN::DPULayerType::DPULayerType_CMCONV}
};

const std::unordered_map<mv::PPELayerTypeEnum, MVCNN::PPELayerType, mv::EnumClassHash> mv::RuntimeModel::ppeLayerTypeMapping_ =
{
   {PPELayerType_STORE, MVCNN::PPELayerType::PPELayerType_STORE},
   {PPELayerType_LOAD, MVCNN::PPELayerType::PPELayerType_LOAD},
   {PPELayerType_CLEAR, MVCNN::PPELayerType::PPELayerType_CLEAR},
   {PPELayerType_NOOP, MVCNN::PPELayerType::PPELayerType_NOOP},
   {PPELayerType_HALT, MVCNN::PPELayerType::PPELayerType_HALT},
   {PPELayerType_ADD, MVCNN::PPELayerType::PPELayerType_ADD},
   {PPELayerType_SUB, MVCNN::PPELayerType::PPELayerType_SUB},
   {PPELayerType_MULT, MVCNN::PPELayerType::PPELayerType_MULT},
   {PPELayerType_LRELU, MVCNN::PPELayerType::PPELayerType_LRELU},
   {PPELayerType_LRELUX, MVCNN::PPELayerType::PPELayerType_LRELUX},
   {PPELayerType_LPRELU, MVCNN::PPELayerType::PPELayerType_LPRELU},
   {PPELayerType_MAXIMUM, MVCNN::PPELayerType::PPELayerType_MAXIMUM},
   {PPELayerType_MINIMUM, MVCNN::PPELayerType::PPELayerType_MINIMUM},
   {PPELayerType_CEIL, MVCNN::PPELayerType::PPELayerType_CEIL},
   {PPELayerType_FLOOR, MVCNN::PPELayerType::PPELayerType_FLOOR},
   {PPELayerType_AND, MVCNN::PPELayerType::PPELayerType_AND},
   {PPELayerType_OR, MVCNN::PPELayerType::PPELayerType_OR},
   {PPELayerType_XOR, MVCNN::PPELayerType::PPELayerType_XOR},
   {PPELayerType_NOT, MVCNN::PPELayerType::PPELayerType_NOT},
   {PPELayerType_ABS, MVCNN::PPELayerType::PPELayerType_ABS},
   {PPELayerType_NEG, MVCNN::PPELayerType::PPELayerType_NEG},
   {PPELayerType_POW, MVCNN::PPELayerType::PPELayerType_POW},
   {PPELayerType_EXP, MVCNN::PPELayerType::PPELayerType_EXP},
   {PPELayerType_SIGMOID, MVCNN::PPELayerType::PPELayerType_SIGMOID},
   {PPELayerType_TANH, MVCNN::PPELayerType::PPELayerType_TANH},
   {PPELayerType_SQRT, MVCNN::PPELayerType::PPELayerType_SQRT},
   {PPELayerType_RSQRT, MVCNN::PPELayerType::PPELayerType_RSQRT},
   {PPELayerType_FLEXARB, MVCNN::PPELayerType::PPELayerType_FLEXARB}
};

template <typename T1, typename T2>
void setIfPresent(T1& fieldToFill, mv::Element& compilationDescriptor, const std::string& key)
{
    if(compilationDescriptor.hasAttr(key))
        fieldToFill = compilationDescriptor.get<T2>(key);
}

MVCNN::DType mv::RuntimeModel::convertDtype(const mv::DType& dtype)
{
    return dTypeMapping_.at(dtype.toString());
}

MVCNN::MemoryLocation mv::RuntimeModel::convertAllocatorToMemoryLocale(const std::string& allocatorName)
{
    return memoryLocationMapping_.at(allocatorName);
}

MVCNN::PPELayerType mv::RuntimeModel::convertPPELayerType(PPELayerTypeEnum ppe)
{
    return ppeLayerTypeMapping_.at(ppe);
}


std::unique_ptr<MVCNN::GraphNodeT> mv::RuntimeModel::buildGraphNodeT(mv::ComputationModel &cm, mv::Element&, mv::Data::OpListIterator op)
{
    std::unique_ptr<MVCNN::GraphNodeT> toBuild = std::unique_ptr<MVCNN::GraphNodeT>(new MVCNN::GraphNodeT());

    mv::OpModel opModel(cm);
    toBuild->name = op->getName();
    toBuild->thisID = op->get<unsigned>("opId");

    for (auto nextChildOp = op.leftmostChild(); nextChildOp != opModel.opEnd(); ++nextChildOp)
        toBuild->sinkID.push_back(nextChildOp->get<unsigned>("opId"));

    for (auto nextParentOp = op.leftmostParent(); nextParentOp != opModel.opEnd(); ++nextParentOp)
        toBuild->sourceID.push_back(nextParentOp->get<unsigned>("opId"));

    return toBuild;
}

std::unique_ptr<MVCNN::SourceStructureT> mv::RuntimeModel::buildSourceStructureT(mv::ComputationModel &cm, mv::Element &compilationDescriptor)
{
    std::unique_ptr<MVCNN::SourceStructureT> toBuild = std::unique_ptr<MVCNN::SourceStructureT>(new MVCNN::SourceStructureT());

    mv::OpModel opModel(cm);
    auto inputOp = opModel.getInput();
    toBuild->first_ID.push_back(inputOp->get<unsigned>("opId"));
    toBuild->nodes = std::vector<std::unique_ptr<MVCNN::GraphNodeT>>(opModel.opsCount());
    unsigned i = 0;

    //auto ops = opModel.topologicalSort();
    for(auto opIt = opModel.opBegin(); opIt != opModel.opEnd(); ++opIt)
        toBuild->nodes[i++] = buildGraphNodeT(cm, compilationDescriptor, opIt);

    return toBuild;
}

std::vector<unsigned> mv::RuntimeModel::reduceQuantVector_(std::vector<unsigned> inVec)
{
    if (inVec.size() > 1)
    {
        auto firstVal = inVec[0];
        auto onlyOneValue = true;
        for (size_t i = 1; i < inVec.size(); i++)
            if (firstVal != inVec[i])
                onlyOneValue = false;
        if (onlyOneValue)
        {
            inVec.clear();
            inVec.push_back(firstVal);
        }
    }
    return inVec;
}

std::unique_ptr<MVCNN::TensorReferenceT> mv::RuntimeModel::buildTensorReferenceT(mv::ComputationModel& cm, mv::Element&, mv::Data::TensorIterator t)
{
    mv::DataModel dm(cm);
    std::unique_ptr<MVCNN::TensorReferenceT> toBuild = std::unique_ptr<MVCNN::TensorReferenceT>(new MVCNN::TensorReferenceT());

    toBuild->name = t->getName();

    auto tensorAllocatorName = t->get<std::set<std::string>>("allocators").begin();
    auto tensorAllocator = dm.getAllocator(*tensorAllocatorName);
    mv::Data::BufferIterator tensorBufferIt = tensorAllocator.getBuffer(0, t); // 0 is the only stage for now, but this will probably change in the future

    // TODO: Have to be rearranged according to the order
    auto underlyingTensor = tensorBufferIt->getData();

    std::vector<uint32_t> dimensions = underlyingTensor->getShape();
    auto numericStrides = underlyingTensor->computeNumericStrides();
    numericStrides.push_back(underlyingTensor->getDType().getSizeInBits() / 8);

    //Because according to graphfile order is given as NCHW, which is exactly the reverse of our shape assumption WHCN
    std::reverse(dimensions.begin(), dimensions.end());
    std::reverse(numericStrides.begin(), numericStrides.end());

    toBuild->dimensions = dimensions;
    toBuild->strides = numericStrides; // NOTE: Maybe directly bufferIt->computeStrides() in the future?

    // NOTE: not sure anymore about this
    auto strides = tensorBufferIt->getStrides();
    toBuild->leading_offset = strides[0];
    toBuild->trailing_offset = strides[strides.size()-1] + tensorBufferIt->getPostAlign();

    toBuild->data = std::unique_ptr<MVCNN::IndirectDataReferenceT>(new MVCNN::IndirectDataReferenceT());
    if (*tensorAllocatorName == "GraphFile")
    {
        toBuild->data->data_index = t->get<unsigned>("graphFileIndex");
        // UNSUPPORTED FOR NOW
        // toBuild->sparsity_index
    }
    else if(*tensorAllocatorName == "ProgrammableInput" || *tensorAllocatorName == "ProgrammableOutput")
    {
        //toBuild->data->data_index = tensorBufferIt->getOffset();

        //HOTFIX until we know what to do with graph coloring
        toBuild->data->data_index = 0;
        // UNSUPPORTED FOR NOW
        // toBuild->sparsity_index
    }
    else
    {
<<<<<<< HEAD
        if (t->hasAttr("address"))
            toBuild->data->data_index = t->getAddress();
        else
            toBuild->data->data_index = tensorBufferIt->getOffset();
=======
        toBuild->data->data_index = tensorBufferIt->getOffset();
>>>>>>> 0780dd61
    }
    toBuild->locale = convertAllocatorToMemoryLocale(*tensorAllocatorName);

    // NOTE: Will probably change in the future
    toBuild->locale_index = std::vector<unsigned int>(1,0);

    toBuild->data_dtype = convertDtype(tensorBufferIt->getData()->getDType());

    // could also be t->hasAttr("quantizationParameters")
    // but in my opinion quantization for a tensor of floats makes very little sense
    // leaving this comment here for future generations
    if(t->isQuantized())
    {
        auto quantizationParams = t->get<mv::QuantizationParams>("quantParams");
        auto quantZero = quantizationParams.getZeroPoint();
        toBuild->quant_zero = std::vector<unsigned char>(quantZero.begin(), quantZero.end());
        std::vector<unsigned> quantScale = {};
        if (quantizationParams.hasAttr("mult"))
            quantScale = quantizationParams.getMult();

        quantScale = reduceQuantVector_(quantScale);
        toBuild->quant_scale = std::vector<unsigned short int>(quantScale.begin(), quantScale.end());
        std::vector<unsigned> quantShift;
        if (quantizationParams.hasAttr("shift"))
            quantShift = quantizationParams.getShift();
        quantShift = reduceQuantVector_(quantShift);
        toBuild->quant_shift = std::vector<unsigned char>(quantShift.begin(), quantShift.end());

    }

    return toBuild;
}

std::unique_ptr<MVCNN::SummaryHeaderT> mv::RuntimeModel::buildSummaryHeaderMetaInformations(ComputationModel& cm, mv::Element& compilationDescriptor)
{
    mv::OpModel om(cm);

    std::unique_ptr<MVCNN::SummaryHeaderT> toBuild = std::unique_ptr<MVCNN::SummaryHeaderT>(new MVCNN::SummaryHeaderT());

    toBuild->version = buildVersionT(cm, compilationDescriptor);
    toBuild->resources = buildResourcesT(cm, compilationDescriptor);
    toBuild->original_structure = buildSourceStructureT(cm, compilationDescriptor);
    toBuild->layer_count = om.opsCount();

    return toBuild;
}


std::unique_ptr<MVCNN::SummaryHeaderT> mv::RuntimeModel::buildSummaryHeaderT(ComputationModel& cm, mv::Element& compilationDescriptor, std::unique_ptr<MVCNN::SummaryHeaderT> originalHeader)
{
    mv::OpModel om(cm);

    std::unique_ptr<MVCNN::SummaryHeaderT> toBuild = std::unique_ptr<MVCNN::SummaryHeaderT>(new MVCNN::SummaryHeaderT());

    auto globalConfigurationParameters = cm.getGlobalConfigParams();

    toBuild->version = std::move(originalHeader->version);
    toBuild->original_structure = std::move(originalHeader->original_structure);
    toBuild->resources = std::move(originalHeader->resources);

    // Just one input for now
    toBuild->net_input = std::vector<std::unique_ptr<MVCNN::TensorReferenceT>>(1);
    toBuild->net_input[0] = buildTensorReferenceT(cm, compilationDescriptor, om.getInput()->getOutputTensor(0));

    toBuild->net_output = std::vector<std::unique_ptr<MVCNN::TensorReferenceT>>(1);
    toBuild->net_output[0] = buildTensorReferenceT(cm, compilationDescriptor, om.getOutput()->getInputTensor(0));

    auto taskCount = [](mv::OpModel m)
    {
        unsigned i = 0;
        for(auto opIt = m.opBegin(); opIt != m.opEnd(); ++opIt)
            if(opIt->getOpType().find("Task") != std::string::npos)
                ++i;
        return i;
    };

    toBuild->options = std::vector<MVCNN::ExecutionFlag>();
    //toBuild->options.push_back(MVCNN::ExecutionFlag_Compiled_For_VPU3);
    if(globalConfigurationParameters->get<std::string>("barrier_index_assignment") == "Dynamic")
        toBuild->options.push_back(MVCNN::ExecutionFlag_DynamicBarriers);

    toBuild->layer_count = originalHeader->layer_count;
    toBuild->task_count = taskCount(om);

    return toBuild;
}

std::unique_ptr<MVCNN::VersionT> mv::RuntimeModel::buildVersionT(ComputationModel&, mv::Element& compilationDescriptor)
{
    std::unique_ptr<MVCNN::VersionT> toBuild = std::unique_ptr<MVCNN::VersionT>(new MVCNN::VersionT());

    setIfPresent<uint32_t, int>(toBuild->majorV, compilationDescriptor, "VersionMajor");
    setIfPresent<uint32_t, int>(toBuild->minorV, compilationDescriptor, "VersionMinor");
    setIfPresent<uint32_t, int>(toBuild->patchV, compilationDescriptor, "VersionPatch");
    setIfPresent<std::string, std::string>(toBuild->hash, compilationDescriptor, "VersionHash");

    return toBuild;
}

std::unique_ptr<MVCNN::ResourcesT> mv::RuntimeModel::buildResourcesT(ComputationModel& cm, mv::Element& compilationDescriptor)
{
    std::unique_ptr<MVCNN::ResourcesT> toBuild = std::unique_ptr<MVCNN::ResourcesT>(new MVCNN::ResourcesT());

    auto globalConfigurationParams = cm.getGlobalConfigParams();

    setIfPresent<uint32_t, int>(toBuild->upa_shaves, *globalConfigurationParams , "UpaShaves");
    setIfPresent<int8_t, int>(toBuild->nce1_blocks, *globalConfigurationParams, "NCE1Mask");
    setIfPresent<uint32_t, int>(toBuild->nce2_blocks, *globalConfigurationParams, "Number_of_DPUs");
    setIfPresent<uint32_t, int>(toBuild->upa_shared_cmx, *globalConfigurationParams, "UPASharedCMX");
    setIfPresent<uint32_t, unsigned>(toBuild->nn_cmx_per_slice, *globalConfigurationParams, "cmx");
    setIfPresent<uint32_t, unsigned>(toBuild->nn_cmx_slice_amount, *globalConfigurationParams, "clusters");
    setIfPresent<uint32_t, int>(toBuild->ddr_scratch, *globalConfigurationParams, "DDRScratch");

    return toBuild;
}

template <typename T>
std::vector<long unsigned int> packToInt64(const std::vector<T>& origData, mv::DType dtype)
{
    unsigned dataSize = origData.size();
    unsigned origDataSize = dtype.getSizeInBits();
    unsigned nElementToPack = 64 / origDataSize;
    unsigned finalLength = dataSize / nElementToPack;

    std::vector<long unsigned int> toReturn(finalLength, 0);

    for(unsigned i = 0; i < finalLength; ++i)
        for(unsigned j = 0; j < nElementToPack; ++j)
            toReturn[i] ^= origData[i*nElementToPack + j] << (j * origDataSize);

    return toReturn;
}

std::unique_ptr<MVCNN::BinaryDataT> mv::RuntimeModel::buildBinaryDataT(ComputationModel&, mv::Element&, mv::Tensor& t)
{
    std::unique_ptr<MVCNN::BinaryDataT> toBuild = std::unique_ptr<MVCNN::BinaryDataT>(new MVCNN::BinaryDataT());

    toBuild->data = packToInt64(t.getData(), t.getDType());
    toBuild->length = t.getShape().totalSize();
    toBuild->underlying_type = convertDtype(t.getDType());

    return toBuild;
}

// We have three taskslist for POC:
// Tasklist 0: Contains all the tasks
// We need to topologically sort the control model graph to get the tasks in the correct order.

std::vector<std::unique_ptr<MVCNN::TaskListT>> mv::RuntimeModel::buildTaskListT(ComputationModel& cm, mv::Element& compilationDescriptor)
{
    mv::OpModel om(cm);
    mv::ControlModel controlModel(cm);
    std::vector<std::unique_ptr<MVCNN::TaskListT>> toBuild = std::vector<std::unique_ptr<MVCNN::TaskListT>>(3);
    toBuild[0] = std::unique_ptr<MVCNN::TaskListT>(new MVCNN::TaskListT());
    toBuild[1] = std::unique_ptr<MVCNN::TaskListT>(new MVCNN::TaskListT());
    toBuild[2] = std::unique_ptr<MVCNN::TaskListT>(new MVCNN::TaskListT());

    auto topologicallySortedOps = controlModel.topologicalSort();

    int initialId = 1;

    for(auto vecIt = topologicallySortedOps.begin(); vecIt != topologicallySortedOps.end(); ++vecIt)
    {
        auto opIt = *vecIt;
        std::unique_ptr<MVCNN::TaskListT> * listToUse;
        std::string opType = opIt->getOpType();
        //Only Tasks in TaskLists
        if(opType.find("Task") != std::string::npos)
        {
            if(opType.find("DPU") != std::string::npos)
                listToUse = &toBuild[0];
            else if(opType.find("DMA") != std::string::npos)
                listToUse = &toBuild[1];
            else if(opType.find("BarrierTask") != std::string::npos)
                listToUse = &toBuild[2];

            auto tasks = buildTaskT(cm, compilationDescriptor, opIt, initialId);
            for(auto& task: tasks)
                (*listToUse)->content.push_back(std::move(task));
        }
    }

    return toBuild;
}

std::vector<std::unique_ptr<MVCNN::TaskT>> mv::RuntimeModel::buildBarrierTaskT(ComputationModel& cm, Element& compilationDescriptor, Control::OpListIterator opIt)
{
    std::vector<std::unique_ptr<MVCNN::TaskT>> toReturn = std::vector<std::unique_ptr<MVCNN::TaskT>>(1);

    toReturn[0] = std::unique_ptr<MVCNN::TaskT>(new MVCNN::TaskT());
    toReturn[0]->task.type = MVCNN::SpecificTask_ControllerTask;

    auto controllerTask = new MVCNN::ControllerTaskT();
    controllerTask->task.type = MVCNN::ControllerSubTask_BarrierConfigurationTask;

    auto barrierConfigurationTask = new MVCNN::BarrierConfigurationTaskT();
    barrierConfigurationTask->target = buildBarrierT(cm, compilationDescriptor, opIt);

    controllerTask->task.value = barrierConfigurationTask;
    toReturn[0]->task.value = controllerTask;

   return toReturn;
}

std::vector<std::unique_ptr<MVCNN::TaskT>> mv::RuntimeModel::buildSpecificTaskUnion(ComputationModel& cm, mv::Element &compilationDescriptor, Control::OpListIterator opIt, int& nodeID)
{
    std::vector<std::unique_ptr<MVCNN::TaskT>> toBuild = std::vector<std::unique_ptr<MVCNN::TaskT>>();
    std::string taskType(opIt->getOpType());

    //NOTE: This if conditions of this big switch statements are not definitive and could change in the future
    if(taskType == "MvTensorTask")
        toBuild = buildMvTensorTaskT(cm, compilationDescriptor, opIt);
    else if(taskType == "UPADMATask")
        toBuild = buildUPADMATaskT(cm, compilationDescriptor, opIt);
    else if(taskType == "DMATask")
        toBuild = buildNNDMATaskT(cm, compilationDescriptor, opIt);
    else if(taskType == "NCE1Task")
        toBuild = buildNCE1TaskT(cm, compilationDescriptor, opIt);
    else if(taskType == "DPUTask")
        toBuild = buildNCE2TaskT(cm, compilationDescriptor, opIt);
    else if(taskType == "NNTensorTask")
        toBuild = buildNNTensorTaskT(cm, compilationDescriptor, opIt);
    else if(taskType == "ControllerTask")
        toBuild = buildControllerTaskT(cm, compilationDescriptor, opIt);
    else if(taskType == "BarrierTask")
        toBuild = buildBarrierTaskT(cm, compilationDescriptor, opIt);

    return toBuild;
}

std::vector<std::unique_ptr<MVCNN::TaskT>> mv::RuntimeModel::buildMvTensorTaskT(ComputationModel& cm, mv::Element &compilationDescriptor, Control::OpListIterator opIt)
{

}

std::vector<std::unique_ptr<MVCNN::TaskT>> mv::RuntimeModel::buildUPADMATaskT(ComputationModel& cm, mv::Element &compilationDescriptor, Control::OpListIterator opIt)
{
    std::vector<std::unique_ptr<MVCNN::TaskT>> toReturn = std::vector<std::unique_ptr<MVCNN::TaskT>>(1);
    toReturn[0] = std::unique_ptr<MVCNN::TaskT>(new MVCNN::TaskT());
    toReturn[0]->task.type = MVCNN::SpecificTask_UPADMATask;
    auto tmp = new MVCNN::UPADMATaskT();
    tmp->src = buildTensorReferenceT(cm, compilationDescriptor, opIt->getInputTensor(0));
    tmp->dst = buildTensorReferenceT(cm, compilationDescriptor, opIt->getOutputTensor(0));
    toReturn[0]->task.value = tmp;
    return toReturn;
}

std::vector<std::unique_ptr<MVCNN::TaskT>> mv::RuntimeModel::buildNNDMATaskT(ComputationModel& cm, mv::Element &compilationDescriptor, Control::OpListIterator opIt)
{
    std::vector<std::unique_ptr<MVCNN::TaskT>> toReturn = std::vector<std::unique_ptr<MVCNN::TaskT>>(1);
    toReturn[0] = std::unique_ptr<MVCNN::TaskT>(new MVCNN::TaskT());
    toReturn[0]->task.type = MVCNN::SpecificTask_NNDMATask;
    auto tmp = new MVCNN::NNDMATaskT();
    tmp->src = buildTensorReferenceT(cm, compilationDescriptor, opIt->getInputTensor(0));
    tmp->dst = buildTensorReferenceT(cm, compilationDescriptor, opIt->getOutputTensor(0));
    if(opIt->hasAttr("Compression"))
        tmp->compression =  opIt->get<bool>("Compression");
    toReturn[0]->task.value = tmp;
    return toReturn;
}

std::vector<std::unique_ptr<MVCNN::TaskT>> mv::RuntimeModel::buildNCE1TaskT(ComputationModel& cm, mv::Element &compilationDescriptor, Control::OpListIterator opIt)
{

}

MVCNN::DPULayerType mv::RuntimeModel::convertTaskOp(const std::string& opName)
{
    if (opName == "Add" || opName == "Subtract" || opName == "Multiply")
        return dpuLayerMapping_.at("ElementWise");
    return dpuLayerMapping_.at(opName);
}


std::unique_ptr<MVCNN::PPEFixedFunctionT> mv::RuntimeModel::buildPPEFixedFunctionT(ComputationModel&, mv::Element&, const mv::PPEFixedFunction& ppeFixedFunction)
{
    std::unique_ptr<MVCNN::PPEFixedFunctionT> toBuild = std::unique_ptr<MVCNN::PPEFixedFunctionT>(new MVCNN::PPEFixedFunctionT());

    auto layers = ppeFixedFunction.getLayers();
    unsigned n = layers.size();
    toBuild->Ops = std::vector<MVCNN::PPELayerType>(n);
    for(unsigned i = 0; i < n; ++i)
        toBuild->Ops[i] = convertPPELayerType(layers[i]);
    toBuild->Clamp_Low = ppeFixedFunction.getLowClamp();
    toBuild->Clamp_High = ppeFixedFunction.getHighClamp();

    return toBuild;
}

std::unique_ptr<MVCNN::PPETaskT> mv::RuntimeModel::buildPPETaskT(ComputationModel& cm, mv::Element& compilationDescriptor, const mv::PPETask& ppeTask)
{
    std::unique_ptr<MVCNN::PPETaskT> toBuild = std::unique_ptr<MVCNN::PPETaskT>(new MVCNN::PPETaskT());

    if(ppeTask.hasAttr("scaleData"))
        toBuild->scale_data = buildTensorReferenceT(cm, compilationDescriptor, ppeTask.getScaleData());
    toBuild->fixed_function = buildPPEFixedFunctionT(cm, compilationDescriptor, ppeTask.getFixedFunction());

    return toBuild;
}

std::unique_ptr<MVCNN::NCEInvariantFieldsT> mv::RuntimeModel::buildNCEInvariantFieldsT(ComputationModel& cm, mv::Element &compilationDescriptor, Control::OpListIterator opIt)
{
    std::unique_ptr<MVCNN::NCEInvariantFieldsT> toBuild = std::unique_ptr<MVCNN::NCEInvariantFieldsT>(new MVCNN::NCEInvariantFieldsT());

    toBuild->dpu_task_type = convertTaskOp(opIt->get<std::string>("taskOp"));

    if(opIt->hasAttr("PPETask"))
        toBuild->ppe_task = buildPPETaskT(cm, compilationDescriptor, opIt->get<PPETask>("PPETask"));
    // TODO
    // std::vector<std::unique_ptr<NNTensorTaskT>> nnshv_task;
    // split_over_h: bool = false;

    if (opIt->hasAttr("kSize"))
    {
        auto kernelShape = opIt->get<std::array<unsigned short, 2>>("kSize");
        toBuild->kernelW = kernelShape[0];
        toBuild->kernelH = kernelShape[1];
    }

    if (opIt->hasAttr("stride"))
    {
        auto kernelStride = opIt->get<std::array<unsigned short, 2>>("stride");
        toBuild->kernel_strideW = kernelStride[0];
        toBuild->kernel_strideH = kernelStride[1];
    }

    if (opIt->hasAttr("padding"))
    {
        auto kernelPadding = opIt->get<std::array<unsigned short, 4>>("padding");
        toBuild->kernel_padLeft = kernelPadding[0];
        toBuild->kernel_padRight = kernelPadding[1];
        toBuild->kernel_padTop = kernelPadding[2];
        toBuild->kernel_padBottom = kernelPadding[3];
    }
    //input
    mv::DataModel dm(cm);
    mv::ControlModel controlModel(cm);
    auto inputTensor = opIt->getInputTensor(0);
    auto tensorAllocatorName = inputTensor->get<std::set<std::string>>("allocators").begin();
    auto tensorAllocator = dm.getAllocator(*tensorAllocatorName);
    mv::Data::BufferIterator tensorBufferIt = tensorAllocator.getBuffer(0, inputTensor); // 0 is the only stage for now, but this will probably change in the future
    mv::Control::StageIterator stg = controlModel.getStage(0);
    toBuild->input_data = buildTensorReferenceT(cm, compilationDescriptor, inputTensor);

    if (tensorBufferIt->getMaster() != dm.bufferEnd(*tensorAllocatorName, stg))
    {
        auto masterBuffer = tensorBufferIt->getMaster(); //TODO: or do we need the top one?
        auto masterTensor = (*masterBuffer)->getData();
        toBuild->parent_input_tensor = buildTensorReferenceT(cm, compilationDescriptor, masterTensor);
        toBuild->input_data->strides = toBuild->parent_input_tensor->strides;
    }
    else
    {
        toBuild->parent_input_tensor = buildTensorReferenceT(cm, compilationDescriptor, opIt->getInputTensor(0));
    }

    //output
    auto outputTensor = opIt->getOutputTensor(0);
    tensorAllocatorName = outputTensor->get<std::set<std::string>>("allocators").begin();
    tensorAllocator = dm.getAllocator(*tensorAllocatorName);
    tensorBufferIt = tensorAllocator.getBuffer(0, outputTensor); // 0 is the only stage for now, but this will probably change in the future
    toBuild->output_data = buildTensorReferenceT(cm, compilationDescriptor, outputTensor);

    if (tensorBufferIt->getMaster() != dm.bufferEnd(*tensorAllocatorName, stg))
    {
        auto masterBuffer = tensorBufferIt->getMaster(); //TODO: or do we need the top one?
        auto masterTensor = (*masterBuffer)->getData();
        toBuild->parent_output_tensor = buildTensorReferenceT(cm, compilationDescriptor, masterTensor);
        toBuild->output_data->strides = toBuild->parent_output_tensor->strides;
    }
    else
    {
        toBuild->parent_output_tensor = buildTensorReferenceT(cm, compilationDescriptor, opIt->getOutputTensor(0));
    }

    toBuild->output_data->data->data_index += toBuild->output_data->leading_offset/2;

    unsigned num_inputs = opIt->getInputTensor().size();

    //OP inputs == n ->
    // n - 2 activation window (when present)
    // n - 1 weights table
    if(opIt->hasAttr("fakeSparsity"))
    {
        auto activationWindowTensorIterator = opIt->getInputTensor(num_inputs - 2);
        toBuild->activation_window = buildTensorReferenceT(cm, compilationDescriptor, activationWindowTensorIterator);
        toBuild->activation_window_channel_length = activationWindowTensorIterator->get<int>("channelLength");
    }

    if(toBuild->dpu_task_type != MVCNN::DPULayerType_ELTWISE)
    {
        auto weightsTableTensorIterator = opIt->getInputTensor(num_inputs - 1);
        toBuild->weights_table = buildTensorReferenceT(cm, compilationDescriptor, weightsTableTensorIterator);
    }

    switch (toBuild->dpu_task_type)
    {
        case MVCNN::DPULayerType_CONV:
        case MVCNN::DPULayerType_DWCONV:
        case MVCNN::DPULayerType_CMCONV:
        case MVCNN::DPULayerType_FCL:
        case MVCNN::DPULayerType_ELTWISE:
            //std::unique_ptr<TensorReferenceT> parent_weights_tensor;
            toBuild->weights_data = buildTensorReferenceT(cm, compilationDescriptor, opIt->getInputTensor(1));
            break;
        default:
            break;
    }

    return toBuild;
}

MVCNN::MPE_Mode mv::RuntimeModel::convertMPEMode(mv::MPE_Mode mpe)
{
    switch (mpe)
    {
        case mv::MPE_Mode::Matrix:
            return MVCNN::MPE_Mode::MPE_Mode_MATRIX;
        case mv::MPE_Mode::Vector:
            return MVCNN::MPE_Mode::MPE_Mode_VECTOR;
        default:
            return MVCNN::MPE_Mode::MPE_Mode_VECTOR;
    }
}

bool mv::RuntimeModel::hardwareBugDepthwise(Control::OpListIterator opIt)
{
    auto splitStrategy = opIt->get<std::string>("splitStrategy");
    auto padding = opIt->get<std::array<unsigned short, 4>>("padding");
    auto kernelSize = opIt->get<std::array<unsigned short, 2>>("kSize");
    return ((splitStrategy == "SplitOverH") &&
        (padding[0] % 2 == 1) &&
        (kernelSize[mv::KERNEL_HEIGHT] > 1));
}

void mv::RuntimeModel::getWorkloadPadding(Control::OpListIterator opIt, Workload &workload)
{
    if (opIt->get<std::string>("taskOp") == "Add" || opIt->get<std::string>("taskOp") == "Subtract" || opIt->get<std::string>("taskOp") == "Multiply")
    {
        workload.padLeft = 0;
        workload.padTop = 0;
        workload.padRight = 0;
        workload.padBottom = 0;
    }
    else
    {
        auto padding = opIt->get<std::array<unsigned short, 4>>("padding");
        auto outputWidth = opIt->getOutputTensor(0)->getShape()[mv::IO_WIDTH_DIMENSION];
        auto outputHeight = opIt->getOutputTensor(0)->getShape()[mv::IO_HEIGHT_DIMENSION];
        if (hardwareBugDepthwise(opIt))
        {
            workload.padLeft = (workload.MinX == 0) ? padding[0] : 0;
            workload.padTop = (workload.MinY == 0) ? padding[2] : 0;
            workload.padRight = ((workload.MaxX + 1) == outputWidth) ? padding[1] : 0;
            workload.padBottom = ((workload.MaxY + 1) == outputHeight) ? padding[3] : 0;
        }
        else
        {
            workload.padLeft = padding[0];
            workload.padTop = padding[2];
            workload.padRight = padding[1];
            workload.padBottom = padding[3];
        }
    }
    return;
}

std::unique_ptr<MVCNN::NCEVariantFieldsT> mv::RuntimeModel::buildNCEVariantFieldsT(ComputationModel& , mv::Element &compilationDescriptor, Control::OpListIterator opIt, Workload workload)
{
    std::unique_ptr<MVCNN::NCEVariantFieldsT> toBuild = std::unique_ptr<MVCNN::NCEVariantFieldsT>(new MVCNN::NCEVariantFieldsT());

    toBuild->mpe_mode = convertMPEMode(workload.MPEMode);
    toBuild->workload_start_X = workload.MinX;
    toBuild->workload_start_Y = workload.MinY;
    toBuild->workload_start_Z = workload.MinZ;
    toBuild->workload_end_X = workload.MaxX;
    toBuild->workload_end_Y = workload.MaxY;
    toBuild->workload_end_Z = workload.MaxZ;
    //Padding should be computed for every cluster
    getWorkloadPadding(opIt, workload);
    toBuild->padLeft = workload.padLeft;
    toBuild->padRight = workload.padRight;
    toBuild->padTop = workload.padTop;
    toBuild->padBottom = workload.padBottom;
    return toBuild;
}

std::vector<std::unique_ptr<MVCNN::NCEVariantFieldsT>> mv::RuntimeModel::buildNCEVariantFieldsTVector(ComputationModel& cm, mv::Element &compilationDescriptor, Control::OpListIterator opIt)
{
    auto workloads = opIt->get<mv::Workloads>("Workloads").getWorkloads();
    unsigned n = workloads.size();
    std::vector<std::unique_ptr<MVCNN::NCEVariantFieldsT>> toBuild = std::vector<std::unique_ptr<MVCNN::NCEVariantFieldsT>>(n);
    for(unsigned i = 0; i < n; ++i)
        toBuild[i] = buildNCEVariantFieldsT(cm, compilationDescriptor, opIt, workloads[i]);

    return toBuild;
}

std::vector<std::unique_ptr<MVCNN::TaskT>> mv::RuntimeModel::buildNCE2TaskT(ComputationModel& cm, mv::Element &compilationDescriptor, Control::OpListIterator opIt)
{
    std::vector<std::unique_ptr<MVCNN::TaskT>> toReturn = std::vector<std::unique_ptr<MVCNN::TaskT>>(1);

    toReturn[0] = std::unique_ptr<MVCNN::TaskT>(new MVCNN::TaskT());
    toReturn[0]->task.type = MVCNN::SpecificTask_NCE2Task;
    auto toBuild = new MVCNN::NCE2TaskT();
    toBuild->variant = buildNCEVariantFieldsTVector(cm, compilationDescriptor, opIt);
    toBuild->invariant = buildNCEInvariantFieldsT(cm, compilationDescriptor, opIt);

    auto hash = [](const MVCNN::MPE_Mode &g){ return static_cast<std::size_t>(g); };
    auto comp = [](const MVCNN::MPE_Mode &l, const MVCNN::MPE_Mode &r){ return l == r; };

    std::unordered_map<MVCNN::MPE_Mode, unsigned, decltype(hash), decltype(comp)> frequencyCounter(4, hash, comp);
    for(auto& variantField : toBuild->variant)
        ++frequencyCounter[variantField->mpe_mode];

    unsigned maxFrequency = 0;
    for(auto& frequencyCouple : frequencyCounter)
        if(frequencyCouple.second > maxFrequency)
            toBuild->invariant->mpe_frequent_mode = frequencyCouple.first;

    toReturn[0]->task.value = toBuild;
    return toReturn;
}

std::vector<std::unique_ptr<MVCNN::TaskT>> mv::RuntimeModel::buildNNTensorTaskT(ComputationModel& cm, mv::Element &compilationDescriptor, Control::OpListIterator opIt)
{

}

std::vector<std::unique_ptr<MVCNN::TaskT>> mv::RuntimeModel::buildControllerTaskT(ComputationModel& cm, mv::Element &compilationDescriptor, Control::OpListIterator opIt)
{

}

std::unique_ptr<MVCNN::BarrierReferenceT> mv::RuntimeModel::buildBarrierReferenceT(ComputationModel& cm, Element& compilationDescription, BarrierDependencies dep)
{
    std::unique_ptr<MVCNN::BarrierReferenceT> toBuild = std::unique_ptr<MVCNN::BarrierReferenceT>(new MVCNN::BarrierReferenceT());
    int waitBarrier = dep.getWait();
    if(waitBarrier != -1)
        toBuild->wait_barriers = {waitBarrier};
    toBuild->update_barriers = dep.getUpdate();
    return toBuild;
}

std::vector<std::unique_ptr<MVCNN::TaskT>> mv::RuntimeModel::buildTaskT(ComputationModel& cm, mv::Element &compilationDescriptor, Control::OpListIterator opIt, int& nodeID)
{

    std::vector<std::unique_ptr<MVCNN::TaskT>> vecToBuild = buildSpecificTaskUnion(cm, compilationDescriptor, opIt, nodeID);

    for(auto& toBuild: vecToBuild)
    {
        toBuild->nodeID = nodeID++;
        toBuild->name = opIt->getName();

        // NOTE: This might change in the future
        if(opIt->hasAttr("opId"))
            toBuild->sourceTaskIDs = {opIt->get<unsigned>("opId")};

        if(opIt->hasAttr("BarrierDeps"))
            toBuild->associated_barriers = buildBarrierReferenceT(cm, compilationDescriptor, opIt->get<mv::BarrierDependencies>("BarrierDeps"));
    }

    return vecToBuild;
}

std::unique_ptr<MVCNN::BarrierT> mv::RuntimeModel::buildBarrierT(mv::ComputationModel& cm, mv::Element& compilationDescriptor, mv::Control::OpListIterator opIt)
{
    std::unique_ptr<MVCNN::BarrierT> toBuild = std::unique_ptr<MVCNN::BarrierT>(new MVCNN::BarrierT());
    toBuild->barrier_id = opIt->get<mv::Barrier>("Barrier").getIndex();
    toBuild->consumer_count = opIt->get<mv::Barrier>("Barrier").getNumConsumers();
    toBuild->producer_count = opIt->get<mv::Barrier>("Barrier").getNumProducers();
    return toBuild;
}

std::vector<std::unique_ptr<MVCNN::BarrierT>> mv::RuntimeModel::buildBarrierTable(mv::ComputationModel& cm, mv::Element& compilationDescriptor)
{
    mv::OpModel om(cm);
    mv::ControlModel controlModel(cm);

    auto barrierTasks = om.getOps("BarrierTask");
    std::sort(
        barrierTasks.begin(),
        barrierTasks.end(),
        [](const mv::Data::OpListIterator& a, const mv::Data::OpListIterator& b) -> bool { return a->get<mv::Barrier>("Barrier").getIndex() < b->get<mv::Barrier>("Barrier").getIndex(); }
        );

    unsigned n = barrierTasks.size();
    std::vector<std::unique_ptr<MVCNN::BarrierT>> toBuild = std::vector<std::unique_ptr<MVCNN::BarrierT>>(n);
    for(unsigned i = 0; i < n; ++i)
        toBuild[i] = buildBarrierT(cm, compilationDescriptor, controlModel.switchContext(barrierTasks[i]));
    return toBuild;
}

void mv::RuntimeModel::buildHeader(ComputationModel &cm, Element &compilationDescriptor)
{
    //HEADER
    graphFile_.header = buildSummaryHeaderMetaInformations(cm, compilationDescriptor);
}

void mv::RuntimeModel::buildGraphFile(ComputationModel& cm, mv::Element& compilationDescriptor)
{
    mv::OpModel om(cm);

    auto globalConfigurationParameters = cm.getGlobalConfigParams();

    graphFile_.header = buildSummaryHeaderT(cm, compilationDescriptor, std::move(graphFile_.header));

    // TASKS
    graphFile_.task_lists = buildTaskListT(cm, compilationDescriptor);

    // Barrier Table must be build only on dynamic scheduling
    if(globalConfigurationParameters->get<std::string>("barrier_index_assignment") == "Dynamic")
        graphFile_.barrier_table = buildBarrierTable(cm, compilationDescriptor);

    // Binary Data
    graphFile_.binary_data = std::vector<std::unique_ptr<MVCNN::BinaryDataT>>();
    for(auto opIterator = om.opBegin(); opIterator != om.opEnd(); ++opIterator)
    {
        std::string opType = opIterator->getOpType();
        if (opType == "Constant" || opType == "ConstantInt" || opType == "ConstantDataElement" || opType == "WeightsTable" || opType == "SparsityMap")
        {
            auto tIt = opIterator->getOutputTensor(0);
            //std::cout << "Serializing to binary data section " << tensorIt->getName() << std::endl;
            graphFile_.binary_data.push_back(buildBinaryDataT(cm, compilationDescriptor, *tIt));
        }
    }

}

char * mv::RuntimeModel::serialize(int& bufferSize)
{
    flatbuffers::FlatBufferBuilder fbb;
    auto offset = MVCNN::CreateGraphFile(fbb, &graphFile_);
    MVCNN::FinishGraphFileBuffer(fbb, offset);
    bufferSize = fbb.GetSize();
    char * buffer = new char[bufferSize];
    std::memcpy(buffer, (char*)fbb.GetBufferPointer(), bufferSize);
    return buffer;
}

void mv::RuntimeModel::serialize(const std::string& path)
{
    int bufferSize;
    char * dataBuffer = serialize(bufferSize);
    flatbuffers::SaveFile(path.c_str(), dataBuffer, bufferSize, true);
    delete [] dataBuffer;
}

void mv::RuntimeModel::deserialize(const std::string& path)
{
    std::ifstream ifs(path.c_str(), std::ifstream::binary|std::ifstream::in);
    ifs.seekg(0, std::ios::end);
    int length = ifs.tellg();
    ifs.seekg(0, std::ios::beg);
    char * dataBuffer = new char[length];
    ifs.read(dataBuffer, length);
    ifs.close();
    deserialize(dataBuffer, length);
    delete [] dataBuffer;
}

void mv::RuntimeModel::deserialize(char * dataBuffer, int length)
{
    flatbuffers::Verifier verifier(reinterpret_cast<const unsigned char*>(dataBuffer), length);
    if (!MVCNN::VerifyGraphFileBuffer(verifier))
        throw ArgumentError("tools:GraphComparator", "file:content", "invalid", "GraphFile verification failed");
    Logger::log(mv::Logger::MessageType::Info, "RuntimeModel", "GraphFile verification successful");
    const MVCNN::GraphFile *graphPtr = MVCNN::GetGraphFile(dataBuffer);
    graphPtr->UnPackTo(&graphFile_);
}<|MERGE_RESOLUTION|>--- conflicted
+++ resolved
@@ -205,14 +205,7 @@
     }
     else
     {
-<<<<<<< HEAD
-        if (t->hasAttr("address"))
-            toBuild->data->data_index = t->getAddress();
-        else
-            toBuild->data->data_index = tensorBufferIt->getOffset();
-=======
         toBuild->data->data_index = tensorBufferIt->getOffset();
->>>>>>> 0780dd61
     }
     toBuild->locale = convertAllocatorToMemoryLocale(*tensorAllocatorName);
 
