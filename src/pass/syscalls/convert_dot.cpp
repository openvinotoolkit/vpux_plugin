#include "include/mcm/pass/pass_registry.hpp"
#include "include/mcm/computation/model/control_model.hpp"
#include "include/mcm/computation/model/data_model.hpp"
#include "meta/include/mcm/op_model.hpp"

void convertDotFcn(const mv::pass::PassEntry& pass, mv::ComputationModel&, mv::TargetDescriptor&, mv::Element& passDesc, mv::Element&);

namespace mv
{

    namespace pass
    {

        MV_REGISTER_PASS(ConvertDot)
        .setFunc(convertDotFcn)
        .defineArg(json::JSONType::String, "input")
        .setLabel("Debug")
        .setDescription(
            "Converts a .dot file in SVG under UNIX"
        );

    }

}

<<<<<<< HEAD
void convertDotFcn(const mv::pass::PassEntry&, mv::ComputationModel& model, mv::TargetDescriptor&, mv::Element& passDesc, mv::json::Object&)
{
    auto globalConfigParams = model.getGlobalConfigParams();

    auto convert = globalConfigParams->hasAttr("ConvertDots") ? globalConfigParams->get<bool>("ConvertDots") : true;
    if (convert)
    {
        std::string outputFile = passDesc.get<std::string>("input");
        system(("dot -Tsvg " + outputFile + " -o " + outputFile+".svg").c_str());
    }
=======
void convertDotFcn(const mv::pass::PassEntry&, mv::ComputationModel&, mv::TargetDescriptor&, mv::Element& passDesc, mv::Element&)
{
    MV_PROFILED_FUNCTION(MV_PROFILE_PASS)
    std::string outputFile = passDesc.get<std::string>("input");
    system(("dot -Tsvg " + outputFile + " -o " + outputFile+".svg").c_str());
>>>>>>> 084e8994
}<|MERGE_RESOLUTION|>--- conflicted
+++ resolved
@@ -23,9 +23,9 @@
 
 }
 
-<<<<<<< HEAD
-void convertDotFcn(const mv::pass::PassEntry&, mv::ComputationModel& model, mv::TargetDescriptor&, mv::Element& passDesc, mv::json::Object&)
+void convertDotFcn(const mv::pass::PassEntry&, mv::ComputationModel& model, mv::TargetDescriptor&, mv::Element& passDesc, mv::Element&)
 {
+    MV_PROFILED_FUNCTION(MV_PROFILE_PASS)
     auto globalConfigParams = model.getGlobalConfigParams();
 
     auto convert = globalConfigParams->hasAttr("ConvertDots") ? globalConfigParams->get<bool>("ConvertDots") : true;
@@ -34,11 +34,4 @@
         std::string outputFile = passDesc.get<std::string>("input");
         system(("dot -Tsvg " + outputFile + " -o " + outputFile+".svg").c_str());
     }
-=======
-void convertDotFcn(const mv::pass::PassEntry&, mv::ComputationModel&, mv::TargetDescriptor&, mv::Element& passDesc, mv::Element&)
-{
-    MV_PROFILED_FUNCTION(MV_PROFILE_PASS)
-    std::string outputFile = passDesc.get<std::string>("input");
-    system(("dot -Tsvg " + outputFile + " -o " + outputFile+".svg").c_str());
->>>>>>> 084e8994
 }