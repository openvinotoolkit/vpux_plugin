#include "include/mcm/pass/pass_registry.hpp"
#include "meta/include/mcm/op_model.hpp"
#include "include/mcm/computation/model/control_model.hpp"
#include "include/mcm/computation/model/data_model.hpp"
#include "meta/include/mcm/op_model.hpp"
#include "include/mcm/pass/graphOptimizations/StrategyManager.hpp"


static void GraphParameterOptimizationFcn(const mv::pass::PassEntry& pass,
                                    mv::ComputationModel& model,
                                    mv::TargetDescriptor&, mv::Element& passDesc,
                                    mv::Element&);

namespace mv {
namespace pass {

    MV_REGISTER_PASS(GraphParameterOptimization)
            .setFunc(GraphParameterOptimizationFcn)
            .setDescription("Analyzes graph, and tries to come up with optimal schedule");
}
}

namespace mv {
namespace graphOptimizer  {

class StrategyManagerKeembay : public StrategyManager
{
public:
    StrategyManagerKeembay(OpModel& model,mv::Element& passDesc) :
        StrategyManager(model,passDesc)
    {
    }

    size_t totalClusters;
    size_t clusterMemoryKb;
    size_t dpuPerCluster;
    int ddrBandwidth;
    int sysClock;
    bool globalEnableStreaming;
    bool globalEnableSparsity;
    double safetyFactor;
    double clusterMemory;


    void readGlobalConfigs()
    {
        totalClusters = globalConfig_["totalClusters"].get<int>();
        clusterMemoryKb = globalConfig_["clusterMemory"].get<int>();
        dpuPerCluster = globalConfig_["dpuPerCluster"].get<int>();
        ddrBandwidth = globalConfig_["ddrBandwidth"].get<int>();
        sysClock = globalConfig_["systemClockMhz"].get<int>();
        dotFileLocation = globalConfig_["dotFileLocation"].get<string>();
        jsonOutFileName = globalConfig_["jsonOutFileName"].get<string>();
        safetyFactor = globalConfig_["FathomSafetyFactor"].get<double>();
        //Input is in Kb
        clusterMemory = (double)clusterMemoryKb * 1024.0 * safetyFactor;

    }

    //TODO:: figure out more efficient and cleaner way to handle these....

    vector<Attribute> createTFStrategyPoolFromBool(mv::Op op,string name)
    {
        auto& streamingStrategy = getStrategy(op,name);

        bool value = streamingStrategy.get<bool>();
        if(value)
        {
            return vector<Attribute>{true,false};
        }
        else
        {
            return vector<Attribute>{false};
        }
    }
    
    vector<Attribute> createTStrategyPoolFromBool(mv::Op op,string name)
    {
        auto& streamingStrategy = getStrategy(op,name);

        bool value = streamingStrategy.get<bool>();
        if(value)
        {
            return vector<Attribute>{true};
        }
        else
        {
            return vector<Attribute>{true,false};
        }
    }

    vector<Attribute> createStrategyPoolFromStrategySet(mv::Op op, string name)
    {
        auto streamingStrategy = getStrategy(op,name);

        vector<Attribute> attr;

        for (auto elem : streamingStrategy.get<vector<string>>())
        {
            attr.push_back(elem);
        }

        return attr;
    }

    size_t realTensorSize(const mv::Data::TensorIterator tensorToSize,const Shape& streamingPool)
    {
        auto div = [](unsigned x,unsigned y) -> unsigned { return (x+y-1)/y; };

        size_t streamDivisor = 1;
        for( size_t dim = 0; dim <  streamingPool.ndims(); ++dim)
        {
            streamDivisor=streamDivisor*streamingPool[dim];
        }

        return tensorToSize->computeTotalSize()/streamDivisor;

    }

/*
    size_t tensorSize(const Shape& shape,const Shape& streamingPool)
    {
        auto div = [](unsigned x,unsigned y) -> unsigned { return (x+y-1)/y; };
        Shape splittedShape(shape.ndims());

//        auto vec = vector<unsigned>(shape);
//        transform(vec.begin(), vec.end(),splittedShape.begin()[](unsigned dim) -> unsigned { return dim}
        for( size_t dim = 0; dim <  shape.ndims(); ++dim)
        {
            splittedShape[dim] = div(shape[dim],streamingPool[dim]);
        }

        return splittedShape.totalSize();

    }
*/
    pair<size_t,size_t> memorySize(mv::Op& op,const Attribute& clustering,const Attribute& sparsity,const Shape& streamConfig, bool prefetch)
    {
        auto inputTensors = op.getInputTensor();
        auto outputTensors = op.getOutputTensor();
        auto div = [](unsigned x,unsigned y) -> unsigned { return (x+y-1)/y; };

//        StreamingPool noSplit( {{'W',1},{'H',1},{'C'},{'K'}});
        size_t inputSize = 0;
        size_t outputSize = 0;
        size_t weightSize = 0;
        size_t weightTableSize = 0;
        size_t totalMemSize = 0;

        size_t totalWeightsSize = 0;
        size_t totalActivationSize = 0;

        if(op.getOpType() != "Input")
//            inputSize = tensorSize(op.getInputTensor(0)->getShape(),{streamConfig["W"],streamConfig["H"],streamConfig["C"],1});
            inputSize = realTensorSize(op.getInputTensor(0),{streamConfig["W"],streamConfig["H"],streamConfig["C"],1});
        if(op.getOpType() != "Output")
//            outputSize = tensorSize(op.getOutputTensor(0)->getShape(),{streamConfig["W"],streamConfig["H"],1,1});
            outputSize = realTensorSize(op.getOutputTensor(0),{streamConfig["W"],streamConfig["H"],1,1});

        if(op.getOpType() == "Conv" || op.getOpType() == "DepthwiseConv" || op.getOpType() == "DepthWiseConv")
        {
            //weightTableSize = 16*((op.getInputTensor(1)->getShape()["K"] + (streamConfig["K"]*streamConfig["H"]) - 1) / (streamConfig["K"]* streamConfig["H"])) ;
            weightTableSize = 16*((op.getInputTensor(1)->getShape()["K"] + (streamConfig["K"]) - 1) / (streamConfig["K"])) ;
//            weightSize += tensorSize(op.getInputTensor(1)->getShape(),{1,1,streamConfig["C"],streamConfig["K"]});
            weightSize += realTensorSize(op.getInputTensor(1),{1,1,streamConfig["C"],streamConfig["K"]});
        } else if(op.getOpType() == "MaxPool")
        {
            weightTableSize = 0;
            weightSize = 0;
        } else if(op.getOpType() == "Add" || op.getOpType() == "Multiply")
        {
            weightTableSize = 0;
            weightSize = 0;
//            inputSize += tensorSize(op.getInputTensor(1)->getShape(),{streamConfig["W"],streamConfig["H"],streamConfig["C"],1});
            inputSize += realTensorSize(op.getInputTensor(1),{streamConfig["W"],streamConfig["H"],streamConfig["C"],1});
        }

        weightSize += weightTableSize;

        auto clusterStrategy = clustering.get<string>();
        auto sparseStrategy = sparsity.get<bool>();

        if(clusterStrategy == "Clustering")
        {
            totalActivationSize = inputSize + outputSize;
            totalWeightsSize = weightSize;
            totalMemSize = inputSize + outputSize + weightSize;
        }
        else if(clusterStrategy == "SplitOverH")
        {
            totalActivationSize = div(inputSize,totalClusters) + div(outputSize,totalClusters);
            totalWeightsSize = weightSize;
            totalMemSize = div(inputSize,totalClusters) + div(outputSize,totalClusters) + weightSize;
        }
        else if(clusterStrategy == "SplitOverK")
        {
            totalActivationSize = inputSize + outputSize;
            totalWeightsSize =  div(weightSize,totalClusters);
            totalMemSize = inputSize + outputSize + div(weightSize,totalClusters);
        }
        else if(clusterStrategy == "HKSwitch")
        {
            totalActivationSize = div(inputSize,totalClusters) + outputSize;
            totalWeightsSize = weightSize;
            totalMemSize = div(inputSize,totalClusters) + outputSize + weightSize;
        }//TODO: proper calculation here
        else if(clusterStrategy == "SplitOverHOverlapped")
        {
            totalActivationSize = div(inputSize,totalClusters) + div(outputSize,totalClusters);
            totalWeightsSize = weightSize;
            totalMemSize = div(inputSize,totalClusters) + div(outputSize,totalClusters) + weightSize;
        }
        else
        {
            //todo raise rerrr
        }
        return pair<size_t,size_t>(totalActivationSize,totalWeightsSize);
    }

    vector<size_t> getMaxStreamOverK(const string& clustering,mv::Op& op)
    {
        auto opType = op.getOpType();

        if( opType == "Input" or opType == "Output")
            return vector<size_t>(0);

        auto outputShape = op.getOutputTensor(0)->getShape();

        vector<size_t> splits;
        size_t clusterOutChannelSize = outputShape["C"];
        vector<size_t> clusterChannelSizes(totalClusters);
        //auto roundUp = [](unsigned in,unsigned val) -> unsigned {return (in & val)+val;};
        auto roundUpToStep = [](unsigned numberToRound,unsigned step) -> unsigned {return (((numberToRound+(step-1))/step)*step);};

        if(clustering == "SplitOverK")
            clusterOutChannelSize = clusterOutChannelSize / totalClusters;

        //TODO::why is this needed?
        if((clusterOutChannelSize%16) and (clustering == "SplitOverK"))
        {
            //clusterOutChannelSize = (totalClusters -1) + roundUp(clusterOutChannelSize,16);
            clusterOutChannelSize = (totalClusters -1) + roundUpToStep(clusterOutChannelSize,16);
            fill_n(clusterChannelSizes.begin(),totalClusters-1,clusterOutChannelSize);
            clusterChannelSizes[totalClusters-1] =outputShape["C"] - (totalClusters-1)*clusterOutChannelSize;
        }
        else
        {
            fill_n(clusterChannelSizes.begin(),totalClusters,clusterOutChannelSize);
        }

        size_t maxSplits = 1;

        if(globalEnableStreaming)
        	maxSplits = (clusterOutChannelSize/2);
            //maxSplits = (clusterOutChannelSize/16);

        splits.push_back(1);
        //for(unsigned split = 1; split <= maxSplits; split++)
        for(unsigned split = 2; split <= maxSplits; split=split+2)
        //for(unsigned split = 2; split <= maxSplits; split++)
        {
            bool validSplit = true;

            for(auto clusterSize : clusterChannelSizes)
            {
<<<<<<< HEAD
                if( ((clusterSize / split) <16) or ((clusterSize%split) !=0) )//or ((clusterSize/split)%16 != 0))
=======
                if( ((clusterSize / split) <16) )//or ((clusterSize%split) !=0) )// or ((clusterSize/split)%16 != 0))
>>>>>>> a3e50b6b
                    validSplit = false;
            }
            if(!validSplit)
                continue;

            splits.push_back(split);
        }

        return splits;
    }

    size_t getMaxSplitsOverSpatial(const string& clustering,const Shape& shape,char dim)
    {

        return 0;
    }

    double executionTime(Op& op,StrategySet& strategySet)
    {
        auto opType = op.getOpType();
        if( (opType == "Input") or
            (opType == "Output"))
            return 0;

        auto outputShape = op.getOutputTensor(0)->getShape();
        auto inputShape = op.getInputTensor(0)->getShape();
        auto clustering = strategySet["clustering"].get<string>();
        auto streaming = strategySet["streaming"].get<Shape>();

        Shape contexts,isiSplit;

        // TODO:: check for CHMAJOR CONV
        if( (opType == "MaxPool") or (opType == "DepthWiseConv") or (opType == "DepthwiseConv"))
        {
            contexts = {16,1,16,1};
        }
        else
        {
            contexts = {4,4,16,1};
        }

        if( (clustering == "SplitOverH") or (clustering == "SplitOverHOverlapped") or (clustering == "HKSwitch"))
        {
            isiSplit = {1,totalClusters,1,1};
        }
        else if(clustering == "SplitOverK")
        {
            isiSplit = {1,1,totalClusters,1};
        }
        else
        {
            isiSplit = {1,1,1,1};
        }

        //naively emulate the workload cost
        //TODO: find cleaner solution
        unsigned baseKernelCost;
        if ((opType == "Add") or (opType == "Concat"))
        {
              baseKernelCost = 1;
        }
        else if (opType == "MaxPool")
        {
            auto kernel = op.get<array<unsigned short,2>>("kSize");
            baseKernelCost = kernel[0] * kernel[1];
        }
        else if ((opType == "DepthWiseConv") or (opType == "DepthwiseConv") or
                 (opType == "Conv"))
        {
            auto weightsShape = op.getInputTensor(1)->getShape();
            baseKernelCost = weightsShape[KERNEL_WIDTH] * weightsShape[KERNEL_HEIGHT];
        }
        else
        {
            throw LogicError(*this,"Invalid operation type " + opType);
        }

        bool channelAccum =  (opType == "Conv") ? true : false;
        if(channelAccum)
        {
            auto weightsShape = op.getInputTensor(1)->getShape();
            baseKernelCost *= weightsShape[KERNEL_INPUT_CHANNELS];
        }

        //the actual compute
        Shape dpuOutShape = ( outputShape / streaming ) / isiSplit;
        Shape contextsInOp = dpuOutShape / contexts;
        unsigned numContextsInOp = contextsInOp.totalSize();

        if(numContextsInOp == 0)
            throw LogicError(*this,"error in contexts");

        unsigned contextsPerDpu = (unsigned)ceil( (double)numContextsInOp / (double)dpuPerCluster);

        return contextsPerDpu * streaming.totalSize() * baseKernelCost;
    }

    //check if strategy+streaming+tensorSize is incompatible
    bool checkStreamClusterComp(Op& op,StrategySet& strategySet)
    {
        auto clustering = strategySet["clustering"].get<string>();
        auto s  = strategySet["streaming"].get<Shape>();

        auto one_shape = Shape({1,1,1,1});
        //currently we check activations.
        //for Eltwise we will assume that the 2 inputs are of equal size
        //TODO:: check only for DPU tasks
        if(op.getOpType() == "Input" or
           op.getOpType() == "Output")
            return false;

        //stream over K is the C dim for the OutputTensor
        //steram over C is the C dim for the InputTensor
        auto outStreaming = mv::Shape({s["W"],s["H"],s["K"],1});
        auto inStreaming  = mv::Shape({s["W"],s["H"],s["C"],1});

        auto inTensor = op.getInputTensor(0);
        auto outTensor = op.getOutputTensor(0);

        //this will assume that the first N streams will have the max shape, and the subsequent will have
        //whatever is remained
        auto streamedShape = outTensor->getShape() / outStreaming;
        auto remainderShape = outTensor->getShape() - ((outStreaming - one_shape) * streamedShape);

        //todo:: check if needed for inTensor too
        if( clustering == "SplitOverH" and
                ((streamedShape["H"] % totalClusters) or
                 (remainderShape["H"] % totalClusters)))
            return true;

        if( clustering == "SplitOverK" and
                ((streamedShape["C"] % totalClusters) or
                 (remainderShape["C"] % totalClusters)))
            return true;

        return false;
    }

    double transitionCost(Op& parentOp,Op& childOp,StrategySet& parent,StrategySet& child)
    {

        //TODO: expose these conditionals more cleanly
        auto INF = inf_;

        auto parentClustering = parent["clustering"].get<string>();
        auto childClustering = child["clustering"].get<string>();


        if((parentClustering == "HKSwitch" or
                parentClustering == "SplitOverK") and
                (childClustering == "SplitOverH"))
                    return INF;
                
        //HK Switch requires previous layer to be SOH
        if((not (parentClustering == "SplitOverH")) and
                childClustering == "HKSwitch")
                    return INF;

        //HK Switch requires next layer to be SOK
        if( parentClustering == "HKSwitch" and
                (not (childClustering == "SplitOverK")))
                    return INF;

        //Cannot pass directly from SoH to SoK
        if( parentClustering == "SplitOverH" and
                childClustering == "SplitOverK")
                    return INF;

        //cannot pass directly from SoK to SoH
        if( parentClustering == "SplitOverK" and
                childClustering == "SplitOverH")
                    return INF;
           

        if(checkStreamClusterComp(parentOp,parent))
            return INF;
        
        if(checkStreamClusterComp(childOp,child))
            return INF;


        //if child is spilled, HKSwitch makes no sense
        if( (child["spilling"].get<bool>() == true ) and
                (childClustering == "HKSwitch"))
                    return INF;
           

        //TODO: Only the input can be SOH-Overlapped

        //SOH-Overlapped can only go to SOH layers
        if( parentClustering == "SplitOverHOverlapped" and
                (not (childClustering == "SplitOverH")))
                    return INF;


        //TODO: SOH channelMajor conv requires SoHOverlapped input
        if( parentClustering == "SplitOverHOverlapped" and
                (not (parentOp.getOpType() == "Input")))
                    return INF;
<<<<<<< HEAD
=======


        //TODO if parent spills, no input activation sparsity
        if( (parent["spilling"].get<bool>()) and (child["inputSparsity"].get<bool>()) )
            return INF;

        //TODO if child spills, no output activation sparsity
        if( (child["spilling"].get<bool>()) and (child["outputSparsity"].get<bool>()) )
            return INF;
>>>>>>> a3e50b6b

        //TODO if clustering strategy is splitoverK, don't have any type of sparsity
        if((parentClustering == "SplitOverK") and 
            (parent["inputSparsity"].get<bool>() or parent["outputSparsity"].get<bool>() or parent["weightsSparsity"].get<bool>()) )
                return INF;

        if((childClustering == "SplitOverK") and 
            (child["inputSparsity"].get<bool>() or child["outputSparsity"].get<bool>() or child["weightsSparsity"].get<bool>()) )
                return INF;

        if( childOp.getOpType() == "Conv")
        {
            auto weightsShape = childOp.getInputTensor(1)->getShape();
            auto numInChannels = weightsShape[KERNEL_INPUT_CHANNELS];
            auto numOutChannels = weightsShape[KERNEL_OUTPUT_CHANNELS];

            if(numInChannels < 16)
            {
                //TODO add input activation sparsity can't happen here
                if(child["inputSparsity"].get<bool>())
                    return INF;
                //with this we will assume ChMajorConvolution
                if( (childClustering == "SplitOverH") and
                        (not (parentClustering == "SplitOverHOverlapped")))
                            return INF;
                if((childClustering == "SplitOverH") and (child["streaming"].get<Shape>()["H"] > 1))
                    return INF;
            }
            else {
                if((parent["spilling"].get<bool>() == true) and (childClustering == "SplitOverH"))
                    return INF;
            }
            if((numOutChannels/totalClusters < 16) and (childClustering == "SplitOverK"))
                return INF;

        }
        //TODO: disable sparsity for eltwise layer predecessors
	if(parentOp.getOpType() == "Conv"){
		if((parent["spilling"].get<bool>()) and (childClustering == "SplitOverH"))
            return INF;
	}
        //Input and Output must have Spilled==True
        if( (parentOp.getOpType() == "Input") and
                parent["spilling"].get<bool>() == false)
                    return INF;

        if( (childOp.getOpType() == "Output") and
                child["spilling"].get<bool>() == false)
                    return INF;

        //iIf the layer is streaming over H or W, output of this layer has to be spilled
        if( (parent["spilling"] == false) and
                ((parent["streaming"].get<Shape>()["H"] * parent["streaming"].get<Shape>()["W"]) > 1))
                    return INF;

        //If the child layer is streaming over H or W output of this layer has to be spilled
        if( (parent["spilling"] == false) and
                ((child["streaming"].get<Shape>()["H"] * child["streaming"].get<Shape>()["W"]) > 1))
                    return INF;

        auto parentMem = memorySize(parentOp,
                                    parentClustering,
                                    parent["inputSparsity"],
                                    parent["streaming"].get<Shape>(),
                                    false);

        auto childMem = memorySize(childOp,
                                    child["clustering"],
                                    child["inputSparsity"],
                                    child["streaming"].get<Shape>(),
                                    false);

        if( ((childMem.first + childMem.second) > clusterMemory) or
            ((parentMem.first + parentMem.second) > clusterMemory))
                return INF;


        auto execTime1 = executionTime(parentOp,parent);
        auto execTime2 = executionTime(childOp,child);

        if(parent["spilling"].get<bool>())
        {
            for(auto output : parentOp.getOutputTensor())
                execTime1 += ((double)output->getShape().totalSize()) / ((double)ddrBandwidth);
        }
        if(child["spilling"].get<bool>())
        {
            for(auto output : childOp.getOutputTensor() )
                execTime2 += ((double)output->getShape().totalSize()) / ((double)ddrBandwidth);
        }

        //TODO:: do the prefetching
        double extra_stream_decay = 1.5; //TODO: expose in config
        if(parentOp.getOpType() == "Conv")
        {
            auto streamOverK = parent["streaming"].get<Shape>()["K"];
            auto WSize = parentOp.getInputTensor(1)->getShape().totalSize();
            if( streamOverK == 1)
                execTime1 += WSize / ddrBandwidth;
            else if( streamOverK == 2)
                execTime1 += (WSize / 2) / ddrBandwidth;
            else if( streamOverK > 2)
                execTime1 += ((WSize / streamOverK) / ddrBandwidth) * (extra_stream_decay * streamOverK);
        }

        if(childOp.getOpType() == "Conv")
        {
            auto streamOverK = child["streaming"].get<Shape>()["K"];
            auto WSize = childOp.getInputTensor(1)->getShape().totalSize();
            if( streamOverK == 1)
                execTime2 += (double)WSize / (double)ddrBandwidth;
            else if( streamOverK == 2)
                execTime2 += ((double)WSize / 2) / (double)ddrBandwidth;
            else if( streamOverK > 2)
                execTime2 += (((double)WSize / (double)streamOverK) / (double)ddrBandwidth) * (extra_stream_decay*streamOverK);
        }

        auto parentStreamOverH = parent["streaming"].get<Shape>()["H"];
        if(parentStreamOverH > 1)
        {
            //assuming here that if have streaming, then inOut is spilled. There is condition above to check this
            // this is just current "make it work fast" assumption. Will be replaced with proper BW_to_compute calucation
            auto iSize = parentOp.getInputTensor(0)->getShape().totalSize();
            auto oSize = parentOp.getOutputTensor(0)->getShape().totalSize();

            execTime1 += (((double)(iSize + oSize) / (double)parentStreamOverH) / (double)ddrBandwidth) * (extra_stream_decay * parentStreamOverH);
        }
        auto childStreamOverH = child["streaming"].get<Shape>()["H"];
        if(childStreamOverH > 1)
        {
            auto iSize = childOp.getInputTensor(0)->getShape().totalSize();
            auto oSize = childOp.getOutputTensor(0)->getShape().totalSize();

            execTime2 += (((double)(iSize + oSize) / (double)childStreamOverH) / (double)ddrBandwidth)  * (extra_stream_decay * childStreamOverH);
        }
        return execTime1 + execTime2;
    }

    void generateStrategySetForLayer(mv::Op& op,vector<StrategySet>& strategyVec)
    {
        globalEnableStreaming = globalStrategies_["enableStreaming"].get<bool>();
        globalEnableSparsity = globalStrategies_["enableSparsity"].get<bool>();

        auto findStrategy = [](vector<Attribute>& vec,const string& str) ->bool { for(const auto elem : vec) if(str==elem.get<string>()) return true; return false;};
//        auto roundUp = [](unsigned in,unsigned val) -> unsigned {return (in & val)+val;};
 //       auto roundUp = [](unsigned val,unsigned in) -> unsigned {return (in & val)+val;};
        auto roundUpToStep = [](unsigned numberToRound,unsigned step) -> unsigned {return (((numberToRound+(step-1))/step)*step);};

        vector<Attribute> inputSparsityPool;
        vector<Attribute> outputSparsityPool;
        vector<Attribute> weightsSparsityPool;

        if(globalEnableSparsity){
            inputSparsityPool = createTFStrategyPoolFromBool(op,"inputActivationSparsity");
            outputSparsityPool = createTFStrategyPoolFromBool(op,"outputActivationSparsity");
            weightsSparsityPool = createTFStrategyPoolFromBool(op,"weightsSparsity");   
        } else {
            inputSparsityPool.push_back({false});
            outputSparsityPool.push_back({false});
            weightsSparsityPool.push_back({false});
        }

        vector<Attribute> doubleBufferPool = createTFStrategyPoolFromBool(op,"doubleBuffering");
        vector<Attribute> spillingPool = createTStrategyPoolFromBool(op,"forceSpilling");

        vector<Attribute> clusteringStrategyPool;

        if(totalClusters == 1)
            clusteringStrategyPool.push_back(string("Clustering"));
        else if (totalClusters >1)
            clusteringStrategyPool= createStrategyPoolFromStrategySet(op,"clusteringStrategies");
        else
        {
            throw LogicError(*this, "Graph Optimizer unable to determine number of clusters");
        }
        vector<Attribute> streamingStrategyPool = createStrategyPoolFromStrategySet(op,"streamingStrategies");

        //TODO:: write better codew for this
        bool hasStreamOverK = findStrategy(streamingStrategyPool,"StreamOverK");
        bool hasStreamOverW = findStrategy(streamingStrategyPool,"StreamOverW");
        bool hasStreamOverH = findStrategy(streamingStrategyPool,"StreamOverH");
        if(globalEnableStreaming == false)
        {
            hasStreamOverH = false;
            hasStreamOverW = false;
            hasStreamOverK = false;
        }

        //TODO:: replace nested loops with clean cartesian product function
        
        for( const auto isparsity : inputSparsityPool){
        for( const auto osparsity : outputSparsityPool){
        for( const auto wsparsity : weightsSparsityPool)
        {
            for( const auto spilling : spillingPool)
            {
                for( const auto clustering : clusteringStrategyPool)
                {
                    auto mem = memorySize(op,clustering,wsparsity,{1,1,1,1},false);
                    auto activationsSize = mem.first;
                    auto weightsSize = mem.second;
                    unsigned maxSplitOverH;
                    if(!hasStreamOverH)
                    {
                        maxSplitOverH = 1;
                    }
                    else
                    {
<<<<<<< HEAD
//                      maxSplitOverH = roundUp((unsigned)ceil((double)activationsSize/(double)clusterMemory) + 1,2);
                        //maxSplitOverH = (unsigned)ceil((double)activationsSize/(double)clusterMemory);
                        //if ((maxSplitOverH%2)!= 0) maxSplitOverH= roundUp(maxSplitOverH,2);
                        unsigned splitsToFit = ceil((double)activationsSize/(double)(clusterMemory-weightsSize));
                        if (splitsToFit < 1)
                            maxSplitOverH = 1;
                        else
                            maxSplitOverH = roundUpToStep(splitsToFit,2);
=======
                        double availableMemory = (double) clusterMemory - (double) weightsSize;
                        if (availableMemory < 0)
                            maxSplitOverH = 1;
                        else {
                            unsigned splitsToFit = ceil((double)activationsSize/availableMemory);
                            if (splitsToFit < 1)
                                maxSplitOverH = 1;
                            else
                                maxSplitOverH = splitsToFit;
                        }
>>>>>>> a3e50b6b
                    }
                    vector<size_t> streamsOverK;
                    if(hasStreamOverK)
                        streamsOverK = getMaxStreamOverK(clustering.get<string>(),op);
                    else
                        streamsOverK.push_back(1);

                    for(const auto k : streamsOverK)
                    {
                        for(unsigned h = 1; h <= maxSplitOverH; h++)
                        {
                            //TODO: these are very fast hacks. Delete after we can allow nested streams and
                            if( (h>1) and (k>1))
                                continue;
                            if( ((h*k) > 1) and (spilling.get<bool>() == false))
                                continue;

                            Shape streamShape({1,h,1,k});//Stream over W and C are 1 for now . TODO: implement stream W/C
                            StrategySet s;
                            s["name"] = op.getName();
                            s["weightsSparsity"] = wsparsity;
                            s["inputSparsity"] = isparsity;
                            s["outputSparsity"] = osparsity;
//                          s["doubleBuffering"] = doubleBuffering;
                            s["spilling"] = spilling;
                            s["clustering"] = clustering;
                            s["streaming"] = streamShape;

                            strategyVec.push_back(s);
                        }
                    }
                }
            }
        }
        }
        }
    }
};
}
}

static void GraphParameterOptimizationFcn(const mv::pass::PassEntry& pass,
                                    mv::ComputationModel& model,
                                    mv::TargetDescriptor&, mv::Element& passDesc,
                                    mv::Element&)
{

    mv::OpModel om(model);
    mv::graphOptimizer::StrategyManagerKeembay strategyManager(om,passDesc);

    strategyManager.updateValuesFromJSON();
    strategyManager.updateDefaultValues();
    strategyManager.printStrategy();
    strategyManager.readGlobalConfigs();
    strategyManager.recursiveDijkstra(om.opBegin());

    return;
}
<|MERGE_RESOLUTION|>--- conflicted
+++ resolved
@@ -263,11 +263,7 @@
 
             for(auto clusterSize : clusterChannelSizes)
             {
-<<<<<<< HEAD
-                if( ((clusterSize / split) <16) or ((clusterSize%split) !=0) )//or ((clusterSize/split)%16 != 0))
-=======
                 if( ((clusterSize / split) <16) )//or ((clusterSize%split) !=0) )// or ((clusterSize/split)%16 != 0))
->>>>>>> a3e50b6b
                     validSplit = false;
             }
             if(!validSplit)
@@ -467,8 +463,6 @@
         if( parentClustering == "SplitOverHOverlapped" and
                 (not (parentOp.getOpType() == "Input")))
                     return INF;
-<<<<<<< HEAD
-=======
 
 
         //TODO if parent spills, no input activation sparsity
@@ -478,7 +472,6 @@
         //TODO if child spills, no output activation sparsity
         if( (child["spilling"].get<bool>()) and (child["outputSparsity"].get<bool>()) )
             return INF;
->>>>>>> a3e50b6b
 
         //TODO if clustering strategy is splitoverK, don't have any type of sparsity
         if((parentClustering == "SplitOverK") and 
@@ -687,16 +680,6 @@
                     }
                     else
                     {
-<<<<<<< HEAD
-//                      maxSplitOverH = roundUp((unsigned)ceil((double)activationsSize/(double)clusterMemory) + 1,2);
-                        //maxSplitOverH = (unsigned)ceil((double)activationsSize/(double)clusterMemory);
-                        //if ((maxSplitOverH%2)!= 0) maxSplitOverH= roundUp(maxSplitOverH,2);
-                        unsigned splitsToFit = ceil((double)activationsSize/(double)(clusterMemory-weightsSize));
-                        if (splitsToFit < 1)
-                            maxSplitOverH = 1;
-                        else
-                            maxSplitOverH = roundUpToStep(splitsToFit,2);
-=======
                         double availableMemory = (double) clusterMemory - (double) weightsSize;
                         if (availableMemory < 0)
                             maxSplitOverH = 1;
@@ -707,7 +690,6 @@
                             else
                                 maxSplitOverH = splitsToFit;
                         }
->>>>>>> a3e50b6b
                     }
                     vector<size_t> streamsOverK;
                     if(hasStreamOverK)
