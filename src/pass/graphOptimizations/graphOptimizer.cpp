--- conflicted
+++ resolved
@@ -443,10 +443,7 @@
         if( parentClustering == "SplitOverHOverlapped" and
                 (not (parentOp.getOpType() == "Input")))
                     return INF;
-<<<<<<< HEAD
-=======
-
->>>>>>> 01a1a3b4
+
 
      /* TODO Renable sparsity choices in graph optimizer
         if( (parent["spilling"].get<bool>()) and (child["inputSparsity"].get<bool>()) )
