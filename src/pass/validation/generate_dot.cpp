#include "include/mcm/pass/pass_registry.hpp"
#include "include/mcm/computation/model/control_model.hpp"
#include "include/mcm/computation/model/data_model.hpp"
#include "include/mcm/op_model.hpp"
#include "include/mcm/utils/env_loader.hpp"

void generateDotFcn(const mv::pass::PassEntry& pass, mv::ComputationModel& model, mv::TargetDescriptor&, mv::Element& passDesc, mv::Element&);

namespace mv
{

    namespace pass
    {

        MV_REGISTER_PASS(GenerateDot)
        .setFunc(generateDotFcn)
        .defineArg(json::JSONType::String, "output")
        .defineArg(json::JSONType::String, "scope")
        .defineArg(json::JSONType::String, "content")
        .defineArg(json::JSONType::Bool, "html")
        .defineArg(json::JSONType::Bool, "reduced")
        .defineArg(json::JSONType::String, "startingOpName")
        .defineArg(json::JSONType::String, "finishingOpName")
        .setLabel("Debug")
        .setDescription(
            "Generates the DOT representation of computation model"
        );

    }

}

namespace mv {

<<<<<<< HEAD
void GenerateDotFromModel(mv::ComputationModel& model, 
    const std::string& outputScope, const std::string& outputFile,
    const std::string& contentLevel, bool htmlLike, bool verbose) {
=======
    bool verbose = false;
    if (passDesc.hasAttr("verbose"))
        verbose = passDesc.get<bool>("verbose");

    std::string outputScope = passDesc.get<std::string>("scope");

    if (outputScope != "OpModel" && outputScope != "ExecOpModel" && outputScope != "ControlModel" &&
        outputScope != "OpControlModel" && outputScope != "ExecOpControlModel" && outputScope != "DataModel")
        throw ArgumentError(model, "scope", outputScope, "Invalid model scope");

    std::string contentLevel = passDesc.get<std::string>("content");
//    if (contentLevel != "full" && outputScope != "name")
//        throw ArgumentError(model, "content", contentLevel, "Invalid content scope");

    bool htmlLike = passDesc.get("html");
    bool reduced = passDesc.get("reduced");
>>>>>>> 7ec2fa34

    std::ofstream ostream;
    mv::utils::validatePath(outputFile);

    ostream.open(outputFile, std::ios::trunc | std::ios::out);
    if (!ostream.is_open())
<<<<<<< HEAD
        throw mv::ArgumentError(model, "output", outputFile, "Unable to open output file");
=======
        throw ArgumentError(model, "output", outputFile, "Unable to open output file");
    OpModel opModel(model);
>>>>>>> 7ec2fa34

    ostream << "digraph G {\n\tgraph [splines=spline]\n";
    std::vector<mv::Data::OpListIterator> reducedOps;
    if (reduced)
    {
<<<<<<< HEAD
      mv::OpModel opModel(model);
=======
        std::string startingOpName = passDesc.get<std::string>("startingOpName");
        std::string finishingOpName = passDesc.get<std::string>("finishingOpName");
>>>>>>> 7ec2fa34

        auto sortedOps = opModel.topologicalSort();
        bool startFound = false;
        bool finishFound = false;
        for (auto op : sortedOps)
        {
            if (startingOpName == op->getName())
                startFound = true;
            if (startFound && !finishFound)
                reducedOps.push_back(op);
            if (finishingOpName == op->getName())
                finishFound = true;
        }
    }
    else
    {
        for (auto opIt = opModel.opBegin(); opIt != opModel.opEnd(); ++opIt)
            reducedOps.push_back(opIt);
    }
    if (outputScope != "DataModel")
    {
        for (auto opIt : reducedOps)
        {
            if (!(outputScope == "ControlModel" || outputScope == "ExecOpModel" || outputScope == "ExecOpControlModel")
                || (opIt->hasTypeTrait("executable") || opIt->getOpType() == "Input" || opIt->getOpType() == "Output"))
            {
                std::string nodeDef = "\t\"" + opIt->getName() + "\" [shape=box,";

                if(opIt->getOpType() == "DMATask")
                {
                    auto direction = opIt->get<mv::DmaDirection>("direction");
                    if(direction == mv::DmaDirectionEnum::DDR2NNCMX ||
                       direction == mv::DmaDirectionEnum::DDR2UPACMX)
                        nodeDef += " style=filled, fillcolor=green,";
                    else if(direction == mv::DmaDirectionEnum::NNCMX2UPACMX ||
                            direction == mv::DmaDirectionEnum::UPACMX2NNCMX)
                        nodeDef += " style=filled, fillcolor=yellow,";
                    else
                        nodeDef += " style=filled, fillcolor=red,";
                }
                if(opIt->getOpType() == "Deallocate")
                {
                    auto location = opIt->get<mv::Tensor::MemoryLocation>("Location");
                    if (location == mv::Tensor::MemoryLocation::NNCMX)
                        nodeDef += " style=filled, fillcolor=orange,";
                    else
                        nodeDef += " style=filled, fillcolor=blue,";
                }
                if(opIt->getOpType() == "BarrierTask")
                    nodeDef += " style=filled, fillcolor=cyan,";

                if (htmlLike)
                {
                    nodeDef += " label=<<TABLE BORDER=\"0\" CELLPADDING=\"0\" CELLSPACING=\"0\">\
                                <TR><TD ALIGN=\"CENTER\" COLSPAN=\"2\"><FONT POINT-SIZE=\"14.0\"><B>" \
                                + opIt->getName()
                                + "</B></FONT></TD></TR>";
                    if (contentLevel == "full")
                    {
                        std::vector<std::string> attrKeys(opIt->attrsKeys());
                        for (auto attrIt = attrKeys.begin(); attrIt != attrKeys.end(); ++attrIt)\
                        {
                            nodeDef += "<TR><TD ALIGN=\"LEFT\"><FONT POINT-SIZE=\"11.0\">"
                                        + *attrIt
                                        + ": </FONT></TD> <TD ALIGN=\"RIGHT\"><FONT POINT-SIZE=\"11.0\">";

                            auto attrTypeID = opIt->get(*attrIt).getTypeID();
                            bool largeData = mv::attr::AttributeRegistry::hasTypeTrait(attrTypeID, "large");
                            if (verbose && largeData)
                                nodeDef += opIt->get(*attrIt).toLongString();
                            else
                                nodeDef += opIt->get(*attrIt).toString();

                            nodeDef += "</FONT></TD></TR>";
                        }
                    }
                    else
                    {
                        nodeDef += "<TR><TD ALIGN=\"RIGHT\"><FONT POINT-SIZE=\"11.0\">" + opIt->getOpType() + "</FONT></TD></TR>";
                    }
                    nodeDef += "</TABLE>>";
                }
                else
                {
                    nodeDef += " label=\"" + opIt->getName() + "\\n";
                    if (contentLevel == "full")
                    {
                        std::vector<std::string> attrKeys(opIt->attrsKeys());
                        for (auto attrIt = attrKeys.begin(); attrIt != attrKeys.end(); ++attrIt)
                            nodeDef += *attrIt + ": " + opIt->get(*attrIt).toString() + "\\n";
                    }
                    nodeDef += "\"";
                }

                ostream << nodeDef << "];\n";

            }

        }

        if (outputScope == "OpModel" || outputScope == "ExecOpModel" || outputScope == "OpControlModel" || outputScope == "ExecOpControlModel")
        {

          mv::DataModel dataModel(model);

            for (auto opIt : reducedOps)
            {
                if (!(outputScope == "ExecOpModel" || outputScope == "ExecOpControlModel")
                    || (opIt->hasTypeTrait("executable") || opIt->getOpType() == "Input" || opIt->getOpType() == "Output"))
                {
                    for (auto dataIt = opIt.leftmostOutput(); dataIt != dataModel.flowEnd(); ++dataIt)
                    {

                        std::string edgeDef = "\t\"" + opIt->getName() + "\" -> \"" + dataIt.sink()->getName() + "\"";
                        if (htmlLike)
                        {
                            edgeDef += " [penwidth=2.0, label=<<TABLE BORDER=\"0\" CELLPADDING=\"0\" \
                                         CELLSPACING=\"0\"><TR><TD ALIGN=\"CENTER\" COLSPAN=\"2\"> \
                                         <FONT POINT-SIZE=\"14.0\"><B>"
                                        + dataIt->getTensor()->getName()
                                        + "</B></FONT></TD></TR>";
                            if (contentLevel == "full")
                            {
                                std::vector<std::string> attrKeys(dataIt->getTensor()->attrsKeys());
                                for (auto attrIt = attrKeys.begin(); attrIt != attrKeys.end(); ++attrIt)
                                    if (*attrIt != "flows")
                                        edgeDef += "<TR><TD ALIGN=\"LEFT\"><FONT POINT-SIZE=\"11.0\">"
                                                + *attrIt
                                                + ": </FONT></TD> <TD ALIGN=\"RIGHT\"><FONT POINT-SIZE=\"11.0\">"
                                                + dataIt->getTensor()->get(*attrIt).toString()
                                                + "</FONT></TD></TR>";

                                if (dataIt->getTensor()->hasSubTensors())
                                {
                                    edgeDef += "<TR><TD ALIGN=\"LEFT\"><FONT POINT-SIZE=\"11.0\"> \
                                                subtensors: \
                                                </FONT></TD> <TD ALIGN=\"RIGHT\"><FONT POINT-SIZE=\"11.0\">"
                                                + dataIt->getTensor()->subTensorInfo()
                                                + "</FONT></TD></TR>";
                                }
                            }
                            edgeDef += "<TR><TD ALIGN=\"LEFT\"><FONT POINT-SIZE=\"11.0\"> Shape : </FONT></TD> <TD ALIGN=\"RIGHT\"><FONT POINT-SIZE=\"11.0\">"
                                        + dataIt->getTensor()->getShape().toString()
                                        + "</FONT></TD></TR>";
                            edgeDef += "</TABLE>>];";
                        }
                        else
                        {
                            edgeDef += " [label=\"" + dataIt->getTensor()->getName() + "\\n";
                            edgeDef += "shape : "
                                        + dataIt->getTensor()->getShape().toString()
                                        + "\\n";
                            if (contentLevel == "full")
                            {
                                std::vector<std::string> attrKeys(dataIt->getTensor()->attrsKeys());
                                for (auto attrIt = attrKeys.begin(); attrIt != attrKeys.end(); ++attrIt)
                                    if (*attrIt != "flows")
                                        edgeDef += *attrIt + ": " + dataIt->getTensor()->get(*attrIt).toString() + "\\n";
                                if (dataIt->getTensor()->hasSubTensors())
                                {
                                    edgeDef += "subtensors: " + dataIt->getTensor()->subTensorInfo();
                                }
                            }
                            edgeDef += "\"];";
                        }

                        ostream << edgeDef << "\n";

                    }

                }

            }

        }

        if (outputScope == "ControlModel" || outputScope == "OpControlModel" || outputScope == "ExecOpControlModel")
        {
          mv::ControlModel controlModel(model);

            for (auto opIt = controlModel.getFirst(); opIt != controlModel.opEnd(); ++opIt)
            {

                for (auto controlIt = opIt.leftmostOutput(); controlIt != controlModel.flowEnd(); ++controlIt)
                {
                    std::string edgeDef = "\t\"" + opIt->getName() + "\" -> \"" + controlIt.sink()->getName() + "\"";
                    if (htmlLike)
                    {
                        std::string color = "color=black, style=dashed";
                        if(controlIt->hasAttr("inMaxCut"))
                            color = "color=red, style=dashed";
                        if(contentLevel != "full") {
                            if(controlIt->hasAttr("MemoryRequirement"))
                            {
                                edgeDef += " [penwidth=2.0, " + color +", label=<<TABLE BORDER=\"0\" \
                                CELLPADDING=\"0\" CELLSPACING=\"0\"><TR><TD ALIGN=\"CENTER\" \
                                COLSPAN=\"2\"><FONT POINT-SIZE=\"14.0\"><B>"
                                + std::to_string(controlIt->get<int>("MemoryRequirement"))
                                + "</B></FONT></TD></TR>";
                                edgeDef += "</TABLE>>];";
                            }
                            else
                                edgeDef += " [penwidth=2.0, style=dashed]";
                        }
                        else
                        {
                            edgeDef += " [penwidth=2.0, " + color + ", label=<<TABLE BORDER=\"0\" \
                                    CELLPADDING=\"0\" CELLSPACING=\"0\"><TR><TD ALIGN=\"CENTER\" \
                                    COLSPAN=\"2\"><FONT POINT-SIZE=\"14.0\"><B>"
                                    + controlIt->getName()
                                    + "</B></FONT></TD></TR>";
                            std::vector<std::string> attrKeys(controlIt->attrsKeys());
                            for (auto attrIt = attrKeys.begin(); attrIt != attrKeys.end(); ++attrIt)
                                edgeDef += "<TR><TD ALIGN=\"LEFT\"><FONT POINT-SIZE=\"11.0\">"
                                            + *attrIt
                                            + ": </FONT></TD> <TD ALIGN=\"RIGHT\"><FONT POINT-SIZE=\"11.0\">"
                                            + controlIt->get(*attrIt).toString() + "</FONT></TD></TR>";

                            edgeDef += "</TABLE>>];";
                        }
                    }
                    else
                    {
                        edgeDef += " [label=\"" + controlIt->getName() + "\\n";
                        if (contentLevel == "full")
                        {
                            std::vector<std::string> attrKeys(controlIt->attrsKeys());
                            for (auto attrIt = attrKeys.begin(); attrIt != attrKeys.end(); ++attrIt)
                                edgeDef += *attrIt + ": " + controlIt->get(*attrIt).toString() + "\\n";
                        }
                        edgeDef += "\"];";
                    }

                    ostream << edgeDef << "\n";

                }

            }
        }

    }
    else
    {

      mv::DataModel dataModel(model);

        for (auto tIt = dataModel.tensorBegin(); tIt != dataModel.tensorEnd(); ++tIt)
        {

            std::string nodeDef = "\t\"" + tIt->getName() + "\" [shape=box,";

            if (htmlLike)
            {
                nodeDef += " label=<<TABLE BORDER=\"0\" CELLPADDING=\"0\" CELLSPACING=\"0\"> \
                            <TR><TD ALIGN=\"CENTER\" COLSPAN=\"2\"><FONT POINT-SIZE=\"14.0\"><B>"
                            + tIt->getName()
                            + "</B></FONT></TD></TR>";
                if (contentLevel == "full")
                {
                    std::vector<std::string> attrKeys(tIt->attrsKeys());
                    for (auto attrIt = attrKeys.begin(); attrIt != attrKeys.end(); ++attrIt)
                        nodeDef += "<TR><TD ALIGN=\"LEFT\"><FONT POINT-SIZE=\"11.0\">"
                                    + *attrIt
                                    + ": </FONT></TD> <TD ALIGN=\"RIGHT\"><FONT POINT-SIZE=\"11.0\">"
                                    + tIt->get(*attrIt).toString() + "</FONT></TD></TR>";
                }
                else
                {
                    nodeDef += "<TR><TD ALIGN=\"RIGHT\"><FONT POINT-SIZE=\"11.0\">"
                                + tIt->getShape().toString()
                                + "</FONT></TD></TR>";
                }
                nodeDef += "</TABLE>>";
            }
            else
            {
                nodeDef += " label=\"" + tIt->getName() + "\\n";
                if (contentLevel == "full")
                {
                    std::vector<std::string> attrKeys(tIt->attrsKeys());
                    for (auto attrIt = attrKeys.begin(); attrIt != attrKeys.end(); ++attrIt)
                        nodeDef += *attrIt + ": " + tIt->get(*attrIt).toString() + "\\n";
                }
                nodeDef += "\"";
            }

            ostream << nodeDef << "];\n";

        }

        for (auto flowIt = dataModel.flowBegin(); flowIt != dataModel.flowEnd(); ++flowIt)
        {

            if (flowIt.childrenSize() > 0)
            {

                std::string edgeDef = "\t\""
                                    + flowIt->getTensor()->getName()
                                    + "\" -> \""
                                    + flowIt.leftmostChild()->getTensor()->getName()
                                    + "\"";
                if (htmlLike)
                {
                    edgeDef += " [penwidth=2.0, label=<<TABLE BORDER=\"0\" CELLPADDING=\"0\" \
                                CELLSPACING=\"0\"><TR><TD ALIGN=\"CENTER\" COLSPAN=\"2\"> \
                                <FONT POINT-SIZE=\"14.0\"><B>" \
                                + flowIt.sink()->getName()
                                + "</B></FONT></TD></TR>";
                    if (contentLevel == "full")
                    {
                        std::vector<std::string> attrKeys(flowIt.sink()->attrsKeys());
                        for (auto attrIt = attrKeys.begin(); attrIt != attrKeys.end(); ++attrIt)
                            edgeDef += "<TR><TD ALIGN=\"LEFT\"><FONT POINT-SIZE=\"11.0\">"
                                        + *attrIt
                                        + ": </FONT></TD> <TD ALIGN=\"RIGHT\"><FONT POINT-SIZE=\"11.0\">"
                                        + flowIt.sink()->get(*attrIt).toString()
                                        + "</FONT></TD></TR>";
                    }
                    else
                    {
                        edgeDef += "<TR><TD ALIGN=\"RIGHT\"><FONT POINT-SIZE=\"11.0\">"
                                    + flowIt.sink()->getOpType()
                                    + "</FONT></TD></TR>";
                    }

                    edgeDef += "</TABLE>>];";
                }
                else
                {
                    edgeDef += " [label=\"" + flowIt.sink()->getName() + "\\n";
                    if (contentLevel == "full")
                    {
                        std::vector<std::string> attrKeys(flowIt.sink()->attrsKeys());
                        for (auto attrIt = attrKeys.begin(); attrIt != attrKeys.end(); ++attrIt)
                            edgeDef += *attrIt + ": " + flowIt.sink()->get(*attrIt).toString() + "\\n";
                    }
                    edgeDef += "\"];";
                }

                ostream << edgeDef << "\n";

            }

        }

    }

    ostream << "}\n";
    ostream.close();
}

}


void generateDotFcn(const mv::pass::PassEntry&, mv::ComputationModel& model, mv::TargetDescriptor&, mv::Element& passDesc, mv::Element&)
{

    MV_PROFILED_FUNCTION(MV_PROFILE_PASS)
    using namespace mv;

    if (!passDesc.hasAttr("output") || passDesc.get<std::string>("output").empty())
        throw mv::ArgumentError(model, "output", "", "Unspecified output name for generate dot pass");

    bool verbose = false;
    if (passDesc.hasAttr("verbose"))
        verbose = passDesc.get<bool>("verbose");

    std::string outputScope = passDesc.get<std::string>("scope");

    if (outputScope != "OpModel" && outputScope != "ExecOpModel" && outputScope != "ControlModel" &&
        outputScope != "OpControlModel" && outputScope != "ExecOpControlModel" && outputScope != "DataModel")
        throw mv::ArgumentError(model, "scope", outputScope, "Invalid model scope");

    std::string contentLevel = passDesc.get<std::string>("content");
//    if (contentLevel != "full" && outputScope != "name")
//        throw ArgumentError(model, "content", contentLevel, "Invalid content scope");

    bool htmlLike = passDesc.get("html");

    std::string outputFile = passDesc.get<std::string>("output");
    mv::GenerateDotFromModel(model, outputScope, outputFile,
          contentLevel, htmlLike, verbose);

}<|MERGE_RESOLUTION|>--- conflicted
+++ resolved
@@ -32,51 +32,25 @@
 
 namespace mv {
 
-<<<<<<< HEAD
 void GenerateDotFromModel(mv::ComputationModel& model, 
     const std::string& outputScope, const std::string& outputFile,
-    const std::string& contentLevel, bool htmlLike, bool verbose) {
-=======
-    bool verbose = false;
-    if (passDesc.hasAttr("verbose"))
-        verbose = passDesc.get<bool>("verbose");
-
-    std::string outputScope = passDesc.get<std::string>("scope");
-
-    if (outputScope != "OpModel" && outputScope != "ExecOpModel" && outputScope != "ControlModel" &&
-        outputScope != "OpControlModel" && outputScope != "ExecOpControlModel" && outputScope != "DataModel")
-        throw ArgumentError(model, "scope", outputScope, "Invalid model scope");
-
-    std::string contentLevel = passDesc.get<std::string>("content");
-//    if (contentLevel != "full" && outputScope != "name")
-//        throw ArgumentError(model, "content", contentLevel, "Invalid content scope");
-
-    bool htmlLike = passDesc.get("html");
-    bool reduced = passDesc.get("reduced");
->>>>>>> 7ec2fa34
+    const std::string& contentLevel, bool htmlLike, bool verbose, bool reduced,
+    const std::string& startingOpName, const std::string& finishingOpName) {
 
     std::ofstream ostream;
     mv::utils::validatePath(outputFile);
 
     ostream.open(outputFile, std::ios::trunc | std::ios::out);
     if (!ostream.is_open())
-<<<<<<< HEAD
         throw mv::ArgumentError(model, "output", outputFile, "Unable to open output file");
-=======
-        throw ArgumentError(model, "output", outputFile, "Unable to open output file");
-    OpModel opModel(model);
->>>>>>> 7ec2fa34
 
     ostream << "digraph G {\n\tgraph [splines=spline]\n";
+    
     std::vector<mv::Data::OpListIterator> reducedOps;
+    mv::OpModel opModel(model);
+
     if (reduced)
     {
-<<<<<<< HEAD
-      mv::OpModel opModel(model);
-=======
-        std::string startingOpName = passDesc.get<std::string>("startingOpName");
-        std::string finishingOpName = passDesc.get<std::string>("finishingOpName");
->>>>>>> 7ec2fa34
 
         auto sortedOps = opModel.topologicalSort();
         bool startFound = false;
@@ -179,10 +153,9 @@
 
         if (outputScope == "OpModel" || outputScope == "ExecOpModel" || outputScope == "OpControlModel" || outputScope == "ExecOpControlModel")
         {
-
-          mv::DataModel dataModel(model);
-
-            for (auto opIt : reducedOps)
+            mv::DataModel dataModel(model);
+
+            for (auto opIt = opModel.opBegin(); opIt != opModel.opEnd(); ++opIt)
             {
                 if (!(outputScope == "ExecOpModel" || outputScope == "ExecOpControlModel")
                     || (opIt->hasTypeTrait("executable") || opIt->getOpType() == "Input" || opIt->getOpType() == "Output"))
@@ -455,9 +428,16 @@
 //        throw ArgumentError(model, "content", contentLevel, "Invalid content scope");
 
     bool htmlLike = passDesc.get("html");
-
+    bool reduced = passDesc.get("reduced");
+    std::string startingOpName = "";
+    std::string finishingOpName = "";
+    if (reduced)
+    {
+        std::string startingOpName = passDesc.get<std::string>("startingOpName");
+        std::string finishingOpName = passDesc.get<std::string>("finishingOpName");
+    }
     std::string outputFile = passDesc.get<std::string>("output");
     mv::GenerateDotFromModel(model, outputScope, outputFile,
-          contentLevel, htmlLike, verbose);
+          contentLevel, htmlLike, verbose, reduced, startingOpName, finishingOpName);
 
 }