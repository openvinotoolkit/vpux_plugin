--- conflicted
+++ resolved
@@ -242,12 +242,8 @@
                 return tensorToSize->computeTotalSize(16, false, false, true)/streamDivisor;
             }
 
-<<<<<<< HEAD
-
             size_t maxTensorSize(const mv::Data::TensorIterator tensorToSize, string clustering, const Shape& streamingPool, bool isCMConv, mv::Op& op)
-=======
-            size_t maxTensorSize(const mv::Data::TensorIterator tensorToSize, const Shape& streamingPool, bool isCMConv, size_t kHeight)
->>>>>>> 3a7a4ad9
+
             {
                 size_t kHeight = 1;
                 if(  (op.getOpType() == "Conv") || (op.getOpType() == "DepthwiseConv") )
@@ -612,11 +608,8 @@
                     splits++;
                 }while(splits <= upperBoundH);
 
-<<<<<<< HEAD
-=======
                 //NOTE: the idea here is that when the number of streams lead to less than one line of output
                 //->means kernel size in the input the result is that we can not stream
->>>>>>> 3a7a4ad9
                 if(op.getOpType() == "Conv")
                 {
                     auto outDim = op.getOutputTensor(0)->getShape()[IO_HEIGHT_DIMENSION];
@@ -1695,12 +1688,6 @@
                         }
                     }
                 }
-<<<<<<< HEAD
-                // cout << endl;
-
-=======
-                }
->>>>>>> 3a7a4ad9
                 if(strategyVec.empty())
                     throw LogicError(*this,"No strategies created for layer " + op.getName() + ". Layer possibly unsupported.");
             }
