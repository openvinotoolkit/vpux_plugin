--- conflicted
+++ resolved
@@ -950,11 +950,7 @@
                     auto fit = memorySize(op,clustering,strategy["inputSparsity"], strategy["outputSparsity"],weightsSparsity,streamShape,
                                     requiresFakeActivationSparsity(op));
                     // cout << "Check for Bad Strategy Memsize: " << fit.first + fit.second << " = " << fit.first << " + " << fit.second << endl;
-<<<<<<< HEAD
-                    // cout << op.getName() << " : " << clustering << " : " << streamShape.toString() << " : " << strategy["inputSparsity"].toString()<< " : "<< strategy["outputSparsity"].toString() << " : " << fit.first << " + " << fit.second << " = " << (fit.first + fit.second) << std::endl;
-=======
                     // cout << op.getName() << " : " << clustering << " : " << streamShape.toString() << " : "<<strategy["inputSparsity"].toString()<<" : "<<strategy["outputSparsity"].toString()<<" : " << fit.first << " + " << fit.second << " = " << (fit.first + fit.second) << std::endl;
->>>>>>> f81d2802
                     if(fit.first + fit.second >= clusterMemory)
                         return 1;
                 }
@@ -1053,16 +1049,11 @@
                 if(strategy["outputSparsity"].get<bool>() && (clustering == "SplitOverK" || clustering == "HKSwitch"))
                     return 13;
 
-<<<<<<< HEAD
                 //NOTE: Subdilation storage element population is not implemented for the SOH case
                 if (op.getOpType() == "Conv"  && op.hasAttr("DilatedSubConv")
                         && op.get<bool>("DilatedSubConv")
                         && clustering == "SplitOverH")
                     return 14;
-=======
-                if(requiresFakeActivationSparsity(op) && strategy["inputSparsity"].get<bool>())
-                    return 12;
->>>>>>> f81d2802
 
                 return 0; //good strategy
             }
