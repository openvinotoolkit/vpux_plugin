--- conflicted
+++ resolved
@@ -94,12 +94,8 @@
                 SparsityKSegmented,
                 SparsitySpilling,
                 DeConvSubConvSOKHeight,
-<<<<<<< HEAD
                 SpiltOverHForLayer79InACLNet,
-=======
-                UpaHKSwitch,
->>>>>>> 72a46a81
-                Unknown
+                UpaHKSwitch
             };
 
             std::unordered_map<FailCause, std::string> failure_causes = {
@@ -127,12 +123,8 @@
                 {FailCause::SparsityKSegmented, "SparsityKSegmented"},
                 {FailCause::SparsitySpilling, "SparsitySpilling"},
                 {FailCause::DeConvSubConvSOKHeight, "DeConvSubConvSOKHeight"},
-<<<<<<< HEAD
                 {FailCause::SpiltOverHForLayer79InACLNet, "SpiltOverHForLayer79InACLNet"},
-=======
-                {FailCause::UpaHKSwitch, "UpaHKSwitch"},
->>>>>>> 72a46a81
-                {FailCause::Unknown, "Unknown"}
+                {FailCause::UpaHKSwitch, "UpaHKSwitch"}
             };
 
             void readGlobalConfigs()
@@ -159,12 +151,12 @@
             }
 
             /***
-             * 
-             * File organization. 
-             * 
+             *
+             * File organization.
+             *
              * STRATEGY GENERATION
              * STRATEGY EVAULATION
-             * 
+             *
              */
 
             void generateStrategySetForLayer(mv::Op& op,std::vector<StrategySet>& strategyVec)
@@ -241,7 +233,7 @@
                         else
                             eltwiseParentPool.push_back(true);
 
-                        
+
                         for( const auto eltwiseParentStrategy : eltwiseParentPool)
                         {
 
@@ -253,7 +245,7 @@
                         // 4. Nested loops over generated streaming options to produce all strategy options
                         std::vector<size_t> streamsOverH;
                         if(hasStreamOverH)
-                            streamsOverH = getStreamsOverH(op, clustering, {1,1,1,1,1}, inputSparsity.get<bool>(), 
+                            streamsOverH = getStreamsOverH(op, clustering, {1,1,1,1,1}, inputSparsity.get<bool>(),
                                                                 outputSparsity.get<bool>(), weightsSparsity, fakeSparsity,
                                                                 spilling.get<bool>(),eltwiseParentStrategy.get<bool>());
                         else
@@ -268,7 +260,7 @@
                         if(hasStreamOverK)
                         {
                             // streamsOverK = getMaxStreamOverK(op);
-                            streamsOverK = getStreamsOverK(op, clustering, {1,1,1,1,n}, inputSparsity.get<bool>(), 
+                            streamsOverK = getStreamsOverK(op, clustering, {1,1,1,1,n}, inputSparsity.get<bool>(),
                                                             outputSparsity.get<bool>(), weightsSparsity, fakeSparsity, spilling.get<bool>());
                         }
                         else
@@ -278,7 +270,7 @@
 
                         std::vector<size_t> streamsOverC;
                         if (hasStreamOverC)
-                            streamsOverC = getStreamsOverC(op, clustering, {1,1,1,1,n}, inputSparsity.get<bool>(), 
+                            streamsOverC = getStreamsOverC(op, clustering, {1,1,1,1,n}, inputSparsity.get<bool>(),
                                                             outputSparsity.get<bool>(), weightsSparsity, fakeSparsity, spilling.get<bool>());
                         else
                             streamsOverC.push_back(1);
@@ -309,7 +301,7 @@
                         {
                             if(enableNestedStreaming) // generate h ranges on the fly
                             {
-                                streamsOverH = getStreamsOverH(op, clustering, {1,1,1,k,1}, inputSparsity.get<bool>(), 
+                                streamsOverH = getStreamsOverH(op, clustering, {1,1,1,k,1}, inputSparsity.get<bool>(),
                                                                 outputSparsity.get<bool>(), weightsSparsity, fakeSparsity, spilling.get<bool>());
                             }
                             for(const auto h : streamsOverH)
@@ -354,7 +346,7 @@
                                     //    std::cout << "Spilling: " + spilling.toString() << std::endl;
                                     //    std::cout << "MCStrategy: " + clustering.toString() << std::endl;
                                     //    std::cout << "Streaming(W,H,C,K,N): " + streamShape.toString() << std::endl<<std::endl;
-                                   
+
                                 }
                             }
                         }
@@ -371,7 +363,7 @@
             // the options to reasonable configurations. This always includes H=1, or in other words no streaming over H.
             // If H streaming fits at all (i.e. weights fit), find the H just big enough to fit into CMX. If CMX concat,
             // spilling will be false, and H stream will be higher accordingly.
-            std::vector<size_t> getStreamsOverH(mv::Op& op, mv::Attribute clustering, Shape streams, bool iSparsity, bool oSparsity, 
+            std::vector<size_t> getStreamsOverH(mv::Op& op, mv::Attribute clustering, Shape streams, bool iSparsity, bool oSparsity,
                                                 bool wSparsity, bool fSparsity, bool spilling, bool parentSpilling = true)
             {
                 auto minSplitsToFit = getMinStreamOverH(op, clustering, streams, iSparsity, oSparsity, wSparsity, fSparsity, spilling, false, parentSpilling);
@@ -381,15 +373,15 @@
                 // TODO re-enable pipeline over H
                 // Case 0, Not spilling, cmx concat. If pipelined, need room for 2 input slices.
                 // if(!spilling && globalEnablePipelining && createStrategyFromBool(op, "pipelining"))
-                // {   
+                // {
                 //     auto pipelinedMinSplitsToFit =  getMinStreamOverH(op, clustering, streams, iSparsity, oSparsity, wSparsity, fSparsity, spilling, true, parentSpilling);
                 //     if(pipelinedMinSplitsToFit > 1 && pipelinedMinSplitsToFit != minSplitsToFit)
                 //         return {pipelinedMinSplitsToFit, minSplitsToFit, 1};
                 // }
-                // else 
+                // else
                 if(spilling) // Case 1 Spilling, ddr concat. Find min stream over H for both input in cmx and input streamed.
                 {
-                    auto inputCmxMinSplitsToFit =  getMinStreamOverH(op, clustering, streams, iSparsity, oSparsity, wSparsity, fSparsity, spilling, false, false);                
+                    auto inputCmxMinSplitsToFit =  getMinStreamOverH(op, clustering, streams, iSparsity, oSparsity, wSparsity, fSparsity, spilling, false, false);
                     if(inputCmxMinSplitsToFit > 1 && inputCmxMinSplitsToFit != minSplitsToFit)
                         return {inputCmxMinSplitsToFit, minSplitsToFit, 1};
                 }
@@ -399,7 +391,7 @@
 
             // Gives the minimum number of streams over H to fit this layer, or if no number of streams enable streaming
             // (for example, weights don't fit) then return 0
-            unsigned getMinStreamOverH(mv::Op& op, mv::Attribute clustering, Shape streams, bool iSparsity, bool oSparsity, 
+            unsigned getMinStreamOverH(mv::Op& op, mv::Attribute clustering, Shape streams, bool iSparsity, bool oSparsity,
                                         bool wSparsity, bool fSparsity, bool spilling, bool pipelined = false, bool parentSpilling = true)
             {
                 size_t input, output, weights;
@@ -433,7 +425,7 @@
                     {
                         return splits;
                     }
-                    else if(!pipelined && 
+                    else if(!pipelined &&
                             (std::get<0>(memFitCheck) + std::get<1>(memFitCheck) + std::get<2>(memFitCheck) < clusterMemory) &&
                             validateHStream(op, clustering, splits))
                     {
@@ -466,7 +458,7 @@
             // Note: This function produces the potential stream over K strategies for each layer
            // Try to find 2 possible combinations of K, in addition ot K=1 (no streams in this dimension)
            // First, just enough to fit in cmx. Second, enough to enable pipelining.
-            std::vector<std::size_t> getStreamsOverK(mv::Op& op, mv::Attribute clustering, Shape streams, bool iSparsity, bool oSparsity, 
+            std::vector<std::size_t> getStreamsOverK(mv::Op& op, mv::Attribute clustering, Shape streams, bool iSparsity, bool oSparsity,
                                                 bool wSparsity, bool fSparsity, bool spilling)
             {
                 auto minSplitsToFit = getMinStreamOverK(op, clustering, streams, iSparsity, oSparsity, wSparsity, fSparsity, spilling);
@@ -478,9 +470,9 @@
                 if(minSplitsToFit != 1)
                     splits.push_back(minSplitsToFit);
 
-                if( globalEnablePipelining && 
+                if( globalEnablePipelining &&
                     createStrategyFromBool(op, "pipelining") && //Only find extra K streams if pipelining enabled
-                    (clustering.get<std::string>() == "SplitOverK" || clustering.get<std::string>() == "Clustering")) 
+                    (clustering.get<std::string>() == "SplitOverK" || clustering.get<std::string>() == "Clustering"))
                 {
                     auto pipelinedMinSplitsToFit = getMinStreamOverK(op, clustering, streams, iSparsity, oSparsity, wSparsity, fSparsity, spilling, true);
                     if(pipelinedMinSplitsToFit != 0)
@@ -496,7 +488,7 @@
                 return splits;
             }
 
-            unsigned getMinStreamOverK(mv::Op& op, mv::Attribute clustering, Shape streams, bool iSparsity, bool oSparsity, 
+            unsigned getMinStreamOverK(mv::Op& op, mv::Attribute clustering, Shape streams, bool iSparsity, bool oSparsity,
                                                 bool wSparsity, bool fSparsity, bool spilling, bool pipelined = false)
             {
                 auto outputShape = op.getOutputTensor(0)->getShape();
@@ -551,7 +543,7 @@
 
             bool validateKStream(mv::Op& op, mv::Attribute clustering, size_t split, bool spilling)
             {
-                if( op.getOpType() == "Conv" && 
+                if( op.getOpType() == "Conv" &&
                     clustering.get<std::string>() == "SplitOverK")
                 {
                     auto weightsShape = op.getInputTensor(1)->getShape();
@@ -569,12 +561,12 @@
                     if (!(outputChannelSlice%16 == 0 && lastSlice%16 == 0)) //would need crop
                         return false;
                 }
-                        
+
                 return true;
             }
 
             // Note: Find suitable stream over C values
-            std::vector<std::size_t> getStreamsOverC(mv::Op& op, mv::Attribute clustering, Shape streams, bool iSparsity, bool oSparsity, 
+            std::vector<std::size_t> getStreamsOverC(mv::Op& op, mv::Attribute clustering, Shape streams, bool iSparsity, bool oSparsity,
                                                 bool wSparsity, bool fSparsity, bool spilling)
             {
                 auto minSplitsToFit = getMinStreamOverC(op, clustering, streams, iSparsity, oSparsity, wSparsity, fSparsity, spilling);
@@ -590,7 +582,7 @@
                 return splits;
             }
 
-            unsigned getMinStreamOverC(mv::Op& op, mv::Attribute clustering, Shape streams, bool iSparsity, bool oSparsity, 
+            unsigned getMinStreamOverC(mv::Op& op, mv::Attribute clustering, Shape streams, bool iSparsity, bool oSparsity,
                                                 bool wSparsity, bool fSparsity, bool spilling, bool pipelined = false)
             {
                 auto inputShape = op.getInputTensor(0)->getShape();
@@ -738,50 +730,50 @@
                 auto opType = op.getOpType();
                 if(opType == "Input" || opType == "Output")
                     return false;
-    
+
                 if(!op.hasTypeTrait("optimizable"))
                     return false;
-   
+
                 if(op.hasAttr("softwareExecuted") && op.get<bool>("softwareExecuted"))
                     return false;
-  
+
                 if(opType == "Concat" && spilling)
                     return false;
-  
+
                 return true;
             }
 
             /***
-             * 
+             *
              * Begin Strategy Evaluation section
-             * 
-             * 
-             * 
-             * 
-             * 
-             * 
-             * 
-             * 
-             * 
-             * 
-             * 
-             * 
-             * 
-             * 
-             * 
-             * 
-             *
-             * 
-             * 
-             * 
-             * 
-             * 
-             * 
-             * 
-             * 
-             * 
-             * 
-             * 
+             *
+             *
+             *
+             *
+             *
+             *
+             *
+             *
+             *
+             *
+             *
+             *
+             *
+             *
+             *
+             *
+             *
+             *
+             *
+             *
+             *
+             *
+             *
+             *
+             *
+             *
+             *
+             *
              * */
 
             //Check to see if a given stategy is internally consistent for performance
@@ -796,7 +788,7 @@
                 auto software = op.hasAttr("softwareExecuted") && op.get<bool>("softwareExecuted");
 
                 //NOTE: funny part you can spill even if you are not streaming, fasten your seatbelts!!
-                bool isStreaming = ((streamShape["W"] * streamShape["H"] * streamShape["C"] 
+                bool isStreaming = ((streamShape["W"] * streamShape["H"] * streamShape["C"]
                                                             * streamShape["K"] * streamShape["B"]) > 1) ? true : false;
 
                 // A proper decision on CMX concat for explicit concat or eltwise streaming cannot
@@ -971,7 +963,7 @@
 
                 //Note: This is a temporary workaround for ICnet. In general, we are able to stream over H
                 //for dilated sub convolutions. Root cause unidentified.
-                if (op.getOpType() == "Conv"  && 
+                if (op.getOpType() == "Conv"  &&
                     op.hasAttr("DilatedSubConv") && op.get<bool>("DilatedSubConv") &&
                     op.hasAttr("originalShape") && op.get<mv::Shape>("originalShape")[mv::IO_HEIGHT_DIMENSION] == 23 &&
                     streamShape["H"] > 1)
@@ -1015,12 +1007,12 @@
                 if (clustering == "SplitOverH" && isChanMajor && op.getInputTensor()[0]->getShape()[mv::IO_HEIGHT_DIMENSION] == 416 &&
                     streamShape["H"] > 1)
                     return FailCause::SpiltOverHWithStreamOverHInYOLOV3;
-                
+
                 // This is intended to be a temporary workaround for ACLnet, layer '79', which does work with SOH
                 // It has not been root caused to the compiler or runtime but as of now the compiler logic seems OK
-                if (clustering == "SplitOverH" && op.getOpType() == "Conv" && !isChanMajor && op.getInputTensor()[0]->getShape()[mv::IO_CHANNEL_DIMENSION] == 1 && 
+                if (clustering == "SplitOverH" && op.getOpType() == "Conv" && !isChanMajor && op.getInputTensor()[0]->getShape()[mv::IO_CHANNEL_DIMENSION] == 1 &&
                     op.getInputTensor()[0]->getShape()[mv::IO_WIDTH_DIMENSION] == 100 && op.getInputTensor()[0]->getShape()[mv::IO_HEIGHT_DIMENSION] == 64 &&
-                    op.getOutputTensor()[0]->getShape()[mv::IO_CHANNEL_DIMENSION] == 64 && op.getOutputTensor()[0]->getShape()[mv::IO_WIDTH_DIMENSION] == 100 && 
+                    op.getOutputTensor()[0]->getShape()[mv::IO_CHANNEL_DIMENSION] == 64 && op.getOutputTensor()[0]->getShape()[mv::IO_WIDTH_DIMENSION] == 100 &&
                     op.getOutputTensor()[0]->getShape()[mv::IO_HEIGHT_DIMENSION] == 64 && op.getInputTensor(1)->getShape()[mv::KERNEL_HEIGHT] == 3 &&
                     op.getInputTensor(1)->getShape()[mv::KERNEL_WIDTH] == 3)
                     return FailCause::SpiltOverHForLayer79InACLNet;
@@ -1166,7 +1158,7 @@
             }
 
             std::tuple<size_t,size_t,size_t> memorySize(mv::Op& op, const Attribute& clustering, bool inputActivationSparsity,
-                                            bool outputActivationSparsity, bool weightsSparsity, const Shape& streamConfig, 
+                                            bool outputActivationSparsity, bool weightsSparsity, const Shape& streamConfig,
                                             bool fakeSparsity, bool spilling = false, bool parentSpilling = true)
             {
                 auto div = [](unsigned x,unsigned y) -> unsigned { return (x+y-1)/y; };
@@ -1492,8 +1484,7 @@
                                                 " k_h" + std::to_string(kernel[mv::KERNEL_HEIGHT]));
                 return executableInHW;
             }
-<<<<<<< HEAD
-=======
+
 
             int8_t checkStrideSizes(mv::Op& op)
             {
@@ -1535,203 +1526,6 @@
                 }
                 return executableInHW;
             }
-            //Check to see if a given stategy is internally consistent for performance
-            //Strategies that can only have infinite edges because they are illegal should never be added to the graph
-            // Note: IF ADDING A NEW FAILURE CASE, must add new description to failure_causes
-            FailCause checkForBadStrategy(mv::Op& op,StrategySet& strategy)
-            {
-                auto clustering = strategy["clustering"].get<string>();
-                auto weightsSparsity = strategy["weightsSparsity"].get<bool>();
-                auto streamShape = strategy["streaming"].get<Shape>();
-                auto spilling = strategy["spilling"].get<bool>();
-                auto software = op.hasAttr("softwareExecuted") && op.get<bool>("softwareExecuted");
-
-                if(op.getOpType() != "Output" && op.getOpType() != "Input" &&
-                    (op.hasTypeTrait("optimizable") && !software)) //SW layers we dont care about size
-                {
-                    auto fit = memorySize(op,
-                        clustering,
-                        strategy["inputSparsity"],
-                        strategy["outputSparsity"],
-                        weightsSparsity,
-                        streamShape,
-                        requiresFakeActivationSparsity(op));
-                    if(fit.first + fit.second >= clusterMemory)
-                        return FailCause::MemorySize;
-                }
-
-                auto isChanMajor = enableChannelMajorConv && op.supportsCMConv();
-
-                //If spilling, HKSwitch makes no sense
-                if( (spilling) && (clustering == "HKSwitch"))
-                    return FailCause::SpillHKSwitch;
-
-                if( op.getOpType() == "Conv" || op.getOpType() == "DepthwiseConv")
-                {
-                    auto weightsShape = op.getInputTensor(1)->getShape();
-                    auto numInChannels = weightsShape[KERNEL_INPUT_CHANNELS];
-                    auto numOutChannels = weightsShape[KERNEL_OUTPUT_CHANNELS];
-                    if (op.getOpType() == "Conv")
-                    {
-                        if((clustering == "SplitOverK") && (numOutChannels/(streamShape["K"] * totalClusters) < 16))
-                            return FailCause::SOKNotAlign16;
-                    }
-                    else
-                    {
-                        if((clustering == "SplitOverK") && (numInChannels/(streamShape["K"] * totalClusters) < 16))
-                            return FailCause::SOKNotAlign16;
-                    }
-                    if(clustering == "SplitOverH")
-                    {
-                        // TODO should we use padding here too?
-                        //Try to guess subtensor height, and avoid situations where kernel is bigger than last workload dimension
-                        auto outputHeight = op.getOutputTensor(0)->getShape()[IO_HEIGHT_DIMENSION];
-                        auto workloadHeight = ceil((double)outputHeight / (double)(totalClusters * streamShape["H"]));
-                        if(totalClusters > 1) //last
-                            workloadHeight = outputHeight - (workloadHeight * (totalClusters-1)); //get remaining height
-                        if(workloadHeight < weightsShape[KERNEL_HEIGHT])
-                            return FailCause::WorkloadLessKernelSOH;
-                    }
-                }
-
-                //Input and Output must have Spilled==True
-                if((op.getOpType() == "Input") && (not spilling))
-                    return FailCause::InputNotSpilled;
-
-                if((op.getOpType() == "Output") && (not spilling))
-                    return FailCause::OutputNotSpilled;
-
-                // TODO: key condition to remove to enable NNCMX concat
-                // If the layer is streaming over H or W, output of this layer has to be spilled
-                if((not spilling) && ((streamShape["H"] * streamShape["W"]) > 1))
-                    return FailCause::StreamingNotSpilled;
-
-                //Special rules for Channel Major Convolutions
-                //No need for SOHOverlapped input unless using channel major
-                if(!enableChannelMajorConv && clustering == "SplitOverHOverlapped")
-                    return FailCause::ChannelMjr1;
-
-                if(isChanMajor && clustering == "SplitOverH" && streamShape["H"] > 1)
-                    return FailCause::ChannelMjr2;
-
-                //Guide early on the proposal of a valid strategy
-                if (op.getOpType() == "DepthwiseConv")
-                {
-                    if ((op.getInputTensor(0)->getShape()[mv::IO_CHANNEL_DIMENSION] > 8192)
-                            && (streamShape["C"] == 1))
-                        return FailCause::DWChannels;
-                }
-
-                //For every dpuTask if we splitOverH, workloads are over H dimension, so they need to have at
-                //least one line to be assigned with
-                if (op.isHardwarizable() && clustering == "SplitOverH")
-                {
-                    auto outputHeight = op.getOutputTensor(0)->getShape()[IO_HEIGHT_DIMENSION];
-                    auto estimatedClusterH = (int)floor((double)outputHeight/totalClusters);
-                    if (estimatedClusterH < dpuPerCluster || (outputHeight - (totalClusters - 1) * estimatedClusterH) < dpuPerCluster)
-                        return FailCause::SOHheight;
-                }
-
-                // For CM Conv, as after DW, we spill to DDR, SOH gets chosen for DW. For larger input sizes, (416,416) DW when spilled
-                // seems to fail CRC. Without CM Conv enabled, StreamOverH gets chosen, so with CMConv, forcing No SOH for CRC pass
-                // To do: Fix (416,416) DW only CRC fail on master
-                if (op.getOpType() == "DepthwiseConv" && spilling && enableChannelMajorConv)
-                {
-                    if ((op.getInputTensor(0)->getShape()[mv::IO_HEIGHT_DIMENSION] > 302)
-                            && (clustering == "SplitOverH"))
-                        return FailCause::SOHheight;
-                }
-
-                // TODO: future task tackle SE table allocation to
-                // to enable sparse channel segmented ops
-                // Additionally each K tile will HAVE to be a power of 2 (IDU restriction)
-                // which will create a feedback loop on the K stream rountine
-                if(strategy["outputSparsity"].get<bool>() &&
-                    (clustering == "SplitOverK" ||
-                    clustering == "HKSwitch" ||
-                    streamShape["K"] > 1))
-                    return FailCause::SparsityKSegmented;
-
-                // TODO: much more harder restriction to overcome
-                // joint compiler and runtime coordination needed
-                if(strategy["outputSparsity"].get<bool>() &&
-                    spilling)
-                    return FailCause::SparsitySpilling;
-
-                if(requiresFakeActivationSparsity(op) && strategy["inputSparsity"].get<bool>())
-                    return FailCause::RealSparseForFakeSparseOp;
-
-                if (op.getOpType() == "DepthwiseConv" && op.hasAttr("DWWithReplaceLargeStrides")
-                        && op.get<bool>("DWWithReplaceLargeStrides") && (clustering == "SplitOverK"))
-                    return FailCause::DWLargeStrideReplacementSOK;
->>>>>>> 72a46a81
-
-            int8_t checkStrideSizes(mv::Op& op)
-            {
-                int8_t executableInHW = 0;
-                std::array<unsigned short, 2> stride = {1,1};
-                if (op.hasAttr("stride"))
-                    stride = op.getAttrs().at("stride").get<std::array<unsigned short, 2>>();
-                if (stride[mv::STRIDE_WIDTH] > mv::MAX_STRIDE || stride[mv::STRIDE_HEIGHT] > mv::MAX_STRIDE)
-                    executableInHW += 3;
-
-                if (stride[mv::STRIDE_WIDTH] != stride[mv::STRIDE_HEIGHT])
-                    log(mv::Logger::MessageType::Debug, op.getName() + "has asymmetric strides" + \
-                                                    " s_w" + std::to_string(stride[mv::STRIDE_WIDTH]) + \
-                                                    " s_h" + std::to_string(stride[mv::STRIDE_HEIGHT]));
-                return executableInHW;
-            }
-
-            int8_t checkHWUnsupportedOp(mv::Op& op)
-            {
-                int8_t executableInHW = 0;
-                if (op.isHardwarizable())
-                {
-                    for (std::size_t input_gates = 0; input_gates < op.getInputTensor().size(); input_gates++)
-                    {
-                        if (input_gates == 0)
-                        {
-                            executableInHW += checkInOutSizes(op, input_gates);
-                            executableInHW += checkKernelSizes(op); //Note: all the ops have maximum a second input (weights) at G.O stage
-                            executableInHW += checkStrideSizes(op);
-                        }
-                        else if (input_gates == 1 && op.getOpType() == "Eltwise")
-                        {
-                            if (op.getInputTensor(input_gates)->getShape()[mv::IO_WIDTH_DIMENSION] > mv::MAX_DIM_SIZE ||
-                                op.getInputTensor(input_gates)->getShape()[mv::IO_HEIGHT_DIMENSION] > mv::MAX_DIM_SIZE ||
-                                op.getInputTensor(input_gates)->getShape()[mv::IO_CHANNEL_DIMENSION] > mv::MAX_DIM_SIZE)
-                                executableInHW += 1;
-                        }
-                    }
-                }
-<<<<<<< HEAD
-                return executableInHW;
-=======
-
-                if(op.getOpType() == "Eltwise" && op.hasAttr("upaInputs") && clustering == "HKSwitch")
-                {
-                    return FailCause::UpaHKSwitch;
-                }
-
-                return FailCause::Pass; //good strategy
-            }
-            // CM Conv needs if follows a DW Conv (like OV models) or CM Conv follows another Conv, spilling is needed
-            // As OV models have DW->Conv and DW is always 1x1, as long as DW height & width are multiples are 8, no need to spill
-            // Reason: CM Conv uses overlaps of rows and so the output subtensors of CM Conv may not be aligned to 8 as needed for next op if conv (and has SOH)
-            bool needForceSpillingForCM(Op& parentOp, Op& childOp, std::string& parentClustering, std::string& childClustering)
-            {
-                bool forceSpill = false;
-                if (parentOp.getOpType() == "DepthwiseConv" && childOp.getOpType() == "Conv" && childOp.getInputTensor(1)->getShape()[mv::KERNEL_INPUT_CHANNELS] < 16)
-                    if (childClustering == "SplitOverH")
-                            forceSpill = true;
-                // sorry for a back hack. Spilling needed for TFLite inceptionv3 after CM Conv. But that seems to fail Facenet.
-                // so conditon added so that facenet CM Conv doesn't spill its output
-                if (parentOp.getOpType() == "Conv" && childOp.getOpType() == "Conv")
-                    if (parentClustering == "SplitOverH" && parentOp.getInputTensor(0)->getShape()[mv::IO_HEIGHT_DIMENSION] != 160)
-                            forceSpill = true;
-                return forceSpill;
->>>>>>> 72a46a81
-            }
 
 
             double transitionCost(Op& parentOp,Op& childOp,StrategySet& parent,StrategySet& child)
@@ -1754,31 +1548,16 @@
                 if(parentOutputSparsity && childStreamShape["K"] > 1)
                     return INF;
 
-<<<<<<< HEAD
                 // Note: Wasted output sparsity, output sparsity in this context is runtime generated
                 if (parentOutputSparsity && !childInputSparsity)
                     return INF;
-=======
-                auto isChildChanMajor = enableChannelMajorConv && childOp.supportsCMConv();
-                auto isParentChanMajor = enableChannelMajorConv && parentOp.supportsCMConv();
-                if (isParentChanMajor || isChildChanMajor)
-                   spillForCM = needForceSpillingForCM(parentOp, childOp, parentClustering, childClustering);
->>>>>>> 72a46a81
+
 
                 // Note: no sense to stream activations if both layers stay in CMX
                 if(!parentSpilling && !childSpilling && (childStreamShape["H"] > 1))
                     return INF;
 
-<<<<<<< HEAD
                 if(childOpType == "Output" && !parentSpilling)
-=======
-                if(!enableChannelMajorConv && parentOp.getOpType() == "Input" && childOp.supportsCMConv())
-                {
-                    if (parentClustering == "SplitOverHOverlapped")
-                    {
-                    log(mv::Logger::MessageType::Debug, parent["name"].toString()+"_"+parent["id"].toString()
-                        + " transition to "+ child["name"].toString()+"_"+child["id"].toString() + " INF caused by no CM Conv but Input has SOHOverlapped");
->>>>>>> 72a46a81
                     return INF;
 
                 //Note: Synchronize across parallel branches so we can keep track of eltwise parent activation in ddr or cmx
@@ -1788,7 +1567,7 @@
                 if( violatesClusteringStrategyRules(parentOp, childOp, parent, child) )
                 {
                     log(mv::Logger::MessageType::Debug, parent["name"].toString()+"_"+parent["id"].toString()
-                                + " transition to "+ child["name"].toString()+"_"+child["id"].toString() + 
+                                + " transition to "+ child["name"].toString()+"_"+child["id"].toString() +
                                 " INF caused by incompatible clustering strategies");
                     return INF;
                 }
@@ -1798,12 +1577,12 @@
                 if(!parentSpilling && childActivationStreaming)
                 {
                     size_t input, output, weights;
-                    std::tie(input, output, weights) = memorySize(childOp, childClustering, 
-                                                                child["inputSparsity"].get<bool>(), 
+                    std::tie(input, output, weights) = memorySize(childOp, childClustering,
+                                                                child["inputSparsity"].get<bool>(),
                                                                 child["outputSparsity"].get<bool>(),
-                                                                child["weightsSparsity"].get<bool>(), 
+                                                                child["weightsSparsity"].get<bool>(),
                                                                 childStreamShape,
-                                                                requiresFakeActivationSparsity(childOp), 
+                                                                requiresFakeActivationSparsity(childOp),
                                                                 childSpilling, parentSpilling);
                     if(input + output + weights >= clusterMemory)
                         return INF;
@@ -1830,7 +1609,7 @@
                     }
 
                 }
-                
+
                 int8_t success = checkHWUnsupportedOp(parentOp);
                 if (success != 0)
                 {
@@ -1842,7 +1621,7 @@
                             the operation " + parentOp.getName());
                 }
 
-                
+
                 auto isChildChanMajor = childOpType == "Conv" && enableChannelMajorConv &&
                                         childOp.getInputTensor(1)->getShape()[KERNEL_INPUT_CHANNELS] < 16;
 
@@ -1861,7 +1640,7 @@
                         // reads will fail due to misalignment
                         // Fake sparsity will provide all 1's sparse map so that probem is solved
                         // from the starts
-                        
+
                         // Sparse map has to be contiguously alligned at 16 bytes
                         // for first (N - 1) clusters
                         auto outputTensorShape = parentOp.getOutputTensor(0)->getShape();
@@ -1870,7 +1649,7 @@
                         unsigned int C = outputTensorShape[IO_CHANNEL_DIMENSION];
                         unsigned dy = std::ceil(static_cast<double>(H) / totalClusters);
 
-                        // this limitation that sparse map should be 16 bytes aligned in each subtensors, 
+                        // this limitation that sparse map should be 16 bytes aligned in each subtensors,
                         // ONLY applies when DPUs are reading data from neighbor clusters
                         // Each subtensor should be aligned to 16 byte boundaries. For SM we have 1 bit per elem,
                         // so divide tensor by 8 get size in bytes
@@ -1953,7 +1732,7 @@
                 {
                     //TODO for now, we only pipeline over K. reenable over H!
                     unsigned streams = childStreamShape["K"];
-                    
+
                     // In pipelining, we can overlap the compute and dma (except the first dma and the last compute)
                     auto cStreamComp = ((double) cFullComp / streams);
                     auto pipelineOverlap = cWeightDma + ( (streams - 1) * std::max(cStreamComp, cWeightDma)) + cStreamComp;
@@ -1961,7 +1740,6 @@
                 }
                 else if(prefetchable)
                 {
-<<<<<<< HEAD
                     unsigned streams = childStreamShape["K"];// we only prefetch weights
 
                     // If we can prefetch, overlap first stream over child weights with parent compute
@@ -1969,25 +1747,6 @@
                     auto prefetchOverlap = std::max(pFullComp, cWeightDma);
                     auto remainderChildDma = ((streams - 1) * cWeightDma) + (streams*(cInDma + cOutDma));
                     return pFullDma + prefetchOverlap + remainderChildDma + cFullComp  + heuristics;
-=======
-                    if (childClustering == "HKSwitch")
-                    {
-                        log(mv::Logger::MessageType::Debug, parent["name"].toString()+"_"+parent["id"].toString()
-                                + " transition to "+ child["name"].toString()+"_"+child["id"].toString() + " INF caused by spilling before HKSwitch");
-                            return INF;
-                    }
-                    //NOTE: For now I disable parent spill SOH->child (Clustering, K)
-                    if (parentClustering == "SplitOverH" and ((childClustering == "Clustering" and childOp.getOpType() !=  "Output") ||
-                                                              childClustering == "SplitOverK"))
-                    {
-                        if (!(enableChannelMajorConv and (parentOp.supportsCMConv() or childOp.supportsCMConv())) )
-                            {
-                                log(mv::Logger::MessageType::Debug, parent["name"].toString()+"_"+parent["id"].toString()
-                                 + " transition to "+ child["name"].toString()+"_"+child["id"].toString() + " INF caused by SOH to SOK/clustering");
-                            return INF;
-                            }
-                    }
->>>>>>> 72a46a81
                 }
                 else
                 {
@@ -2077,15 +1836,9 @@
                 }
                 else if (childOpType == "Concat" )
                 {
-<<<<<<< HEAD
                     //NOTE: This is not correct for the spilling concats, as there the strategies can change with the dma...
                     std::pair<std::string, std::string> possibleCombination(parentClustering, childClustering);
                     for (auto restrictedCombination: incompatibleStrategiesChildConcat)
-=======
-
-                    //This rule only relevant for channel major convs
-                    if( enableChannelMajorConv and childOp.supportsCMConv())
->>>>>>> 72a46a81
                     {
                         if (possibleCombination == restrictedCombination)
                         {
@@ -2113,9 +1866,9 @@
                     if (parentClustering == "SplitOverH" and ((childClustering == "Clustering" and childOpType !=  "Output") ||
                                                               childClustering == "SplitOverK"))
                     {
-                        if (!(enableChannelMajorConv and 
+                        if (!(enableChannelMajorConv and
                             ((parentOpType == "Conv" and
-                            parentOp.getInputTensor(1)->getShape()[mv::KERNEL_INPUT_CHANNELS] < 16) or 
+                            parentOp.getInputTensor(1)->getShape()[mv::KERNEL_INPUT_CHANNELS] < 16) or
                             (childOpType == "Conv" and
                             childOp.getInputTensor(1)->getShape()[mv::KERNEL_INPUT_CHANNELS] < 16))) )
                             {
@@ -2155,9 +1908,9 @@
                 auto parentSpilling = parent["spilling"].get<bool>();
 
 
-                auto isChildChanMajor = childOpType == "Conv" && 
+                auto isChildChanMajor = childOpType == "Conv" &&
                                         childOp.getInputTensor(1)->getShape()[KERNEL_INPUT_CHANNELS] < 16;
-                auto isParentChanMajor = parentOpType == "Conv" && 
+                auto isParentChanMajor = parentOpType == "Conv" &&
                                         parentOp.getInputTensor(1)->getShape()[KERNEL_INPUT_CHANNELS] < 16;
 
                 if (isParentChanMajor || isChildChanMajor)
@@ -2167,9 +1920,9 @@
                     return true;
 
                 if( isChildChanMajor )
-                {   
+                {
                     //Note: If SOHOverlapped input requires SOH CMconv, and vice versa
-                    if(childClustering == "SplitOverH" && 
+                    if(childClustering == "SplitOverH" &&
                         (parentOpType == "Input" && parentClustering != "SplitOverHOverlapped"))
                         return true;
                     if(parentClustering == "SplitOverHOverlapped" && childClustering != "SplitOverH")
@@ -2188,7 +1941,7 @@
 
                 return false;
             }
-    
+
             // CM Conv needs if follows a DW Conv (like OV models) or CM Conv follows another Conv, spilling is needed
             // As OV models have DW->Conv and DW is always 1x1, as long as DW height & width are multiples are 8, no need to spill
             // Reason: CM Conv uses overlaps of rows and so the output subtensors of CM Conv may not be aligned to 8 as needed for next op if conv (and has SOH)
@@ -2272,7 +2025,7 @@
                         stream = streamShape["K"];
                     else if(streamShape["B"] > 1)
                         stream = streamShape["B"];
-                    
+
                     outputTime = stream*(DMA_LATENCY + (((double)outputSize/stream) / DMA_BANDWIDTH));
                 }
                 return (inputTime + weightsTime + outputTime) * 1000000; //return in us
@@ -2301,29 +2054,12 @@
 
             double averageWeightsDmaTime(Op& op,StrategySet& strategySet)
             {
-<<<<<<< HEAD
                 auto streamShape = strategySet["streaming"].get<mv::Shape>();
                 // Each DMA cost is modelled as latency + size*transfer_rate
                 if(op.getOpType() == "Conv" || op.getOpType() == "DepthwiseConv")
                 {
                     auto weightsSize = op.getInputTensor(1)->computeTotalSize(); // approx for now
                     unsigned stream = 1;
-=======
-                //These values come from empircal data using three layer tests, in a matrix of size vs. sparsity
-                //For performance, implemented as piece-wise if/else rather than polynomial
-                double CMX_THRESHOLD_LOW = .05;
-                double CMX_THRESHOLD_HIGH = .5;
-                double ZEROPOINT_THRESHOLD_LOW = .3;
-                double ZEROPOINT_THRESHOLD_HIGH = .2;
-
-                // Only Z-major convolutions support weights sparsity, this is codified in the compilation descriptors
-                if( !createStrategyFromBool(op,"weightsSparsity") )
-                    return false;
-
-                // If CM convolutions are enabled, don't sparsify these
-                if(enableChannelMajorConv and op.supportsCMConv())
-                    return false;
->>>>>>> 72a46a81
 
                     if(op.getOpType() == "Conv")
                     {
@@ -2364,7 +2100,7 @@
                         stream = streamShape["K"];
                     else if(streamShape["B"] > 1)
                         stream = streamShape["B"];
-                    
+
                     return (DMA_LATENCY + (((double)outputSize/stream) / DMA_BANDWIDTH)) * 1000000; //return in us;
                 }
                 return 0;
@@ -2433,16 +2169,16 @@
                 auto outputSize = outputShape.totalSize();
                 if(opType == "Conv" || opType == "DepthwiseConv" || opType == "Eltwise")
                     inputSize += op.getInputTensor(1)->getShape().totalSize();
-                double readIn = (totalStreams * LATENCY_CMX) + (inputSize / BANDWIDTH_CMX);  
+                double readIn = (totalStreams * LATENCY_CMX) + (inputSize / BANDWIDTH_CMX);
                 auto totalToCompute = (outputSize / totalStreams);
-                double readOut = (totalStreams * LATENCY_CMX) + (outputSize / BANDWIDTH_CMX);  
+                double readOut = (totalStreams * LATENCY_CMX) + (outputSize / BANDWIDTH_CMX);
 
                 // Multiclustering allows parallelism
                 if(clustering != "Clustering")
                     totalToCompute = totalToCompute / totalClusters;
 
                 totalToCompute = totalToCompute * isiDecay;
-                
+
                 double compTime = ((totalToCompute * baseKernelCost) / OPS);
 
                 return  (totalStreams * (readIn + readOut + compTime)) * 1000000; //return in us
@@ -2472,7 +2208,7 @@
 
                 if(clustering == "SplitOverH" || clustering == "HKSwitch")
                     return false;
-                
+
                 //Note: for now, only support pipelining over H and K
                 //TODO renable for H
                 if((stream["B"] * stream["C"] * stream["H"]) > 1)
@@ -2504,7 +2240,7 @@
                     //Note: memory size function is smart enough to take care of input/output size relative to spilling
                     auto memReq = input + output + 2*weights;
                     if(memReq < clusterMemory)
-                    {   
+                    {
                         return true;
                     }
                 }
@@ -2517,7 +2253,7 @@
 
                     //Note: memory size function is smart enough to take care of input/output size relative to spilling
                     if(parentSpilling) //streamed input, either full or streamed output
-                        memReq = 2*input + weights + output; 
+                        memReq = 2*input + weights + output;
                     else //full input, streamed output
                         memReq = input + weights + 2*output;
 
@@ -2533,23 +2269,23 @@
             {
                 if(!globalEnablePrefetching)
                     return false;
-                    
+
                 //Note: No sense in prefetching weights if we just have to wait for activations
                 if(parent["spilling"].get<bool>())
                     return false;
 
                 //TODO this should work for depthwise too, but for now just check convs
                 if(childOp.getOpType() != "Conv") // Need something to prefetch, i.e. weights!
-                    return false;    
-                
+                    return false;
+
                 // Note: No sense prefetching weights if we are nested streaming
                 auto childStreams =  child["streaming"].get<mv::Shape>();
                 if(childStreams["H"] > 1 && childStreams["K"] > 1)
                     return false;
 
                 //Prefetch is possible if the previous op leaves enough CMX open to fit a slice of the childs weights
-                size_t childWeight = alignedWeightsSize(childOp.getInputTensor(1), 
-                                                        childStreams, 
+                size_t childWeight = alignedWeightsSize(childOp.getInputTensor(1),
+                                                        childStreams,
                                                         child["clustering"].get<std::string>());
 
                 size_t parentInput, parentOutput, parentWeight;
