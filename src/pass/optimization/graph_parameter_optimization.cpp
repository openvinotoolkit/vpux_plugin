#include "include/mcm/pass/pass_registry.hpp"
#include "include/mcm/op_model.hpp"
#include "include/mcm/computation/model/control_model.hpp"
#include "include/mcm/computation/model/data_model.hpp"
#include "include/mcm/op_model.hpp"
#include "include/mcm/pass/graphOptimizations/StrategyManager.hpp"
#include "include/mcm/utils/custom_math.hpp"
#include "include/mcm/utils/compression/hde.hpp"
#include "include/mcm/pass/pass_utils.hpp"
#include "mcm/utils/custom_strings.hpp"


static void GraphParameterOptimizationFcn(
    const mv::pass::PassEntry& pass,
    mv::ComputationModel& model,
    mv::TargetDescriptor&, mv::Element& passDesc,
    mv::Element&
);

namespace mv
{

    namespace pass
    {

        MV_REGISTER_PASS(GraphParameterOptimization)
                .setFunc(GraphParameterOptimizationFcn)
                .setDescription("Analyzes graph, and tries to come up with optimal schedule");

    }

}

namespace mv
{

    namespace graphOptimizer
    {

        class StrategyManagerKmb : public StrategyManager
        {

        public:
            StrategyManagerKmb(OpModel& model,mv::Element& passDesc, const mv::TargetDescriptor& td) :
                StrategyManager(model,passDesc)
            {
                auto globalParams = model.getGlobalConfigParams();
                enableChannelMajorConv = globalParams->get<bool>("enable_channel_major_conv");

                // Load the HDE hardware specs
                auto hdeDef = td.hdeDef();
                hde_.reset(new Hde(hdeDef.bitPerSymbol, hdeDef.maxNumberEncodedSymbols, 0, hdeDef.blockSize, false, hdeDef.bypassMode));
            }

            std::unique_ptr<Hde> hde_ = nullptr;
            size_t totalClusters=4;
            size_t clusterMemoryKb=896;
            size_t dpuPerCluster=5;
            int ddrBandwidth=128;
            int sysClock=500;
            bool globalEnableStreaming=true;
            bool globalEnableActivationSparsity=false;
            bool globalEnableWeightsSparsity=false;
            bool globalForceSpilling=false;
            bool enableChannelMajorConv=false;
            double safetyFactor=1.0;
            double clusterMemory=(double)clusterMemoryKb * 1024.0 * safetyFactor;
            std::vector<string> failure_causes = {"Unknown", "MemorySize", "Stream+ClusterComp",
            "SpillHKSwitch", "SOKNotAlign16", "InputNotSpilled", "OutputNotSpilled", "StreamingNotSpilled",
            "Workload<KernelSOH", "ChannelMjr1", "ChannelMjr2", "DWChannels"};


            void readGlobalConfigs()
            {
                totalClusters = globalConfig_["totalClusters"].get<int>();
                clusterMemoryKb = globalConfig_["clusterMemory"].get<int>();
                dpuPerCluster = globalConfig_["dpuPerCluster"].get<int>();
                ddrBandwidth = globalConfig_["ddrBandwidth"].get<int>();
                sysClock = globalConfig_["systemClockMhz"].get<int>();
                createStrategyDots = globalConfig_["createStrategyDots"].get<bool>();
                dotFileLocation = globalConfig_["dotFileLocation"].get<string>();
                jsonOutFileName = globalConfig_["jsonOutFileName"].get<string>();
                safetyFactor = globalConfig_["FathomSafetyFactor"].get<double>();
                //Input is in Kb
                clusterMemory = (double)clusterMemoryKb * 1024.0 * safetyFactor;

                globalEnableStreaming = globalStrategies_["enableStreaming"].get<bool>();
                globalEnableActivationSparsity = globalStrategies_["enableActivationSparsity"].get<bool>();
                globalEnableWeightsSparsity = globalStrategies_["enableWeightsSparsity"].get<bool>();
                globalForceSpilling =  globalStrategies_["forceSpilling"].get<bool>();
            }

            /*
             * This method calculates a compression ratio of compressed weight size / orignal weight size.
             * This ratio could be used by the calculation of execution time.
<<<<<<< HEAD

             * Execution time is calculated by this formula and theoretically the DMA of compressed data should be
             * faster than non compressed data
=======
             * Execution time is calculated by this formula and theoretically the DMA of compressed data should be 
             * faster than non compressed data 
>>>>>>> daa4c0d0
             * execTime += WSize / ddrBandwidth;
             * So execution time calculation could be extended to be:
             * execTime += (WSize * weightscompressionRatio / ddrBandwidth;
             *
             * Empirical testing has found this does not change final strategy section as the same amount of data is
             * ultimately DMA'ed to CMX. So for now the ratio is not used until a more sensitive cost function is
             * developed as it does not warrant the increase in compilation time caused by calling the HDE library in strategy manager.
             */
            double calculateWeightsCompressionRatio(mv::Op layer)
            {
                double weightsCompressionRatio = 1;
                auto inputTensor = layer.getInputTensor(0);
                auto weightsTensor = layer.getInputTensor(1);
                auto outputTensor = layer.getOutputTensor(0);
                auto weightsTensorShape = weightsTensor->getShape();
                auto inputTensorShape = inputTensor->getShape();
                auto outputTensorShape = outputTensor->getShape();

                auto globalConfigParams = model_.getGlobalConfigParams();
                int pad = globalConfigParams->hasAttr("VPU2ChannelPadding") ? globalConfigParams->get<int>("VPU2ChannelPadding") : 16;

                auto alignedInputChannels = ((inputTensorShape[mv::IO_CHANNEL_DIMENSION] + pad- 1) / pad) * pad;
                auto alignedOutputChannels = ((outputTensorShape[mv::IO_CHANNEL_DIMENSION] + pad - 1) / pad) * pad;

                mv::Shape alignedShape = mv::Shape({weightsTensorShape[mv::KERNEL_WIDTH], weightsTensorShape[mv::KERNEL_HEIGHT],
                                                alignedInputChannels, alignedOutputChannels});

                // HDE should only compress weights larger than 4 kB
                // At this point sparsity has not yet been decided for weights
                // So using alignedShape.totalSize() is a conservative estimate as it assumes
                // non-sparse size
                if(alignedShape.totalSize() / 1024 > 4)
                {
                    // If weights are already aligned to 16 channels, then compute the HDE compression ratio
                    if (weightsTensorShape[mv::KERNEL_OUTPUT_CHANNELS] == alignedShape[mv::KERNEL_OUTPUT_CHANNELS] &&
                        weightsTensorShape[mv::KERNEL_INPUT_CHANNELS] == alignedShape[mv::KERNEL_INPUT_CHANNELS])
                    {
                        auto weightsdata = weightsTensor->getIntData();
                        auto compressedData =  hde_->hdeCompress(weightsdata, weightsTensor);
                        weightsCompressionRatio = (double)compressedData.second / weightsdata.size();
                        layer.set<double>("weightsCompressionRatio", weightsCompressionRatio);
                        return weightsCompressionRatio;
                    }
                    // Else align weights to 16 channels and compute the HDE compression ratio
                    else
                    {
                        auto weightsTensorQuantizationParams = weightsTensor->get<mv::QuantizationParams>("quantParams");
                        auto zeroPoint = weightsTensorQuantizationParams.getZeroPoint()[0];

                        auto alignedWeightsdata = weightsTensor->getIntData();
                        auto weightsAlignmentData = std::vector<int64_t>(alignedShape.totalSize() - alignedWeightsdata.size() , zeroPoint);
                        alignedWeightsdata.insert(alignedWeightsdata.end(), weightsAlignmentData.begin(), weightsAlignmentData.end());

                        auto compressedData = hde_->hdeCompress(alignedWeightsdata, weightsTensor);
                        weightsCompressionRatio = (double)compressedData.second / alignedWeightsdata.size();
                        layer.set<double>("weightsCompressionRatio", weightsCompressionRatio);

                        return weightsCompressionRatio;
                    }
                }
                return weightsCompressionRatio;
            }

            //TODO:: figure out more efficient and cleaner way to handle these....

            vector<Attribute> createTFStrategyPoolFromBool(mv::Op op,string name)
            {
                auto& streamingStrategy = getStrategy(op,name);

                bool value = streamingStrategy.get<bool>();
                if(value)
                    return vector<Attribute>{true,false};
                else
                    return vector<Attribute>{false};
            }

            vector<Attribute> createTStrategyPoolFromBool(mv::Op op,string name)
            {
                auto& streamingStrategy = getStrategy(op,name);

                bool value = streamingStrategy.get<bool>();
                if(value)
                    return vector<Attribute>{true};
                else
                    return vector<Attribute>{true,false};
            }

            bool createStrategyFromBool(mv::Op op, string name){
                auto& streamingStrategy = getStrategy(op,name);

                bool value = streamingStrategy.get<bool>();
                if(value)
                    return true;
                else
                    return false;
            }

            vector<Attribute> createStrategyPoolFromStrategySet(mv::Op op, string name)
            {
                auto streamingStrategy = getStrategy(op,name);

                vector<Attribute> attr;

                for (auto elem : streamingStrategy.get<vector<string>>())
                {
                    attr.push_back(elem);
                }

                return attr;
            }

            size_t realTensorSize(const mv::Data::TensorIterator tensorToSize, const Shape& streamingPool, bool isCMConv)
            {
                auto div = [](unsigned x,unsigned y) -> unsigned { return (x+y-1)/y; };

                Shape worstStreamPool = streamingPool;

                //TODO harmonize this, for now only consider worst shape for nested streams
                if(streamingPool["H"] > 1 and streamingPool["K"] > 1)
                {
                    Shape tensorShape = tensorToSize->getShape();
                    //update the streamingPool to the worst combination, based on slice sizes
                    auto outputSize = tensorShape[mv::IO_HEIGHT_DIMENSION];
                    auto numberOfSplits = streamingPool[mv::IO_HEIGHT_DIMENSION];

                    auto newOutputSizes = tileSpatialOutputSize(outputSize, numberOfSplits);
                    int newOutputSize = newOutputSizes.front();
                    int remainderOutputSize = newOutputSizes.back();

                    auto worstNumberOfSplits = outputSize/newOutputSize;
                    worstStreamPool[mv::IO_HEIGHT_DIMENSION] = worstNumberOfSplits;
                }

                //TODO add handling for weights case if we dont align it to 16 always
                size_t streamDivisor = 1;
                for(size_t dim = 0; dim <  worstStreamPool.ndims(); ++dim)
                {
                    streamDivisor = streamDivisor * worstStreamPool[dim];
                }

                if(isCMConv)
                    return tensorToSize->computeTotalSize(16, false, false, false)/streamDivisor;

                return tensorToSize->computeTotalSize(16, false, false, true)/streamDivisor;
            }

            size_t maxTensorSize(const mv::Data::TensorIterator tensorToSize, const Shape& streamingPool, bool isCMConv)
            {
                // auto div = [](unsigned x,unsigned y) -> unsigned { return (x+y-1)/y; };

                Shape worstStreamPool = streamingPool;

                Shape tensorShape = tensorToSize->getShape();
                //update the streamingPool to the worst combination, based on slice sizes
                size_t outputSize;
                size_t numberOfSplits;
                if(streamingPool["H"] > 1) // If streaming over H
                {
                    outputSize = tensorShape[mv::IO_HEIGHT_DIMENSION];
                    numberOfSplits = streamingPool[mv::IO_HEIGHT_DIMENSION];
                    auto newOutputSizes = tileSpatialOutputSize(outputSize, numberOfSplits);
                    int newOutputSize = newOutputSizes.front();

                    int remainderOutputSize = newOutputSizes.back();
                    if (remainderOutputSize > newOutputSize)
                        newOutputSize = remainderOutputSize;

                    // TODO determine when there will be overlap, for now consider worst case scenario of +2
                    auto worstNumberOfSplits = std::floor((double)outputSize/(newOutputSize+2));

                    if(worstNumberOfSplits == 0) worstNumberOfSplits = 1;
                    worstStreamPool[mv::IO_HEIGHT_DIMENSION] = worstNumberOfSplits;
                }
                else if(streamingPool["B"] > 1) // If streaming over N
                {
                    outputSize = tensorShape[mv::IO_BATCH_DIMENSION];
                    numberOfSplits = streamingPool[mv::IO_BATCH_DIMENSION];
                    auto newOutputSizes = tileSpatialOutputSize(outputSize, numberOfSplits);
                    int newOutputSize = newOutputSizes.front();

                    int remainderOutputSize = newOutputSizes.back();
                    if (remainderOutputSize > newOutputSize)
                        newOutputSize = remainderOutputSize;

                    auto worstNumberOfSplits = outputSize/newOutputSize;
                    worstStreamPool[mv::IO_BATCH_DIMENSION] = worstNumberOfSplits;
                }

                //TODO add handling for weights case if we dont align it to 16 always
                size_t streamDivisor = 1;
                for(size_t dim = 0; dim <  worstStreamPool.ndims(); ++dim)
                {
                    streamDivisor = streamDivisor * worstStreamPool[dim];
                }

                if(isCMConv)
                    return tensorToSize->computeTotalSize(16, false, false, false)/streamDivisor;

                return tensorToSize->computeTotalSize(16, false, false, true)/streamDivisor;
            }


            size_t alignedWeightsSize(const mv::Data::TensorIterator tensorToSize, const Shape& streamConfig){
                size_t alignedFullInputChannels = mv::round_up(tensorToSize->getShape()[KERNEL_INPUT_CHANNELS], 16);

                size_t alignedFullOutputChannels = mv::round_up(tensorToSize->getShape()[KERNEL_OUTPUT_CHANNELS], 16);
                size_t alignedSplittedOutputChannels = mv::round_up(alignedFullOutputChannels/streamConfig["K"], 16);

                return (alignedFullInputChannels * alignedSplittedOutputChannels *
                    tensorToSize->getShape()[KERNEL_WIDTH] * tensorToSize->getShape()[KERNEL_HEIGHT]);
            }

            pair<size_t,size_t> memorySize(mv::Op& op, const Attribute& clustering, bool inputActivationSparsity,
                                            bool outputActivationSparsity, bool weightsSparsity, const Shape& streamConfig, bool fakeSparsity)
            {
                auto div = [](unsigned x,unsigned y) -> unsigned { return (x+y-1)/y; };

                size_t inputSize = 0;
                size_t outputSize = 0;
                size_t weightSize = 0;
                size_t weightTableSize = 0;

                size_t totalWeightsSize = 0;
                size_t totalActivationSize = 0;
                auto opType = op.getOpType();
                auto isCMConv = false;

                if(enableChannelMajorConv and opType == "Conv" and
                   op.getInputTensor(1)->getShape()[mv::KERNEL_INPUT_CHANNELS] < 16)
                        isCMConv = true;

                if(opType != "Input"){
                    inputSize = maxTensorSize(op.getInputTensor(0),{streamConfig["W"],streamConfig["H"],streamConfig["C"],1,streamConfig["B"]}, isCMConv);
                }
                if(opType != "Output"){
                    outputSize = maxTensorSize(op.getOutputTensor(0),{streamConfig["W"],streamConfig["H"],streamConfig["K"],1,streamConfig["B"]}, isCMConv);
                }

                auto software = op.hasAttr("softwareExecuted") && op.get<bool>("softwareExecuted");

                if(opType == "Conv" || opType == "DepthwiseConv")
                {
                    size_t alignedFullChannels = mv::round_up(op.getOutputTensor(0)->getShape()[IO_CHANNEL_DIMENSION], 16);
                    size_t alignedSplittedChannels = mv::round_up(alignedFullChannels/streamConfig["K"], 16);
                    weightTableSize = 4 * alignedSplittedChannels;
                    if (opType == "Conv")
                    {
                        weightSize += alignedWeightsSize(op.getInputTensor(1),{1,1,streamConfig["C"],streamConfig["K"],1});
                        //weightSize += realTensorSize(op.getInputTensor(1),{1,1,streamConfig["C"],streamConfig["K"]}, isCMConv);
                    }
                    else
                        weightSize += realTensorSize(op.getInputTensor(1),{1,1,streamConfig["C"],1,1}, isCMConv);
                }
                else if(opType == "MaxPool")
                {
                    weightTableSize = 0;
                    weightSize = 0;
                }
                else if(opType == "Eltwise" && !software)
                {
                    weightTableSize = 0;
                    weightSize = 0; //TODO think about
                    inputSize += realTensorSize(op.getInputTensor(1),{streamConfig["W"],streamConfig["H"],streamConfig["C"],1,1}, isCMConv);
                }

                //Additional memory footprint for sparsity
                if(fakeSparsity)
                {
                    if (opType != "MaxPool" && opType != "DepthwiseConv" && !isCMConv)
                    {
                        //error
                        throw LogicError(*this, op.getName() + ": Invalid fake Sparsity! Has to be only for MaxPool, DW or CMConv!! opType is " + opType);
                    }
                    std::vector<std::size_t> ndims(4);
                    uint16_t kernelW, kernelH;


                    auto strides = op.get<std::array<unsigned short, 2>>("stride");

                    if (op.hasAttr("kSize"))
                    {
                        auto kernelShape = op.get<std::array<unsigned short, 2>>("kSize");
                        kernelW = kernelShape[0];
                        kernelH = kernelShape[1];
                    }
                    else
                    {
                        auto weightsShape = op.getInputTensor(1)->getShape();
                        kernelW = weightsShape[mv::KERNEL_WIDTH];
                        kernelH = weightsShape[mv::KERNEL_HEIGHT];
                    }

                    mv::DType dataType =op.getInputTensor(0)->get<mv::DType>("dType");
                    if (opType != "MaxPool")
                        dataType = op.getInputTensor(1)->get<mv::DType>("dType");

                    auto windowsSize = getWindowSize(kernelW, strides[0], dataType);
                    size_t fakeSparsitySize = 0;
                    if ((opType == "MaxPool") || (opType == "DepthwiseConv"))
                    {
                        //inputChannels = 1
                        auto bitpatternSize = windowsSize*kernelH;
                        //ndims = {16 * static_cast<std::size_t>(std::ceil(bitpatternSize / 128.0)), 1, 1, 1};
                        fakeSparsitySize = 16 * static_cast<std::size_t>(std::ceil(bitpatternSize / 128.0));
                    }
                    else if (isCMConv)//isChannelMajorConvolution
                    {
                        std::size_t outputChannels =  mv::round_up(op.getOutputTensor(0)->getShape()[IO_CHANNEL_DIMENSION], 16);
                        outputChannels = mv::round_up(outputChannels/streamConfig["K"], 16);
                        std::size_t inputChannels = mv::round_up(op.getInputTensor(0)->getShape()[IO_CHANNEL_DIMENSION], 16);

                        auto windowSparsitySize = static_cast<std::size_t>(std::ceil(windowsSize/8.0)); //how many bytes we need per window
                        auto NumberOfRowsSparistyBytes = static_cast<std::size_t>(std::ceil((kernelH * inputChannels * windowSparsitySize) / 16.0 ));

                        //ndims = {16, NumberOfRowsSparistyBytes, 1, outputChannels};
                        fakeSparsitySize = 16*NumberOfRowsSparistyBytes*outputChannels;

                    }
                    inputSize += fakeSparsitySize;
                }
                if(inputActivationSparsity){
                    size_t streamDivisor = streamConfig["W"] * streamConfig["H"] * streamConfig["C"];
                    //w*h*c, 1 bit per byte of tensor.
                    auto sparseInputSize = (op.getInputTensor(0)->getShape()[0] * op.getInputTensor(0)->getShape()[1]* op.getInputTensor(0)->getShape()[2]) / 8;
                    //storage element
                    sparseInputSize += (op.getInputTensor(0)->getShape()[0] * op.getInputTensor(0)->getShape()[1]);
                    sparseInputSize = mv::round_up(sparseInputSize, 16);
                    inputSize += (sparseInputSize / streamDivisor);
                }
                if(outputActivationSparsity){
                    size_t streamDivisor = streamConfig["W"] * streamConfig["H"] * streamConfig["K"];
                    //w*h*c, 1 bit per byte of tensor.
                    auto sparseOutputSize = (op.getOutputTensor(0)->getShape()[0] * op.getOutputTensor(0)->getShape()[1]* op.getOutputTensor(0)->getShape()[2]) / 8;
                    //storage element
                    sparseOutputSize += (op.getOutputTensor(0)->getShape()[0] * op.getOutputTensor(0)->getShape()[1]);
                    sparseOutputSize = mv::round_up(sparseOutputSize, 16);
                    outputSize += (sparseOutputSize / streamDivisor);
                }
                if(weightsSparsity){
                    auto sparseWeightSize = (op.getInputTensor(1)->getShape()[0] * op.getInputTensor(1)->getShape()[1]* op.getInputTensor(1)->getShape()[2]) / 8;
                    sparseWeightSize += (op.getInputTensor(1)->getShape()[0] * op.getInputTensor(1)->getShape()[1]);
                    sparseWeightSize = mv::round_up(sparseWeightSize, 16);
                    weightSize += sparseWeightSize;
                }

                weightSize += weightTableSize;

                auto clusterStrategy = clustering.get<string>();

                if(clusterStrategy == "Clustering")
                {
                    totalActivationSize = inputSize + outputSize;
                    totalWeightsSize = weightSize;
                }
                else if(clusterStrategy == "SplitOverH")
                {
                    totalActivationSize = div(inputSize,totalClusters) + div(outputSize,totalClusters);
                    totalWeightsSize = weightSize;
                }
                else if(clusterStrategy == "SplitOverK")
                {
                    totalActivationSize = inputSize + outputSize;
                    totalWeightsSize =  div(weightSize,totalClusters);
                }
                else if(clusterStrategy == "HKSwitch")
                {
                    totalActivationSize = div(inputSize,totalClusters) + outputSize;
                    totalWeightsSize = weightSize;
                }//TODO: proper calculation here
                else if(clusterStrategy == "SplitOverHOverlapped")
                {
                    totalActivationSize = div(inputSize,totalClusters) + div(outputSize,totalClusters);
                    totalWeightsSize = weightSize;
                }
                else
                {
                    //todo raise rerrr
                }


                return pair<size_t,size_t>(totalActivationSize,totalWeightsSize);
            }

            unsigned getMaxStreamOverH(const string& clustering,mv::Op& op, vector<size_t> streamsOverK){
                for(auto k : streamsOverK){
                    auto memH = memorySize(op,clustering,true,true,true,{1,1,1,k,1}, requiresFakeActivationSparsity(op));
                    auto activationsSize = memH.first;
                    auto weightsSize = memH.second;

                    double availableMemory = (double) clusterMemory - (double) weightsSize;

                    if (availableMemory > 0){ // Weights can fit, determine number of splits for activations
                        unsigned splitsToFit = ceil((double)activationsSize/availableMemory);

                        //Special case for convs: Max split over H cannot be higher than dimension/kernel
                        if(op.getOpType() == "Conv")
                        {
                            auto kernelSize = op.getInputTensor(1)->getShape()[KERNEL_HEIGHT];
                            auto dim = op.getInputTensor(0)->getShape()[IO_HEIGHT_DIMENSION];
                            if(splitsToFit < dim/kernelSize)
                                return splitsToFit;
                            else
                                return dim/kernelSize; // return this and try to mix with high values of k for viable strategy
                        }
                        else //normal case, return just enough splits to fit
                            return splitsToFit;
                    }
                }
                throw LogicError(*this,"Unable to generate nested streaming strategies for layer " + op.getName() + ". Layer size is unsupported.");
            }

            vector<size_t> getMaxStreamOverK(const string& clustering,mv::Op& op)
            {
                auto opType = op.getOpType();

                // if( opType == "Input" or opType == "Output" )
                //     return vector<size_t>(0);

                auto outputShape = op.getOutputTensor(0)->getShape();
                size_t outputChannelSize = outputShape[IO_CHANNEL_DIMENSION];
                size_t alignedOutputChannelSize = mv::round_up(outputChannelSize, 16);

                if(clustering == "SplitOverK")
                    alignedOutputChannelSize = alignedOutputChannelSize / totalClusters;

                vector<size_t> splits;
                size_t maxSplits = 1;

                if(globalEnableStreaming)
                    maxSplits = (alignedOutputChannelSize/16);

                if(maxSplits > 64)
                    maxSplits = 64;

                splits.push_back(1);
                for(unsigned split = 2; split <= maxSplits; split=split+2)
                {
<<<<<<< HEAD
                    bool validSplit = true;

                    if(alignedOutputChannelSize/split < 16)
                        validSplit = false;

                    if(!validSplit)
                        continue;

                    splits.push_back(split);
=======
                    if(!(alignedOutputChannelSize/split < 16))
                        splits.push_back(split);
>>>>>>> daa4c0d0
                }

                return splits;
            }

            size_t getMaxSplitsOverSpatial(const string& clustering,const Shape& shape,char dim)
            {
                return 0;
            }

            double executionTime(Op& op,StrategySet& strategySet)
            {
                auto opType = op.getOpType();
                if( (opType == "Input") or
                    (opType == "Output"))
                    return 0;

                auto outputShape = op.getOutputTensor(0)->getShape();
                auto inputShape = op.getInputTensor(0)->getShape();
                auto clustering = strategySet["clustering"].get<string>();
                auto streaming = strategySet["streaming"].get<Shape>();
                auto sparsity = strategySet["weightsSparsity"].get<bool>();

                Shape contexts,isiSplit;

                if( (opType == "MaxPool") or (opType == "DepthwiseConv"))
                {
                    contexts = {16,1,16,1};
                }
                else
                {
                    contexts = {4,4,16,1};
                }

                if( (clustering == "SplitOverH") or (clustering == "SplitOverHOverlapped") or (clustering == "HKSwitch"))
                {
                    isiSplit = {1,totalClusters,1,1};
                }
                else if(clustering == "SplitOverK")
                {
                    isiSplit = {1,1,totalClusters,1};
                }
                else
                {
                    isiSplit = {1,1,1,1};
                }

                mv::Shape streamNumerator;
                if(streaming["B"] > 1){ // Note: Won't stream over both H and N
                    streamNumerator = {streaming["W"], streaming["B"], streaming["C"], streaming["K"]};
                }
                else {
                    streamNumerator = {streaming["W"], streaming["H"], streaming["C"], streaming["K"]};
                }


                //naively emulate the workload cost
                //TODO: find cleaner solution
                unsigned baseKernelCost;
                auto software = op.hasAttr("softwareExecuted") && op.get<bool>("softwareExecuted");

                if ((opType == "Eltwise" && !(software)) or (opType == "Concat"))
                {
                    baseKernelCost = 1;
                }
                else if (opType == "MaxPool")
                {
                    auto kernel = op.get<array<unsigned short,2>>("kSize");
                    baseKernelCost = kernel[0] * kernel[1];
                }
                else if ((opType == "DepthwiseConv") or (opType == "Conv"))
                {
                    auto weightsShape = op.getInputTensor(1)->getShape();
                    baseKernelCost = weightsShape[KERNEL_WIDTH] * weightsShape[KERNEL_HEIGHT];
                }
                else if (!(op.hasTypeTrait("optimizable")) || software)
                {
                    baseKernelCost = 1;
                }
                else
                {
                    throw LogicError(*this,"Invalid operation type " + opType);
                }

                bool channelAccum =  (opType == "Conv") ? true : false;
                if(channelAccum)
                {
                    auto weightsShape = op.getInputTensor(1)->getShape();
                    baseKernelCost *= weightsShape[KERNEL_INPUT_CHANNELS];
                }

                //the actual compute
                if (outputShape.ndims() != streamNumerator.ndims())
                    outputShape = outputShape.augment(outputShape, streamNumerator.ndims());
                Shape dpuOutShape = ( outputShape / streamNumerator ) / isiSplit;
                Shape contextsInOp = dpuOutShape / contexts;
                unsigned numContextsInOp = contextsInOp.totalSize();

                if(numContextsInOp == 0)
                    throw LogicError(*this,"error in contexts");

                unsigned contextsPerDpu = (unsigned)ceil( (double)numContextsInOp / (double)dpuPerCluster);

                return contextsPerDpu * streamNumerator.totalSize() * baseKernelCost;
            }

            bool requiresActivationSparsity(Op& op, string clustering){
                // if(op.getOpType() == "Input" or op.getOpType() == "Output")
                //     return false;

                if(requiresRealActivationSparsity(op, clustering))
                    return true;

                if(requiresFakeActivationSparsity(op))
                    return true;

                return false;
            }

            bool requiresWeightsSparsity(Op& op)
            {
                // If Z-major Conv in Float precision then need to have weights Sparsity
                if(op.getOpType() == "Conv" and
                    op.getInputTensor(1)->getShape()[mv::KERNEL_INPUT_CHANNELS] >= 16 and
                    op.getInputTensor(0)->get<mv::DType>("dType") == mv::DType("Float16"))
                        return true;

                return false;
            }

            bool requiresRealActivationSparsity(Op& op, string clustering){
                //An fp16 Conv Z-major must have activation sparsity
                if ((op.getOpType() == "Conv") and  (op.getInputTensor(1)->getShape()[KERNEL_INPUT_CHANNELS] >= 16)
                        and op.getInputTensor(0)->get<mv::DType>("dType") == mv::DType("Float16"))
                {
                    return true;
                }


                // Check for need for A0 SOH Sparsity workaround, (SOH conv with kernel > 1)
                // if needed, check memory constraints as for sparse tensor
                if ( op.getOpType() == "Conv" ) {
                    if( clustering == "SplitOverH" and
                        (op.getInputTensor(1)->getShape()[KERNEL_HEIGHT] > 1 or
                         op.getInputTensor(1)->getShape()[KERNEL_WIDTH]  > 1)
                         and (op.getInputTensor(1)->getShape()[KERNEL_INPUT_CHANNELS] >= 16))
                         {
                            return true;
                         }
                }

                return false;
            }

             //Channel major conv, pooling and depthwise will get fake sparsity, so need to check memory constraints as if real sparsity
            bool requiresFakeActivationSparsity(Op& op){
                if(enableChannelMajorConv and
                  (op.getOpType() == "Conv") and
                  (op.getInputTensor(1)->getShape()[KERNEL_INPUT_CHANNELS] < 16) )
                {
                    return true;
                }

                if(op.getOpType() == "MaxPool")
                    return true;

                if(op.getOpType() == "Depthwise")
                    return true;

                return false;
            }

            int8_t checkHWUnsupportedOp(mv::Op& op)
            {
                int8_t executableInHW = 0;
                if (op.getOpType() == "Conv" || op.getOpType() == "DepthwiseConv" || op.getOpType() == "MaxPool"
                        || op.getOpType() == "Eltwise")
                {
                    for (std::size_t input_gates = 0; input_gates < op.getInputTensor().size(); input_gates++)
                    {
                        if (input_gates == 0)
                        {
                            if (op.getInputTensor(input_gates)->getShape()[mv::IO_WIDTH_DIMENSION] > 8192 ||
                                op.getInputTensor(input_gates)->getShape()[mv::IO_HEIGHT_DIMENSION] > 8192 ||
                                op.getInputTensor(input_gates)->getShape()[mv::IO_CHANNEL_DIMENSION] > 8192 ||
                                op.getOutputTensor(input_gates)->getShape()[mv::IO_WIDTH_DIMENSION] > 8192 ||
                                op.getOutputTensor(input_gates)->getShape()[mv::IO_HEIGHT_DIMENSION] > 8192 ||
                                op.getOutputTensor(input_gates)->getShape()[mv::IO_CHANNEL_DIMENSION] > 8192 )
                                    executableInHW = 1;
                        }
                        else if (input_gates == 1 && op.getOpType() == "Eltwise")
                        {
                            if (op.getInputTensor(input_gates)->getShape()[mv::IO_WIDTH_DIMENSION] > 8192 ||
                                op.getInputTensor(input_gates)->getShape()[mv::IO_HEIGHT_DIMENSION] > 8192 ||
                                op.getInputTensor(input_gates)->getShape()[mv::IO_CHANNEL_DIMENSION] > 8192)
                                executableInHW = 1;
                        }
                        else if (op.getOpType() != "MaxPool" && op.getOpType() != "Eltwise")
                        //Note: all the ops have maximum a second input (weights) at G.O stage
                        {
                            if (op.getInputTensor(input_gates)->getShape()[mv::KERNEL_WIDTH] > 11 ||
                                op.getInputTensor(input_gates)->getShape()[mv::KERNEL_HEIGHT] > 11 ||
                                op.getInputTensor(input_gates)->getShape()[mv::KERNEL_INPUT_CHANNELS] > 8192 ||
                                op.getInputTensor(input_gates)->getShape()[mv::KERNEL_OUTPUT_CHANNELS] > 8192)
                                executableInHW = 2;
                            auto stride_array = op.getAttrs().at("stride").get<std::array<unsigned short, 2>>();
                            if (stride_array[0] > 8 || stride_array[1] > 8)
                                executableInHW = 3;
                        }
                    }
                }
                return executableInHW;
            }
            //Check to see if a given stategy is internally consistent for performance
            //Strategies that can only have infinite edges because they are illegal should never be added to the graph
            int checkForBadStrategy(mv::Op& op,StrategySet& strategy)
            {
                auto clustering = strategy["clustering"].get<string>();
                auto weightsSparsity = strategy["weightsSparsity"].get<bool>();
                auto streamShape = strategy["streaming"].get<Shape>();
                auto spilling = strategy["spilling"].get<bool>();
                auto software = op.hasAttr("softwareExecuted") && op.get<bool>("softwareExecuted");

                if(op.getOpType() != "Output" && op.getOpType() != "Input" &&
                    (op.hasTypeTrait("optimizable") && !software)) //SW layers we dont care about size
                {
                    auto fit = memorySize(op,clustering,requiresActivationSparsity(op, clustering), false,weightsSparsity,streamShape,
                                    requiresFakeActivationSparsity(op));
                    // std::cout << op.getName() << ": [" <<clustering << "][" <<streamShape.toString()<<"]    " << fit.first << " + " << fit.second << " = " << fit.first + fit.second << std::endl;
                    if(fit.first + fit.second > clusterMemory)
                        return 1;
                }

                //If spilling, HKSwitch makes no sense
                if( (spilling) and (clustering == "HKSwitch"))
                    return 3;

                if( op.getOpType() == "Conv" || op.getOpType() == "DepthwiseConv")
                {
                    auto weightsShape = op.getInputTensor(1)->getShape();
                    auto numInChannels = weightsShape[KERNEL_INPUT_CHANNELS];
                    auto numOutChannels = weightsShape[KERNEL_OUTPUT_CHANNELS];
                    if (op.getOpType() == "Conv")
                    {
                        if((numOutChannels/(streamShape["K"] * totalClusters) < 16) and (clustering == "SplitOverK"))
                            return 4;
                    }
                    else
                    {
                        if((numInChannels/(streamShape["K"] * totalClusters) < 16) and (clustering == "SplitOverK"))
                            return 4;
                    }
                    if(clustering == "SplitOverH")
                    {
                        //Try to guess subtensor height, and avoid situations where kernel is bigger than last workload dimension
                        auto outputHeight = op.getOutputTensor(0)->getShape()[IO_HEIGHT_DIMENSION];
                        auto workloadHeight = ceil((double)outputHeight / (double)(totalClusters * streamShape["H"]));
                        if(totalClusters > 1) //last
                            workloadHeight = outputHeight - (workloadHeight * (totalClusters-1)); //get remaining height
                        if(workloadHeight < weightsShape[KERNEL_HEIGHT])
                            return 8;
                    }
                }

                 //Input and Output must have Spilled==True
                if( (op.getOpType() == "Input") and (not spilling))
                    return 5;

                if( (op.getOpType() == "Output") and (not spilling))
                    return 6;

                //iIf the layer is streaming over H or W, output of this layer has to be spilled
                if( (not spilling) and ((streamShape["H"] * streamShape["W"]) > 1))
                    return 7;

                //Special rules for Channel Major Convolutions
                //No need for SOHOverlapped input unless using channel major
                if( !enableChannelMajorConv and clustering == "SplitOverHOverlapped")
                    return 9;

                if( enableChannelMajorConv and op.getOpType() == "Conv")
                {
                    auto weightsShape = op.getInputTensor(1)->getShape();
                    auto numInChannels = weightsShape[KERNEL_INPUT_CHANNELS];
                    if ( numInChannels < 16 ) //assume channel major conv
                        if(clustering == "SplitOverH" and streamShape["H"] > 1)
                            return 10;
                }


                if (op.getOpType() == "DepthwiseConv")
                {
                    if ((op.getInputTensor(0)->getShape()[mv::IO_CHANNEL_DIMENSION] > 8192)
                            && (streamShape["C"] == 1))
                        return 11;
                }

                //For every dpuTask if we splitOverH, workloads are over H dimension, so they need to have at
                //least one line to be assigned with
                if ((op.getOpType() == "Conv" || op.getOpType() == "DepthwiseConv" || op.getOpType() == "MaxPool"
                        || op.getOpType() == "Eltwise") && clustering == "SplitOverH")
                {
                    auto outputHeight = op.getOutputTensor(0)->getShape()[IO_HEIGHT_DIMENSION];
                    auto estimatedClusterH = (int)floor((double)outputHeight/totalClusters);
                    if (estimatedClusterH < dpuPerCluster || (outputHeight - (totalClusters - 1) * estimatedClusterH) < dpuPerCluster)
                    {
                        return 12;
                    }
                }

                return 0; //good strategy
            }

            double transitionCost(Op& parentOp,Op& childOp,StrategySet& parent,StrategySet& child)
            {

                //TODO: expose these conditionals more cleanly
                auto INF = inf_;

                auto parentClustering = parent["clustering"].get<string>();
                auto childClustering = child["clustering"].get<string>();
                int8_t success = checkHWUnsupportedOp(parentOp);
                if (success != 0)
                {
                    if (success == 1)
                        log(mv::Logger::MessageType::Warning, "The limitation of the tensor dimension 8192 might be hitted with the \
                            operation " + parentOp.getName());
                     else
                        log(mv::Logger::MessageType::Error, "Unsupported kernel/stride combination for DpuTask for \
                            the operation " + parentOp.getName());
                }
                if(createStrategyDots)
                {
                    int strategyCheck = checkForBadStrategy(parentOp,parent);
                    if(strategyCheck > 0)
                    {
                        const mv::Attribute str = failure_causes[strategyCheck];
                        parent["infCause"] = str;
                        return INF;
                    }
                    strategyCheck = checkForBadStrategy(childOp, child);
                    if(strategyCheck > 0)
                    {
                        const mv::Attribute str = failure_causes[strategyCheck];
                        child["infCause"] = str;
                        return INF;
                    }
                }
                //NOTE: If you Spill a parent a child can be everything...the only thing
                //that has no sense if is your parent is spilling to be HKSwitch as
                //this strategy exists in order to reverse strategies in CMX
                if (parent["spilling"].get<bool>())
                {
                    if (childClustering == "HKSwitch")
                    {
                        log(mv::Logger::MessageType::Debug, parent["name"].toString()+"_"+parent["id"].toString()
                                + " transition to "+ child["name"].toString()+"_"+child["id"].toString() + " INF caused by spilling before HKSwitch");
                            return INF;
                    }
                    //NOTE: For now I disable parent spill SOH->child (Clustering, K)
                    if (parentClustering == "SplitOverH" and ((childClustering == "Clustering" and childOp.getOpType() !=  "Output") ||
                                                              childClustering == "SplitOverK"))
                    {
                        log(mv::Logger::MessageType::Debug, parent["name"].toString()+"_"+parent["id"].toString()
                                + " transition to "+ child["name"].toString()+"_"+child["id"].toString() + " INF caused by SOH to SOK/clustering");
                            return INF;
                    }
                }
                else
                {
                    //NOTE: If your parent is SplitOverH, your childs should be only Soh,HKSwitch
                    if (parentClustering == "SplitOverH")
                    {
                        if (childClustering == "SplitOverK" || childClustering == "Clustering")
                        {
                            log(mv::Logger::MessageType::Debug, parent["name"].toString()+"_"+parent["id"].toString()
                                + " transition to "+ child["name"].toString()+"_"+child["id"].toString() + " INF caused by incompatible clustering strategies");
                                return INF;
                        }
                    }
                    if (parentClustering == "SplitOverK" || parentClustering == "Clustering"
                            || parentClustering == "HKSwitch")
                    {
                        if (childClustering == "SplitOverH" || childClustering == "HKSwitch")
                        {
                            log(mv::Logger::MessageType::Debug, parent["name"].toString()+"_"+parent["id"].toString()
                                + " transition to "+ child["name"].toString()+"_"+child["id"].toString() + " INF caused by incompatible clustering strategies");
                                return INF;
                        }
                    }
                    //NOTE: If the child layer is streamed over H or C the parent/input tensors needs to be in DDR
                    if ((child["streaming"].get<Shape>()["H"] * child["streaming"].get<Shape>()["C"]
                         * child["streaming"].get<Shape>()["W"]) > 1)
                    {
                        log(mv::Logger::MessageType::Debug, parent["name"].toString()+"_"+parent["id"].toString()
                                + " transition to "+ child["name"].toString()+"_"+child["id"].toString() + " INF caused by stream after not spilling");
                            return INF;
                    }
                }

                if( childOp.getOpType() == "Conv")
                {
                    auto weightsShape = childOp.getInputTensor(1)->getShape();
                    auto numInChannels = weightsShape[KERNEL_INPUT_CHANNELS];
                    auto numOutChannels = weightsShape[KERNEL_OUTPUT_CHANNELS];

                    //This rule only relevant for channel major convs
                    if( enableChannelMajorConv and numInChannels < 16)
                    {
                        if(childClustering == "SplitOverH" and not (parentClustering == "SplitOverHOverlapped"))
                        {
                            log(mv::Logger::MessageType::Debug, parent["name"].toString()+"_"+parent["id"].toString()
                                + " transition to "+ child["name"].toString()+"_"+child["id"].toString() + " INF caused by SOH chmjconv");
                                return INF;
                        }
                        if(parentClustering == "SplitOverHOverlapped" and not (childClustering == "SplitOverH"))
                        {
                            log(mv::Logger::MessageType::Debug, parent["name"].toString()+"_"+parent["id"].toString()
                                + " transition to "+ child["name"].toString()+"_"+child["id"].toString() + " INF caused by SOH chmjconv");
                                return INF;
                        }
                    }
                    //If we aren't CM conv, kernel > 1 requires sparsity for SOH, so parent can't spill
                    else if((parent["spilling"].get<bool>()) and (childClustering == "SplitOverH")
                            and  weightsShape[KERNEL_WIDTH] > 1)
                    {
                        log(mv::Logger::MessageType::Debug, parent["name"].toString()+"_"+parent["id"].toString()
                                + " transition to "+ child["name"].toString()+"_"+child["id"].toString() + " INF caused by spill to SOH conv>1");
                            return INF;
                    }
                }
                //Note: last op should not be HKSwitch
                else if (childOp.getOpType() == "Output")
                {
                    if (parentClustering == "HKSwitch")
                    {
                        log(mv::Logger::MessageType::Debug, parent["name"].toString()+"_"+parent["id"].toString()
                                + " transition to "+ child["name"].toString()+"_"+child["id"].toString() + " INF caused by final op HKSwitch");
                        return INF;
                    }
                }

                //Note: Input clustering strategy should match first layer, if it is Z-major
                if(parentOp.getOpType() == "Input" and not
                    (childOp.getOpType() == "Conv" and enableChannelMajorConv
                    and childOp.getInputTensor(1)->getShape()[KERNEL_INPUT_CHANNELS] < 16))
                {
                    if(parentClustering != childClustering)
                    {
                        log(mv::Logger::MessageType::Debug, parent["name"].toString()+"_"+parent["id"].toString()
                                + " transition to "+ child["name"].toString()+"_"+child["id"].toString() + " INF caused by input not matching first layer");
                        return INF;
                    }
                }


                //These sparsity rules apply pairwise, and effect memory size and execution time.
                //Make a local decision to get the correct runtime and execution time, but don't persist
                //Sparsity will not be applied where disallowed in later passes
                bool parentOutputSparsity = parent["outputSparsity"].get<bool>();
                bool childInputSparsity = child["inputSparsity"].get<bool>();

                if(parent["spilling"].get<bool>()){
                    parentOutputSparsity = false;
                    childInputSparsity = false;
                }

                // In cases where real activation sparsity  will be required later
                // ensure there is enough memory for them
                if(requiresRealActivationSparsity(childOp, childClustering)){

                    parentOutputSparsity = true;
                    childInputSparsity = true;
                }

                bool requiresFakeSparsity = requiresFakeActivationSparsity(childOp);
                if(requiresFakeSparsity){
                    parentOutputSparsity = false;
                    childInputSparsity = true;
                }

                //If activation sparsity is occuring between this pair, recheck that the increased memory footprint
                //does not exceed CMX
                if(childInputSparsity)
                {
                    auto parentMem = memorySize(parentOp,
                                            parentClustering,
                                            false,
                                            parentOutputSparsity,
                                            parent["weightsSparsity"].get<bool>(),
                                            parent["streaming"].get<Shape>(),
                                            requiresFakeActivationSparsity(parentOp));

                    auto childMem = memorySize(childOp,
                                            childClustering,
                                            childInputSparsity,
                                            false,
                                            child["weightsSparsity"].get<bool>(),
                                            child["streaming"].get<Shape>(),
                                            requiresFakeSparsity);


                    if( (childOp.getOpType() != "Output") and
                      ( (childMem.first + childMem.second) > clusterMemory) )
                    {
                            log(mv::Logger::MessageType::Debug, parent["name"].toString()+"_"+parent["id"].toString()
                                + " transition to "+ child["name"].toString()+"_"+child["id"].toString() + " INF caused by child sparsityMemorySize");
                            return INF;
                    }
                    if( (parentOp.getOpType() != "Input") and (parentOp.getOpType() != "Concat") and
                      ( (parentMem.first + parentMem.second) > clusterMemory) )
                    {
                            log(mv::Logger::MessageType::Debug, parent["name"].toString()+"_"+parent["id"].toString()
                                + " transition to "+ child["name"].toString()+"_"+child["id"].toString() + " INF caused by parent sparsityMemorySize");
                            return INF;
                    }
                }

                auto execTime1 = executionTime(parentOp,parent);
                auto execTime2 = executionTime(childOp,child);

                if(parent["spilling"].get<bool>())
                {
                    for(auto output : parentOp.getOutputTensor())
                        execTime1 += ((double)output->getShape().totalSize()) / ((double)ddrBandwidth);
                }
                if(child["spilling"].get<bool>())
                {
                    for(auto output : childOp.getOutputTensor() )
                        execTime2 += ((double)output->getShape().totalSize()) / ((double)ddrBandwidth);
                }

                double extra_stream_decay = 1.5; //TODO: expose in config
                if(parentOp.getOpType() == "Conv")
                {
                    auto streamOverK = parent["streaming"].get<Shape>()["K"];
                    auto WSize = parentOp.getInputTensor(1)->getShape().totalSize();

                    // Technically you could scale weight size here if the weight are compressed
                    // See technical note at calculateWeightsCompressionRatio() above
                    if( streamOverK == 1)
                        execTime1 += (double)WSize / (double)ddrBandwidth;
                    else if( streamOverK == 2)
                        execTime1 += ((double)WSize / (double)ddrBandwidth) * 2;
                    else if( streamOverK > 2)
                        execTime1 += ((double)WSize / (double)ddrBandwidth) * (extra_stream_decay*streamOverK);
                }

                if(childOp.getOpType() == "Conv")
                {
                    auto streamOverK = child["streaming"].get<Shape>()["K"];
                    auto WSize = childOp.getInputTensor(1)->getShape().totalSize();
<<<<<<< HEAD

=======
>>>>>>> daa4c0d0
                    if( streamOverK == 1)
                        execTime2 += (double)WSize / (double)ddrBandwidth;
                    else if( streamOverK == 2)
                        execTime2 += ((double)WSize  / (double)ddrBandwidth) * 2;
                    else if( streamOverK > 2)
                        execTime2 += ((double)WSize / (double)ddrBandwidth) * (extra_stream_decay*streamOverK);
                }

                auto parentStreamOverH = parent["streaming"].get<Shape>()["H"];
                if(parentStreamOverH > 1)
                {
                    //assuming here that if have streaming, then inOut is spilled. There is condition above to check this
                    // this is just current "make it work fast" assumption. Will be replaced with proper BW_to_compute calucation
                    auto iSize = parentOp.getInputTensor(0)->getShape().totalSize();
                    auto oSize = parentOp.getOutputTensor(0)->getShape().totalSize();

                    execTime1 += ((double)(iSize + oSize) / (double)ddrBandwidth) * (extra_stream_decay * parentStreamOverH);
                }
                auto childStreamOverH = child["streaming"].get<Shape>()["H"];
                if(childStreamOverH > 1)
                {
                    auto iSize = childOp.getInputTensor(0)->getShape().totalSize();
                    auto oSize = childOp.getOutputTensor(0)->getShape().totalSize();

                    execTime2 += ((double)(iSize + oSize) / (double)ddrBandwidth)  * (extra_stream_decay * childStreamOverH);
                }

                auto parentStreamOverN = parent["streaming"].get<Shape>()["B"];
                if(parentStreamOverN > 1)
                {
                    auto iSize = parentOp.getInputTensor(0)->getShape().totalSize();
                    auto oSize = parentOp.getOutputTensor(0)->getShape().totalSize();

                    execTime1 += ((double)(iSize + oSize) / (double)ddrBandwidth) * (extra_stream_decay * parentStreamOverN);
                }
                auto childStreamOverN = child["streaming"].get<Shape>()["B"];
                if(childStreamOverN > 1)
                {
                    auto iSize = childOp.getInputTensor(0)->getShape().totalSize();
                    auto oSize = childOp.getOutputTensor(0)->getShape().totalSize();

                    execTime2 += ((double)(iSize + oSize) / (double)ddrBandwidth)  * (extra_stream_decay * childStreamOverN);
                }

                //When streaming C we have to stream both activations and weights, so include both in cost
                //Note, only ops with weights should be trying to stream C (depthwise only enabled)
               auto parentStreamOverC = parent["streaming"].get<Shape>()["C"];
                if(parentStreamOverC > 1)
                {
                    auto iSize = parentOp.getInputTensor(0)->getShape().totalSize();
                    auto oSize = parentOp.getOutputTensor(0)->getShape().totalSize();
                    auto WSize = parentOp.getInputTensor(1)->getShape().totalSize();

                    execTime1 += ((double)WSize/ (double)ddrBandwidth) * (extra_stream_decay * parentStreamOverC);
                    execTime1 += ((double)(iSize + oSize)/ (double)ddrBandwidth) * (extra_stream_decay * parentStreamOverC);
                }
                auto childStreamOverC = child["streaming"].get<Shape>()["C"];
                if(childStreamOverC > 1)
                {
                    auto iSize = childOp.getInputTensor(0)->getShape().totalSize();
                    auto oSize = childOp.getOutputTensor(0)->getShape().totalSize();
                    auto WSize = childOp.getInputTensor(1)->getShape().totalSize();

                    execTime2 += ((double)WSize / (double)ddrBandwidth) * (extra_stream_decay * childStreamOverC);
                    execTime2 += ((double)(iSize + oSize) / (double)ddrBandwidth)  * (extra_stream_decay * childStreamOverC);
                }

                //TODO remove this hack. currently ensures when cluster and soh are equal, soh occurs. only matters for CMconv
                if(parentClustering == "SplitOverHOverlapped")
                    execTime1 = execTime1 - 1;

                return execTime1 + execTime2;
            }

            bool decideWeightsSparsity(mv::Op op)
            {
                //These values come from empircal data using three layer tests, in a matrix of size vs. sparsity
                //For performance, implemented as piece-wise if/else rather than polynomial
                double CMX_THRESHOLD_LOW = .05;
                double CMX_THRESHOLD_HIGH = .5;
                double ZEROPOINT_THRESHOLD_LOW = .3;
                double ZEROPOINT_THRESHOLD_HIGH = .2;

                // Only Z-major convolutions support weights sparsity, this is codified in the compilation descriptors
                if( !createStrategyFromBool(op,"weightsSparsity") )
                    return false;

                // If CM convolutions are enabled, don't sparsify these
                if(enableChannelMajorConv and op.getOpType() == "Conv" and
                   op.getInputTensor(1)->getShape()[mv::KERNEL_INPUT_CHANNELS] < 16)
                    return false;

                //Size of weights, actual sparsity of tensor determine speedup
                auto weightsSize = realTensorSize(op.getInputTensor(1), {1,1,1,1}, false);

                //If weights are less than 5% of CMX, sparsity benefit does not outweigh overhead
                //no matter how sparse the weights are
                if(weightsSize < (clusterMemory * CMX_THRESHOLD_LOW))
                    return false;

                auto zeroPoints = op.getInputTensor(1)->getNumZeroPoints();
                double actualSparsity = (double) zeroPoints/ (double)weightsSize;

                //Weights between 5% and 50% of CMX, enable sparsity at threshold 30% sparse weights
                if(weightsSize < (clusterMemory * CMX_THRESHOLD_HIGH) and
                    actualSparsity < ZEROPOINT_THRESHOLD_LOW)
                    return false;

                //Weights larger than 50% of CMX, enable sparsity at threshold 20% sparse weights
                if(weightsSize >= (clusterMemory * CMX_THRESHOLD_HIGH) and
                    actualSparsity < ZEROPOINT_THRESHOLD_HIGH)
                    return false;

                return true;
            }

            void generateStrategySetForLayer(mv::Op& op,vector<StrategySet>& strategyVec)
            {
                auto findStrategy = [](vector<Attribute>& vec,const string& str) ->bool { for(const auto elem : vec) if(str==elem.get<string>()) return true; return false;};
<<<<<<< HEAD

=======
                
>>>>>>> daa4c0d0
                vector<Attribute> spillingPool;
                if(globalForceSpilling)
                    spillingPool.push_back(true);
                else
                    spillingPool = createTStrategyPoolFromBool(op, "forceSpilling");

                vector<Attribute> clusteringStrategyPool;

                if(totalClusters == 1 or op.hasAttr("forceClustering"))
                    clusteringStrategyPool.push_back(string("Clustering"));
                else if (totalClusters > 1)
                    clusteringStrategyPool = createStrategyPoolFromStrategySet(op,"clusteringStrategies");
                else
                    throw LogicError(*this, "Graph Optimizer unable to determine number of clusters");


                vector<Attribute> streamingStrategyPool = createStrategyPoolFromStrategySet(op,"streamingStrategies");

                bool hasStreamOverK = false;
                bool hasStreamOverW = false;
                bool hasStreamOverH = false;
                bool hasStreamOverC = false;
                bool hasStreamOverN = false;

                if(globalEnableStreaming)
                {
                    hasStreamOverK = findStrategy(streamingStrategyPool,"StreamOverK");
                    hasStreamOverW = findStrategy(streamingStrategyPool,"StreamOverW");
                    hasStreamOverH = findStrategy(streamingStrategyPool,"StreamOverH");
                    hasStreamOverC = findStrategy(streamingStrategyPool,"StreamOverC");
                    hasStreamOverN = findStrategy(streamingStrategyPool,"StreamOverN");
                }


                bool inputActivationSparsity = false;
                bool outputActivationSparsity = false;
                if(globalEnableActivationSparsity)
                {
                    inputActivationSparsity = createStrategyFromBool(op,"inputActivationSparsity");
                    outputActivationSparsity = createStrategyFromBool(op,"outputActivationSparsity");
                }

                bool weightsSparsity = false;
                if(requiresWeightsSparsity(op))
                    weightsSparsity = true;
                else if(globalEnableWeightsSparsity)
                    weightsSparsity = decideWeightsSparsity(op);


                //TODO:: replace nested loops with clean cartesian product function
                for( const auto spilling : spillingPool)
                {
                    for( const auto clustering : clusteringStrategyPool)
                    {
                        // Make decision about input activation sparsity, depending on clustering strategy
                        bool iAS = inputActivationSparsity;
                        bool fakeSparsity = requiresFakeActivationSparsity(op);
                        if (!iAS and requiresActivationSparsity(op, clustering.get<string>()))
                            iAS = true;

                        // Determine streaming options
                        // 0. Determine if streams over H are possible
                        // 1. Determine if streams over N are possible
                        // 2. Determine if streams over K are possible
                        // 3. If no streams over H or K will fit, enable nested streaming
                        // 4. Nested loops over generated streaming options to produce all strategy options

                        unsigned maxSplitOverH = 1;
                        if(hasStreamOverH)
                        {
                            auto memH = memorySize(op,clustering,iAS,outputActivationSparsity,weightsSparsity,{1,1,1,1,1},fakeSparsity);
                            auto activationsSize = memH.first;
                            auto weightsSize = memH.second;
                            double availableMemory = (double) clusterMemory - (double) weightsSize;
                            if (availableMemory < 0) // Weights don't fit, can't stream over H
                                maxSplitOverH = 1;
                            else
                            {
                                unsigned splitsToFit = ceil((double)activationsSize/availableMemory);
                                if (splitsToFit < 1)
                                    maxSplitOverH = 1;
                                else
                                    maxSplitOverH = splitsToFit;
                            
                                auto fit = memorySize(op,clustering,iAS,outputActivationSparsity,weightsSparsity,{1,maxSplitOverH,1,1,1},fakeSparsity);
                                while(fit.first + fit.second > clusterMemory){
                                    maxSplitOverH = maxSplitOverH + 1;
                                    fit = memorySize(op,clustering,iAS,outputActivationSparsity,weightsSparsity,{1,maxSplitOverH,1,1,1},fakeSparsity);
                                }
                            }
                        }
                        
                        // Stream over batch, match number of streams over H
                        // unsigned maxSplitOverN = 1;
                        // if(hasStreamOverN and op.getInputTensor(0)->getShape()["N"] > 1)
                        // {
                        //     // Split enough times to fit into HCW into memory, without any further streaming
                        //     maxSplitOverN = maxSplitOverH;
                        //     if (maxSplitOverN > op.getInputTensor(0)->getShape()["N"])
                        //         maxSplitOverN = op.getInputTensor(0)->getShape()["N"];
                        // }
                        // Temporarily force all streams over N = N, stream to batch 1
                        unsigned n = 1;
                        if(hasStreamOverN and op.getInputTensor(0)->getShape()["N"] > 1)
                        {
                            n = op.getInputTensor(0)->getShape()["N"];
                        }

                        //Max split over H cannot be higher than dimension/kernel
                        if(op.getOpType() == "Conv")
                        {
                            auto kernelSize = op.getInputTensor(1)->getShape()[KERNEL_HEIGHT];
                            auto dim = op.getInputTensor(0)->getShape()[IO_HEIGHT_DIMENSION];
                            if(maxSplitOverH > dim/kernelSize)
                                maxSplitOverH = dim/kernelSize;
                            if(maxSplitOverH < 1)
                                maxSplitOverH = 1;
                        }

                        vector<size_t> streamsOverK;
                        if(hasStreamOverK)
                            streamsOverK = getMaxStreamOverK(clustering.get<string>(),op);
                        else
                            streamsOverK.push_back(1);

                        vector<size_t> streamsOverC;
                        if (hasStreamOverC)
                            streamsOverC = {1,2,3,4}; // TODO calculate properly
                        else
                            streamsOverC.push_back(1);

                        bool enableNestedStreaming = false;
                        auto maxK = streamsOverK.back();
                        auto memK = memorySize(op,clustering,iAS,outputActivationSparsity,weightsSparsity,{1,1,1,maxK,n},fakeSparsity);
                        auto memoryMaxK = memK.first + memK.second;
                        auto memH = memorySize(op,clustering,iAS,outputActivationSparsity,weightsSparsity,{1,maxSplitOverH,1,1,n},fakeSparsity);
                        auto memoryMaxH = memH.first + memH.second;


                        // If streaming is enabled, but streaming over k or h alone doesn't fit, enable nested streaming
                        if(hasStreamOverK and hasStreamOverH and ((memoryMaxH > clusterMemory) and (memoryMaxK > clusterMemory))){
                            // //If we're doing nested streaming, only consider SOK for multicluster, hack for decrease compile time
                            // if(totalClusters > 1 and clustering.get<string>() != "SplitOverK"){
                            //     continue;
                            // }
                            enableNestedStreaming = true;
                            //adjust streamsOverK to remove the smallest K possibilities
                            if(streamsOverK.size() > 2){
                                streamsOverK.erase(streamsOverK.begin());
                                streamsOverK.erase(streamsOverK.begin());
                            }
                            // Adjust maxSplitOverH appropriately for nested
                            maxSplitOverH = getMaxStreamOverH(clustering.get<string>(),op, streamsOverK);
                        }

                    // for(unsigned n = 1; n <= maxSplitOverN; n++)
                    // {
                        for(const auto k : streamsOverK)
                        {
                            for(unsigned h = 1; h <= maxSplitOverH; h++)
                            {
                                for(const auto c : streamsOverC)
                                {
                                    if((h > 1) and (c > 1)) //Fast hack to disable nested streaming with C
                                        continue;
                                    if((h > 1) and (n > 1)) //Fast hack to disable nested streaming with n
                                        continue;
                                    if( !enableNestedStreaming and ((h>1) and (k>1))) // Skip nested streams unless necessary
                                        continue;
                                    if( enableNestedStreaming and ((h==1) or (k==1))) // If need nested streams, ignore non-nested
                                        continue;
                                    if( ((h*k*c*n) > 1) and !spilling.get<bool>()) // If streaming and not spilling, skip
                                        continue;

                                    Shape streamShape({1,h,c,k,n});//Stream over W is 1 for now . TODO: implement stream W

                                    StrategySet s;
                                    s["name"] = op.getName();
                                    s["id"] = (unique_ctr++);
                                    //Input sparsity is always enabled/disabled by global switch, except in this case were it is disallowed
                                    if(clustering.get<string>() == "SplitOverK")
                                        s["inputSparsity"] = false;
                                    else
                                        s["inputSparsity"] = inputActivationSparsity;
                                    s["outputSparsity"] = outputActivationSparsity;
                                    s["weightsSparsity"] = weightsSparsity;
                                    s["spilling"] = spilling;
                                    s["clustering"] = clustering;
                                    s["streaming"] = streamShape;

                                    //Function to prune strategies that will have only infinite edges in or out (or both), improves performance
                                    if(!createStrategyDots and (checkForBadStrategy(op,s) > 0))
                                        continue;

                                    strategyVec.push_back(s);
                                }
                            }
                        }
                    }
                }
                // }
                if(strategyVec.empty())
                    throw LogicError(*this,"No strategies created for layer " + op.getName() + ". Layer possibly unsupported.");
            }

        };

    }

}

static void GraphParameterOptimizationFcn(
    const mv::pass::PassEntry& pass,
    mv::ComputationModel& model,
    mv::TargetDescriptor& td, mv::Element& passDesc,
    mv::Element&
)
{
    mv::OpModel om(model);
    mv::graphOptimizer::StrategyManagerKmb strategyManager(om,passDesc, td);

    strategyManager.updateValuesFromJSON();
    strategyManager.updateDefaultValues();
    strategyManager.readGlobalConfigs();

    strategyManager.graphParameterOptimizations();

    return;
}<|MERGE_RESOLUTION|>--- conflicted
+++ resolved
@@ -10,8 +10,7 @@
 #include "mcm/utils/custom_strings.hpp"
 
 
-static void GraphParameterOptimizationFcn(
-    const mv::pass::PassEntry& pass,
+static void GraphParameterOptimizationFcn(const mv::pass::PassEntry&,
     mv::ComputationModel& model,
     mv::TargetDescriptor&, mv::Element& passDesc,
     mv::Element&
@@ -93,14 +92,8 @@
             /*
              * This method calculates a compression ratio of compressed weight size / orignal weight size.
              * This ratio could be used by the calculation of execution time.
-<<<<<<< HEAD
-
              * Execution time is calculated by this formula and theoretically the DMA of compressed data should be
              * faster than non compressed data
-=======
-             * Execution time is calculated by this formula and theoretically the DMA of compressed data should be 
-             * faster than non compressed data 
->>>>>>> daa4c0d0
              * execTime += WSize / ddrBandwidth;
              * So execution time calculation could be extended to be:
              * execTime += (WSize * weightscompressionRatio / ddrBandwidth;
@@ -538,20 +531,8 @@
                 splits.push_back(1);
                 for(unsigned split = 2; split <= maxSplits; split=split+2)
                 {
-<<<<<<< HEAD
-                    bool validSplit = true;
-
-                    if(alignedOutputChannelSize/split < 16)
-                        validSplit = false;
-
-                    if(!validSplit)
-                        continue;
-
-                    splits.push_back(split);
-=======
                     if(!(alignedOutputChannelSize/split < 16))
                         splits.push_back(split);
->>>>>>> daa4c0d0
                 }
 
                 return splits;
@@ -1104,10 +1085,6 @@
                 {
                     auto streamOverK = child["streaming"].get<Shape>()["K"];
                     auto WSize = childOp.getInputTensor(1)->getShape().totalSize();
-<<<<<<< HEAD
-
-=======
->>>>>>> daa4c0d0
                     if( streamOverK == 1)
                         execTime2 += (double)WSize / (double)ddrBandwidth;
                     else if( streamOverK == 2)
@@ -1227,11 +1204,7 @@
             void generateStrategySetForLayer(mv::Op& op,vector<StrategySet>& strategyVec)
             {
                 auto findStrategy = [](vector<Attribute>& vec,const string& str) ->bool { for(const auto elem : vec) if(str==elem.get<string>()) return true; return false;};
-<<<<<<< HEAD
-
-=======
-                
->>>>>>> daa4c0d0
+
                 vector<Attribute> spillingPool;
                 if(globalForceSpilling)
                     spillingPool.push_back(true);
@@ -1444,7 +1417,7 @@
 }
 
 static void GraphParameterOptimizationFcn(
-    const mv::pass::PassEntry& pass,
+    const mv::pass::PassEntry& ,
     mv::ComputationModel& model,
     mv::TargetDescriptor& td, mv::Element& passDesc,
     mv::Element&
