#include "include/mcm/pass/pass_registry.hpp"
#include "meta/include/mcm/op_model.hpp"
#include "include/mcm/computation/model/control_model.hpp"
#include "include/mcm/computation/model/data_model.hpp"
#include "include/mcm/computation/flow/implicit_flow.hpp"

static void resolveImplicitOperationsFcn(const mv::pass::PassEntry& pass, mv::ComputationModel& model, mv::TargetDescriptor&, mv::Element&, mv::json::Object&);
static void solveHangingDMAsFcn(const mv::pass::PassEntry& pass, mv::ComputationModel& model, mv::TargetDescriptor&, mv::Element&, mv::json::Object&);

namespace mv
{
    namespace pass
    {
        MV_REGISTER_PASS(ResolveImplicitOperations)
                .setFunc(resolveImplicitOperationsFcn)
                .setDescription("loops over all the candidate implicit operations and will try to add DMA to them");
    }
}


//TODO:: unify all these enums.....
static std::map<const std::string,mv::DmaDirectionEnum> dmaDirectionStrings =
{
      {"CMX2DDR",mv::DmaDirectionEnum::CMX2DDR},
      {"DDR2CMX",mv::DmaDirectionEnum::DDR2CMX},
      {"BLOB2CMX",mv::DmaDirectionEnum::DDR2CMX},
      {"CMX2UPA",mv::DmaDirectionEnum::CMX2UPA},
      {"UPA2CMX",mv::DmaDirectionEnum::UPA2CMX},
      {"INPUT2CMX",mv::DmaDirectionEnum::DDR2CMX},
      {"CMX2OUTPUT",mv::DmaDirectionEnum::CMX2DDR},
      {"INPUT2DDR",mv::DmaDirectionEnum::DDR2DDR},
      {"DDR2OUTPUT",mv::DmaDirectionEnum::DDR2DDR}
};

void resolveImplicitOperationsFcn(const mv::pass::PassEntry& pass, mv::ComputationModel& model, mv::TargetDescriptor&, mv::Element& passDesc, mv::json::Object&)
{
    mv::OpModel om(model);
    mv::ControlModel cm(model);

    for( auto opIt = om.opBegin(); opIt != om.opEnd(); ++ opIt)
    {

        //TODO::the following attributes need to come either from JSON config or from OP definition
        auto opType = opIt->getOpType();
        if (opType == "Concat" || opType == "ImplicitConcat")
            opIt->set<mv::ImplicitFlow>("ImplicitFlow", mv::ImplicitFlow(mv::ImplicitFlow::INPUT_IN_OUTPUT));
        if (opType == "Slice")
            opIt->set<mv::ImplicitFlow>("ImplicitFlow", mv::ImplicitFlow(mv::ImplicitFlow::OUTPUT_IN_INPUT));
        if (opType == "Copy")
            opIt->set<mv::ImplicitFlow>("ImplicitFlow", mv::ImplicitFlow(mv::ImplicitFlow::INPUT_IN_OUTPUT));

        if (!opIt->hasAttr("ImplicitFlow"))
            continue;

        auto implicitFlow = opIt->get<mv::ImplicitFlow>("ImplicitFlow");

        // The attribute is defined at leyer definition... But someone (like JSON)
        // may override the decision if it get's a candidate or not.
        // If it's not a candidate skip
        if (!implicitFlow.isCandidate())
             continue;

        if (implicitFlow.isImplicit())
        {
            //From design perspective, no pass should decide implictness before this pass
            pass.log(mv::Logger::MessageType::Warning, "found OP " + opIt->getName() + " already decided as implicit. Skipping");
            continue;
        }

        pass.log(mv::Logger::MessageType::Info, "Solving: # " + opIt->getName() + " #");

        //currently this phase will assume that memory locality is the only solution for implicitness.
        //TODO:: if other conditions appear, then structure them separately

        //TODO:: for now multiple output tensors is not really supported...
        // once it becomes supported, revise the logic.

        auto inputTensors = opIt->getInputTensor();
        auto outputTensor = opIt->getOutputTensor(0);

        auto outputLocation  = outputTensor->get<mv::Tensor::MemoryLocation>("Location");

        int ctr =  0;
        std::vector<mv::Data::FlowSiblingIterator> flowsToRemove;
        std::vector<mv::Data::TensorIterator> compensationOutputs;
        std::vector<std::size_t> sinkIndexes;

        if (implicitFlow.getCompensationDirection() == mv::ImplicitFlow::INPUT_IN_OUTPUT)
        {
            auto sourceFlowStart = opIt.leftmostInput();
            for (mv::Data::FlowSiblingIterator sourceFlow(sourceFlowStart); sourceFlow != om.flowEnd() ; ++ sourceFlow)
            {
                auto inputTensor = sourceFlow->getTensor();
                auto inputLocation = inputTensor->get<mv::Tensor::MemoryLocation>("Location");
                pass.log(mv::Logger::MessageType::Info, "Input tensor " + inputTensor->getName() + " location " + inputLocation.toString());
                pass.log(mv::Logger::MessageType::Info, "Output tensor " + outputTensor->getName() + " location " + outputLocation.toString());

                if (inputLocation != outputLocation)
                {
                    //TODO:: QUant params inherited for concat
                    //TODO:: PRONE TO ERRORS! correlate with Class Direction
                    mv::QuantizationParams inQuantParams = {{},{},{},{}};
                    if(inputTensor->hasAttr("quantParams"))
                        inQuantParams = inputTensor->get<mv::QuantizationParams>("quantParams");
                    const std::string directionString = inputLocation.toString() + "2" + outputLocation.toString();
                    auto compensatorOutput = om.dMATask(inputTensor,
                                                    dmaDirectionStrings[directionString],
                                                    inQuantParams,
                                                    opIt->getName() + "_copy" + std::to_string(ctr));
                    compensatorOutput->get<mv::QuantizationParams>("quantParams").quantize(inQuantParams.getShift(), inQuantParams.getMult());

                    compensatorOutput->set<mv::Tensor::MemoryLocation>("Location", outputLocation);
                    auto sinkIdx = sourceFlow->get<std::size_t>("sinkInput");

                    pass.log(mv::Logger::MessageType::Info, "Adding new DMA OP: # " + compensatorOutput->getName() +
                                                                " # after tensor: # " + inputTensor->getName() + " #");
                    om.getSourceOp(compensatorOutput)->set<unsigned>("opId", opIt->get<unsigned>("opId"));

                    flowsToRemove.push_back(sourceFlow);
                    compensationOutputs.push_back(compensatorOutput);
                    sinkIndexes.push_back(sinkIdx);

                    ctr++;
                }
            }
            for (unsigned flowIdx = 0; flowIdx < flowsToRemove.size() ; flowIdx++)
            {
                pass.log(mv::Logger::MessageType::Info,"Setting # " + compensationOutputs[flowIdx]->getName() +
                                                        " # as input at slotIdx: " + std::to_string(sinkIndexes[flowIdx]));
                opIt->setInputTensor(compensationOutputs[flowIdx],sinkIndexes[flowIdx], false);
                om.undefineFlow(flowsToRemove[flowIdx]);
                om.defineFlow(compensationOutputs[flowIdx], opIt, sinkIndexes[flowIdx]);
            }

            opIt->get<mv::ImplicitFlow>("ImplicitFlow").resolve();

        }
        else if (implicitFlow.getCompensationDirection() == mv::ImplicitFlow::OUTPUT_IN_INPUT)
        {
            //TODO:: REVIEW :: normally if the ImplicitFlow trait of the tensor is to compensate on output
            // it should not have multiple inputs;

            if(inputTensors.size() > 1)
                throw mv::AttributeError("resolevImplicitOperationsFcn", " tensor " + opIt->getName() +
                                            " of type " + opIt->getOpType() +
                                            " has multiple inputs but has Implicit Compensation set to OUTPUT");

            auto inputTensor = inputTensors[0];
            auto inputLocation = inputTensor->get<mv::Tensor::MemoryLocation>("Location");
            pass.log(mv::Logger::MessageType::Info, "Input tensor " + inputTensor->getName() + " location " + inputLocation.toString());
            pass.log(mv::Logger::MessageType::Info, "Output tensor " + outputTensor->getName() + " location " + outputLocation.toString());

            if(inputLocation != outputLocation)
            {

                const std::string directionString = inputLocation.toString() + "2" + outputLocation.toString();

                std::vector<mv::Data::OpListIterator> opsToLink;
                std::vector<std::size_t> inputSlots;
                auto sourceFlowStart = opIt.leftmostOutput();

                for (mv::Data::FlowSiblingIterator sinkFlow(sourceFlowStart); sinkFlow != om.flowEnd(); ++sinkFlow)
                {
                    opsToLink.push_back(sinkFlow.sink());
                    inputSlots.push_back(sinkFlow->get<std::size_t>("sinkInput"));
                    flowsToRemove.push_back(sinkFlow);
                }
<<<<<<< HEAD
                mv::QuantizationParams outQuantParams = {{},{},{},{}};
                if (outputTensor->hasAttr("quantParams"))
=======

                mv::QuantizationParams outQuantParams = {{},{},{},{}};
                if(outputTensor->hasAttr("quantParams"))
>>>>>>> 40423ed2
                    outQuantParams = outputTensor->get<mv::QuantizationParams>("quantParams");
                auto compensatorOutput = om.dMATask(outputTensor,
                                                        dmaDirectionStrings[directionString],
                                                        outQuantParams,
                                                        opIt->getName() + "_copy" + std::to_string(ctr));
                                                        
                if (compensatorOutput->hasAttr("quantParams"))
                    compensatorOutput->get<mv::QuantizationParams>("quantParams").quantize(outQuantParams.getShift(), outQuantParams.getMult());

                pass.log(mv::Logger::MessageType::Info,"Adding new DMA OP: # " + compensatorOutput->getName() +
                                                            " as output to # " + opIt->getName());
                om.getSourceOp(compensatorOutput)->set<unsigned>("opId", opIt->get<unsigned>("opId"));

                // TODO: NOTE: I should be using the relocate function.... but that may fail in case the "output" of slice is forced.
                //Technically, for compensation I should not be adding "new dma" to the slice "outputTensor" but rather
                //but a new tensor as the Slice output and DMA between them. But the API is not really friendly for this
                //case so the "forced" attribute will be inherited by the output of the DMA itself....

                compensatorOutput->set<mv::Tensor::MemoryLocation>("Location", outputLocation);
                if(outputTensor->get<mv::Tensor::MemoryLocation>("Location").isForced())
                    compensatorOutput->get<mv::Tensor::MemoryLocation>("Location").force();

                outputTensor->set<mv::Tensor::MemoryLocation>("Location", inputLocation);

                for (unsigned flowIdx = 0; flowIdx < flowsToRemove.size(); flowIdx++)
                {
                    om.undefineFlow(flowsToRemove[flowIdx]);
                }
                for(unsigned op = 0 ; op < opsToLink.size(); ++op)
                {
                    pass.log(mv::Logger::MessageType::Info," Setting # " + compensatorOutput->getName() +
                                                                "# as input to: # " + opsToLink[op]->getName() +
                                                                "# at slotIdx: " + std::to_string(inputSlots[op]));

                    opsToLink[op]->setInputTensor(compensatorOutput, inputSlots[op], false);
                    om.defineFlow(compensatorOutput,opsToLink[op], inputSlots[op]);
                }
            }
            opIt->get<mv::ImplicitFlow>("ImplicitFlow").resolve();
        }
    }
}<|MERGE_RESOLUTION|>--- conflicted
+++ resolved
@@ -165,14 +165,9 @@
                     inputSlots.push_back(sinkFlow->get<std::size_t>("sinkInput"));
                     flowsToRemove.push_back(sinkFlow);
                 }
-<<<<<<< HEAD
-                mv::QuantizationParams outQuantParams = {{},{},{},{}};
-                if (outputTensor->hasAttr("quantParams"))
-=======
 
                 mv::QuantizationParams outQuantParams = {{},{},{},{}};
                 if(outputTensor->hasAttr("quantParams"))
->>>>>>> 40423ed2
                     outQuantParams = outputTensor->get<mv::QuantizationParams>("quantParams");
                 auto compensatorOutput = om.dMATask(outputTensor,
                                                         dmaDirectionStrings[directionString],
