--- conflicted
+++ resolved
@@ -180,7 +180,7 @@
                     opxSplitx.axis = "H";
                     opxSplitx.numSplits = splitList[i].get<int>("H");
 //                    std::cout << "IN STREAMING PASS : H = " << opxSplitx.numSplits << std::endl ;
-//                    if (opxSplitx.numSplits == (size_t) 3) 
+//                    if (opxSplitx.numSplits == (size_t) 3)
 //                    {
 //                        std::cout << "IN STREAMING PASS : H==3 detected" << std::endl ;
 //                        opxSplitx.numSplits = 4;
@@ -262,39 +262,9 @@
     auto kernelTensor = op->getInputTensor(1);
     auto outputTensor = op->getOutputTensor(0);
 
-    //add DMA from DDR to CMX, if needed
-<<<<<<< HEAD
-
-    auto inputOp = om.getSourceOp(inputTensor);
-=======
->>>>>>> 7174630f
-
-    auto inputOp = om.getSourceOp(inputTensor);
-
     mv::QuantizationParams quantParams = {{},{},{},{}};
     if(inputTensor->hasAttr("quantParams"))
         quantParams = inputTensor->get<mv::QuantizationParams>("quantParams");
-
-    //if(inputTensor->hasAttr("Location"))
-    //{
-    //    std::cout<< "  location of input tensor is " << inputTensor->get<mv::Tensor::MemoryLocation>("Location").toString() <<  std::endl ;
-    //}
-    //else
-    //{
-    //    std::cout<< "  No location attritbute on input tensor to original conv " << std::endl ;
-    //}
-
-    // if (inputTensor->get<mv::Tensor::MemoryLocation>("Location").toString() != "NNCMX")
-    // {
-    //     //std::cout<< "  adding DMA2CMX on input " <<  std::endl ;
-
-    //     auto flows = inputTensor->get<std::set<std::string>>("flows");
-
-    //     auto inputTensorDma = om.dMATask(inputTensor, mv::DmaDirectionEnum::DDR2NNCMX, quantParams, mv::createDMATaskDDR2NNCMXName(inputOp->getName()));
-    //     auto inputTensorDmaOp = om.getSourceOp(inputTensorDma);
-    //     inputTensorDmaOp->set<unsigned>("opId", DMAOpId);
-    //     inputTensor2Conv = inputTensorDma ;
-    // }
 
     auto opId = op->get<unsigned>("opId");
     auto number_of_splits = tiling.childTiles().size();
@@ -378,7 +348,7 @@
 
         slices[split] = slice;
         convs[split] = conv;
-/* 
+/*
         if(op->hasAttr("splitStrategy"))
         {
             auto splitStrategy = op->get<std::string>("splitStrategy");
