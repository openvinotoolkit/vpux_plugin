#include "math.h"
#include "include/mcm/pass/pass_registry.hpp"
#include "meta/include/mcm/op_model.hpp"
#include "include/mcm/computation/model/control_model.hpp"
#include "include/mcm/computation/model/data_model.hpp"
#include "meta/include/mcm/op_model.hpp"

static void streamingTilingFcn(const mv::pass::PassEntry& pass,
                                        mv::ComputationModel& model,
                                        mv::TargetDescriptor& target,
                                        mv::Element& passDesc,
                                        mv::json::Object&);

namespace mv
{
    namespace pass
    {
        MV_REGISTER_PASS(StreamingTiling)
                .setFunc(streamingTilingFcn)
                .setDescription(
                        "splits only over H for DDR streaming");
    }
}

class Tiling {
private:
    mv::Shape start_; //todo:: use shape!?
    mv::Shape size_;

    std::string axis_;
    std::vector<Tiling> childTiles_;

public:

    Tiling() :start_({0,0,0,0}), size_({0,0,0,0}), axis_(""), childTiles_(0) {};
    Tiling( mv::Shape& start, mv::Shape& size)
            : start_(start), size_(size), axis_(""), childTiles_(0)
    {
    };

    Tiling( std::string& axis, std::size_t tiles)
            : start_({0,0,0,0}), size_({0,0,0,0}), axis_(axis), childTiles_(tiles)
    {

    }
    Tiling( mv::Shape& start, mv::Shape& size, std::string axis, std::size_t childTiles)
            : start_(start), size_(size), axis_(axis), childTiles_(childTiles)
    {
    }

    Tiling& operator=(const Tiling& other)
    {
        start_= other.start_;
        size_ = other.size_;
        axis_ = other.axis_;
        childTiles_ = other.childTiles_;
        return *this;
    }

    std::string& getAxis() { return axis_; };
    void setAxis(const std::string axis) { axis_ = axis; };

    mv::Shape& getStartCoord() { return start_; };
    void setStartCoord(mv::Shape start) { start_ = start; };

    mv::Shape& getSize() { return size_; };
    void setSize(mv::Shape size) { size_ = size; };

    std::vector<Tiling>& childTiles() { return childTiles_; };
    void setChildTile(Tiling& tile, unsigned index) { childTiles_[index] = tile; };

    void resizeNumberOfTiles(std::size_t children) { childTiles_.resize(children); } ;

    //TODO::build proper stream out of this
    void printOut(unsigned depth) const
    {
        for (unsigned tab = 0; tab < depth; tab++)
            std::cout<<"\t";
        std::cout << "Master : " << size_.toString()  << std::endl;

        for (unsigned tab = 0; tab < depth; tab++)
            std::cout<<"\t";
        for (auto& tile : childTiles_)
        {
            std::cout << "\tChild: ";
            tile.printOut(depth+1);\
        }
    };
};

mv::Data::TensorIterator solveChannelTiling(mv::OpModel& om, mv::Data::OpListIterator op, Tiling& tiling);
mv::Data::TensorIterator solveSpatialTiling(mv::OpModel& om, mv::Data::OpListIterator op, Tiling& tiling);

std::function<mv::Data::TensorIterator(mv::OpModel&, mv::Data::OpListIterator, Tiling&)> convSpatialTiling = solveSpatialTiling;
std::function<mv::Data::TensorIterator(mv::OpModel&, mv::Data::OpListIterator, Tiling&)> convOutChannelTiling = solveChannelTiling;

std::map<std::string, std::function<mv::Data::TensorIterator(mv::OpModel&, mv::Data::OpListIterator, Tiling&)>> streamSplit =
{
    {"W",solveSpatialTiling},
    {"H",solveSpatialTiling},
    {"C",solveChannelTiling} //TBD: for other operations that conv.
};

struct opStreamingSplitDef
{
    std::string axis ;
    size_t numSplits ;
};

static void setStreamingStrategy(const mv::pass::PassEntry& pass, mv::ComputationModel& model,std::map<std::string, std::vector<opStreamingSplitDef>>& thisGraphStrategy)
{
    mv::OpModel om(model);
    mv::ControlModel cm(model);

    // get ops to split and number of splits from descriptor
    auto globalParams = model.getGlobalConfigParams();
    if (!globalParams->hasAttr("streaming_strategy"))
    {
        std::cout << "STREAMING PASS EXITING: no strategy defined in JSON" << std::endl;
        pass.log(mv::Logger::MessageType::Info, "No custom streaming strategy provided");
        return;
    }
    auto strategyList = globalParams->get<std::vector<mv::Element>>("streaming_strategy");

    // each s refers to the name of an op, from the JSON strategy list
    for (auto s: strategyList)
    {
        std::vector<opStreamingSplitDef> opxSplits;

        std::string nodeName = s.get<std::string>("name_filter") ;
        auto splitList = s.get<std::vector<mv::Element>>("splits");
        for (int i=0; i<splitList.size(); i++)
        {
            if (splitList[i].hasAttr("H"))
            {
                opStreamingSplitDef opxSplitx;
                opxSplitx.axis= "H";
                opxSplitx.numSplits= splitList[i].get<int>("H");
                opxSplits.push_back(opxSplitx);
            }
            else if (splitList[i].hasAttr("W"))
            {
                opStreamingSplitDef opxSplitx;
                opxSplitx.axis= "W";
                opxSplitx.numSplits= splitList[i].get<int>("W");
                opxSplits.push_back(opxSplitx);
            }
        }
        thisGraphStrategy.insert(std::pair<std::string, std::vector<opStreamingSplitDef>>(nodeName,opxSplits));
    }
/*
    std::vector<opStreamingSplitDef> op1Splits;
    std::vector<opStreamingSplitDef> op2Splits;
    opStreamingSplitDef opxSplitx;
    opxSplitx.axis= "H" ;
    opxSplitx.numSplits = 2 ;
    op1Splits.push_back(opxSplitx);
    opxSplitx.axis = "W" ;
    opxSplitx.numSplits = 4 ;
    op1Splits.push_back(opxSplitx);
    opxSplitx.axis = "H" ;
    opxSplitx.numSplits = 2 ;
    op1Splits.push_back(opxSplitx);
    opxSplitx.axis = "H" ;
    opxSplitx.numSplits = 2 ;
    op2Splits.push_back(opxSplitx);
    opxSplitx.axis = "W" ;
    opxSplitx.numSplits = 2 ;
    op2Splits.push_back(opxSplitx);
    
    thisGraphStrategy.insert(std::pair<std::string, std::vector<opStreamingSplitDef>>("conv0_cmx_",op1Splits));
    thisGraphStrategy.insert(std::pair<std::string, std::vector<opStreamingSplitDef>>("conv1_cmx_",op2Splits));
*/

}

mv::Data::TensorIterator solveChannelTiling(mv::OpModel& om, mv::Data::OpListIterator op, Tiling& tiling)
{
    //TODO:: write the function
    return op->getOutputTensor(0);
}

mv::Data::TensorIterator solveSpatialTiling(mv::OpModel& om, mv::Data::OpListIterator op, Tiling& tiling)
{
    //solve SOW/H location
    //TODO:: stop hardcoding index....
    auto inputTensor = op->getInputTensor(0);
    auto kernelTensor = op->getInputTensor(1);
    auto outputTensor = op->getOutputTensor(0);

    auto number_of_spltis = tiling.childTiles().size();
    auto axisToSplit =  mv::Shape::getAxis(tiling.getAxis());
    auto childTiles = tiling.childTiles();

    std::vector<mv::Shape> spatial_indexes(number_of_spltis);
    std::vector<mv::Data::TensorIterator> slices(number_of_spltis);
    std::vector<mv::Data::TensorIterator> convs(number_of_spltis);
    std::vector<mv::Data::TensorIterator> final_outputs(number_of_spltis);

    auto kernelStride = op->get<std::array<unsigned short, 2>>("stride");

    // pad_left, pad_right, pad_top, pad_bottom
    //TODO: cleaner solution for paddings..
    //assuming order of paddings: left,right,top,bottom
    auto padding = op->get<std::array<unsigned short, 4>>("padding");
    auto startPad = padding;
    auto endPad = padding;
    auto currentPad = padding;

    std::array<unsigned short, 4> middle_pad = {0,0,0,0};

    if (axisToSplit == mv::Shape::getAxis("W"))
    {
        startPad[1] = 0;
        endPad[0] = 0;
    }
    else if (axisToSplit == mv::Shape::getAxis("H"))
    {
        startPad[3] = 0;
        endPad[2] = 0;
    }

    for (unsigned split = 0; split < number_of_spltis; split++)
    {

        auto slice = om.slice(inputTensor,
                                childTiles[split].getStartCoord(),
                                childTiles[split].getSize(),
                                op->get<mv::QuantizationParams>("quantParams"),
                                op->getName() + "_slice_" + std::to_string(split));

        if (split == 0)
            currentPad = startPad;
        else if (split == (number_of_spltis -1))
            currentPad = endPad;
        else
            currentPad = middle_pad;

        auto conv = om.conv(slice,
                                kernelTensor,
                                kernelStride,
                                currentPad,
                                op->get<unsigned>("dilationFactor"),
                                op->get<unsigned>("group"),
                                op->get<mv::QuantizationParams>("quantParams"),
                                op->getName() + "_split_" + std::to_string(split));

        auto newOp = om.getSourceOp(conv);

        newOp->set<bool>("splitted", true);//TODO::temporary hack. To remove once the iteration conditions are updated
        newOp->set<unsigned>("opId", op->get<unsigned>("opId"));

        slices[split] = slice;
        convs[split] = conv;

//        om.defineFlow(kernelTensor,newOp,1); //TODO:: review.
    }

    // decide on the location of the I/O Tensors of the conv;
    // basically, for each operation, if we are the last inside the recursive splitting schema, then we can make the
    // assumption that we are fitting into CMX. The check is assumed to be made by the scheduler. This pass only implements
    // the respective schedule inside the graph.
    // If we are not the last split, we will basically, inherit the location our parent inputTensor;

    for (unsigned split = 0 ; split < number_of_spltis; split++)
    {
        mv::Tensor::MemoryLocation inputLocation;
        mv::Tensor::MemoryLocation outputLocation;
        if (childTiles[split].childTiles().size() > 1)
        {
            //has chidren. Inherit
            inputLocation.relocate(inputTensor->get<mv::Tensor::MemoryLocation>("Location"));
            outputLocation.relocate(outputTensor->get<mv::Tensor::MemoryLocation>("Location"));

            // std::cout << "More children. Inheriting " << slices[split]->getName() << " to " << inputLocation.toString() << " from " << inputTensor->getName() <<  std::endl;
            // std::cout << "More children. Inheriting " << convs[split]->getName() << " to " << outputLocation.toString() << " from " << outputTensor->getName() <<  std::endl;
        }
        else
        {
            //no more children.
            //todo:: Expose in JSON config the "Default stream location"
            inputLocation.relocate(mv::Tensor::MemoryLocation::CMX);
            outputLocation.relocate(mv::Tensor::MemoryLocation::CMX);
            inputLocation.force();
            outputLocation.force();

            // std::cout << "No more children deciding " << slices[split]->getName() << " to " << inputLocation.toString() << std::endl;
            // std::cout << "No more children deciding " << convs[split]->getName() << " to " << outputLocation.toString() << std::endl;
        }
        slices[split]->set<mv::Tensor::MemoryLocation>("Location", inputLocation);
        convs[split]->set<mv::Tensor::MemoryLocation>("Location", outputLocation);
    }

<<<<<<< HEAD

    for (unsigned split = 0; split < number_of_spltis; split++)
=======
    for(unsigned split = 0; split < number_of_spltis; split++)
>>>>>>> d93dc2fc
    {
        mv::Data::TensorIterator out;
        if (childTiles[split].childTiles().size() > 1)
        {
            // std::cout << "recurs doing " << convs[split]->getName() << std::endl;
            // out = solveSpatialTiling(om,om.getSourceOp(convs[split]),childTiles[split]);
            out = (streamSplit[childTiles[split].getAxis()])(om, om.getSourceOp(convs[split]), childTiles[split]);
            om.removeOp(om.getSourceOp(convs[split]));
        }
        else
        {
            out = convs[split];
        }
        final_outputs[split] = out;
    }

    auto concat = om.concat(final_outputs,
                    tiling.getAxis(),
                    op->get<mv::QuantizationParams>("quantParams"),
                    op->getName() + "_concat_");

    concat->set<mv::Tensor::MemoryLocation>("Location", outputTensor->get<mv::Tensor::MemoryLocation>("Location"));

    return concat;
}

<<<<<<< HEAD
void generateSpatialTiling(mv::Data::OpListIterator op, Tiling& tiling)
=======
void generateSpatialTiling(mv::Data::OpListIterator op,Tiling& tiling, std::vector<opStreamingSplitDef> opStrategy, int nesting)
>>>>>>> d93dc2fc
{
    std::cout<< "  In generateSpatialTiling, op " << op->getName() << " nesting = " << nesting ;
    auto numberOfSplits = tiling.childTiles().size();
    std::cout<< " numsplits = " << numberOfSplits << std::endl ;
    auto weightTensor = op->getInputTensor(1);

    auto inputShape = tiling.getSize();
    auto weightsShape = weightTensor->getShape();

    auto axisToSplit =  mv::Shape::getAxis(tiling.getAxis());
    int newSize = ceil( ((double)inputShape[axisToSplit]) / ((double)numberOfSplits));
    int remainderSize = inputShape[axisToSplit] - (newSize * (numberOfSplits -1));

    //todo:: check for original weights not the aligned one
    auto kernelDin = (axisToSplit == mv::Shape::getAxis("W")) ? mv::KERNEL_WIDTH : mv::KERNEL_HEIGHT;
    auto kernelSize = weightsShape[kernelDin];
    unsigned kernelStep = kernelSize / 2; //TODO:: Check with HW and also with Dilation

    //todo:: is there any macro for kernel w/h order?
    auto kernelAxis = (axisToSplit == mv::Shape::getAxis("W")) ? 0 : 1;
    auto kernelStride = op->get<std::array<unsigned short, 2>>("stride")[kernelAxis];

    unsigned startCoord = 0;

    for (auto split = 0; split < numberOfSplits; split++)
    {
        mv::Shape tileStart({0,0,0,0});
        mv::Shape tileSize = inputShape;

        tileStart[axisToSplit] = startCoord;

        if (split == 0)
            startCoord += (newSize - kernelStep);
        else
            startCoord += kernelStep;

        if (split == 0)
            tileSize[axisToSplit] = (newSize + kernelStep);
        else if (split == (numberOfSplits-1))
            tileSize[axisToSplit] = (remainderSize + kernelStep);
        else
            tileSize[axisToSplit] = newSize + (2 * kernelStep);

<<<<<<< HEAD
        Tiling newTile(tileStart, tileSize);
        tiling.setChildTile(newTile, split);
    }
=======
        Tiling newTile(tileStart,tileSize);
        tiling.setChildTile(newTile,split);
>>>>>>> d93dc2fc

    }
    
    nesting++;
    if (nesting<opStrategy.size() )
    {
        for( auto& tile : tiling.childTiles())
        {
//            tile.setAxis("W");
            tile.setAxis( opStrategy[nesting].axis );
            tile.resizeNumberOfTiles(opStrategy[nesting].numSplits) ;
            generateSpatialTiling(op,tile,opStrategy,nesting);
        }
    }
}

void streamingTilingFcn(const mv::pass::PassEntry& pass,
                                mv::ComputationModel& model,
                                mv::TargetDescriptor& target,
                                mv::Element& passDesc,
                                mv::json::Object&)
{
    mv::OpModel om(model);
    mv::ControlModel cm(model);
    mv::DataModel dm(model);

<<<<<<< HEAD
    std::cout<< "SPATIAL_STREAMING PASS: entered" << std::endl;
    for (auto opIt = om.getInput(); opIt != om.opEnd(); ++opIt)
=======
    std::map<std::string, std::vector<opStreamingSplitDef>> thisGraphStrategy;
    setStreamingStrategy(pass, model, thisGraphStrategy);
    std::vector<opStreamingSplitDef> thisOpStrategy;

    std::cout<< "SPATIAL_STREAMING PASS: entered" << std::endl ;
    for(auto opIt = om.getInput(); opIt != om.opEnd(); ++opIt)
>>>>>>> d93dc2fc
    {
        std::string masterOpName = opIt->getName();
        std::cout<< "  checking " << masterOpName << std::endl;
        if (thisGraphStrategy.count(masterOpName)<1)
        {
            std::cout<< "  no streaming strategy for " << masterOpName << std::endl;
        }
        else
        {
            thisOpStrategy = thisGraphStrategy[masterOpName];
            std::cout<< "  streaming nesting depth is " << thisOpStrategy.size() << std::endl;
        }
        
        std::string opType = opIt->getOpType();
        if (opType == "Conv" && !opIt->hasAttr("splitted"))
        {
            //TODO:: get this as param or something!
            //the startingTile is the "big tensor". (currently any conv will be split based on one JSON specifier)
            //###################################################################################################
            //currently we will drive the schedule by the output tensor....
            //TODO:: check with POC if the schedule accounts for the overlaps and inputStrides
            //TODO:: also consider dilation factor

            int numberOfSplits = thisOpStrategy[0].numSplits ;
            std::string axisToSplit = thisOpStrategy[0].axis ;

            mv::Shape startingCorner({0,0,0,0});
            auto masterSize = opIt->getInputTensor(0)->getShape();

<<<<<<< HEAD
            Tiling masterTile(startingCorner,masterSize, "H", numberOfSplits);
            generateSpatialTiling(opIt, masterTile);

            for (auto& tile : masterTile.childTiles())
            {
                tile.setAxis("W");
                tile.resizeNumberOfTiles(numberOfSplits);
                generateSpatialTiling(opIt, tile);
            }
=======
            Tiling masterTile(startingCorner,masterSize,axisToSplit,numberOfSplits);
            generateSpatialTiling(opIt,masterTile,thisOpStrategy,0);
>>>>>>> d93dc2fc

            auto sourceTensor = opIt->getInputTensor(0);
            auto parentOpIt = om.getSourceOp(sourceTensor);

            //######################################################################################################


            // auto result = solveSpatialTiling(om,opIt,masterTile);
            auto result = (streamSplit[masterTile.getAxis()])(om, opIt, masterTile);

            // reconnect children to subgraph
            std::vector<mv::Data::OpListIterator> opsToLink;
            std::vector<std::size_t> inputSlots;
            for (mv::Data::FlowSiblingIterator sinkFlow(opIt.leftmostOutput()); sinkFlow != om.flowEnd(); ++sinkFlow)
            {
                opsToLink.push_back(sinkFlow.sink());
                inputSlots.push_back(sinkFlow->get<std::size_t>("sinkInput"));
            }

            om.removeOp(opIt);

            for (unsigned j = 0; j < opsToLink.size(); ++j)
            {
                opsToLink[j]->setInputTensor(result, inputSlots[j]);
                om.defineFlow(result, opsToLink[j], inputSlots[j]);
            }

            //TODO:: If the OpIt is set to the parentOpIt the iteration will  start from the beginning, and will
            // also include the "newly splitted" layers. But we deleted the original op, so we can't increment that.
            // is there a way to go to the "original next op" ? Currently there is a trait called "splitted" added,
            // and we check for that, so we do not split again.....
            opIt = parentOpIt;
//            std::cout<< "nextOneShouldBe" << opIt->getName() << std::endl;
        }
    }
}<|MERGE_RESOLUTION|>--- conflicted
+++ resolved
@@ -174,7 +174,7 @@
 
 }
 
-mv::Data::TensorIterator solveChannelTiling(mv::OpModel& om, mv::Data::OpListIterator op, Tiling& tiling)
+mv::Data::TensorIterator solveChannelTiling(mv::OpModel& om,mv::Data::OpListIterator op,Tiling& tiling)
 {
     //TODO:: write the function
     return op->getOutputTensor(0);
@@ -291,12 +291,8 @@
         convs[split]->set<mv::Tensor::MemoryLocation>("Location", outputLocation);
     }
 
-<<<<<<< HEAD
 
     for (unsigned split = 0; split < number_of_spltis; split++)
-=======
-    for(unsigned split = 0; split < number_of_spltis; split++)
->>>>>>> d93dc2fc
     {
         mv::Data::TensorIterator out;
         if (childTiles[split].childTiles().size() > 1)
@@ -323,11 +319,7 @@
     return concat;
 }
 
-<<<<<<< HEAD
-void generateSpatialTiling(mv::Data::OpListIterator op, Tiling& tiling)
-=======
 void generateSpatialTiling(mv::Data::OpListIterator op,Tiling& tiling, std::vector<opStreamingSplitDef> opStrategy, int nesting)
->>>>>>> d93dc2fc
 {
     std::cout<< "  In generateSpatialTiling, op " << op->getName() << " nesting = " << nesting ;
     auto numberOfSplits = tiling.childTiles().size();
@@ -371,14 +363,9 @@
         else
             tileSize[axisToSplit] = newSize + (2 * kernelStep);
 
-<<<<<<< HEAD
         Tiling newTile(tileStart, tileSize);
         tiling.setChildTile(newTile, split);
     }
-=======
-        Tiling newTile(tileStart,tileSize);
-        tiling.setChildTile(newTile,split);
->>>>>>> d93dc2fc
 
     }
     
@@ -405,17 +392,12 @@
     mv::ControlModel cm(model);
     mv::DataModel dm(model);
 
-<<<<<<< HEAD
-    std::cout<< "SPATIAL_STREAMING PASS: entered" << std::endl;
-    for (auto opIt = om.getInput(); opIt != om.opEnd(); ++opIt)
-=======
     std::map<std::string, std::vector<opStreamingSplitDef>> thisGraphStrategy;
     setStreamingStrategy(pass, model, thisGraphStrategy);
     std::vector<opStreamingSplitDef> thisOpStrategy;
 
     std::cout<< "SPATIAL_STREAMING PASS: entered" << std::endl ;
     for(auto opIt = om.getInput(); opIt != om.opEnd(); ++opIt)
->>>>>>> d93dc2fc
     {
         std::string masterOpName = opIt->getName();
         std::cout<< "  checking " << masterOpName << std::endl;
@@ -445,20 +427,8 @@
             mv::Shape startingCorner({0,0,0,0});
             auto masterSize = opIt->getInputTensor(0)->getShape();
 
-<<<<<<< HEAD
-            Tiling masterTile(startingCorner,masterSize, "H", numberOfSplits);
-            generateSpatialTiling(opIt, masterTile);
-
-            for (auto& tile : masterTile.childTiles())
-            {
-                tile.setAxis("W");
-                tile.resizeNumberOfTiles(numberOfSplits);
-                generateSpatialTiling(opIt, tile);
-            }
-=======
             Tiling masterTile(startingCorner,masterSize,axisToSplit,numberOfSplits);
             generateSpatialTiling(opIt,masterTile,thisOpStrategy,0);
->>>>>>> d93dc2fc
 
             auto sourceTensor = opIt->getInputTensor(0);
             auto parentOpIt = om.getSourceOp(sourceTensor);
