--- conflicted
+++ resolved
@@ -213,11 +213,7 @@
 
     if (inputTensor->get<mv::Tensor::MemoryLocation>("Location").toString() != "CMX")
     {
-<<<<<<< HEAD
-        std::cout<< "  adding DMA2CMX on data input " <<  std::endl ; 
-=======
         //std::cout<< "  adding DMA2CMX on input " <<  std::endl ;
->>>>>>> 40423ed2
 
         auto flows = inputTensor->get<std::set<std::string>>("flows");
 
