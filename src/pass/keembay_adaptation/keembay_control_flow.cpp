--- conflicted
+++ resolved
@@ -8,10 +8,6 @@
 static void hangingDmaControlFlowsFcn(const mv::pass::PassEntry& pass, mv::ComputationModel& model, mv::TargetDescriptor&, mv::Element&passDesc, mv::Element&);
 static void cmx2DDRControlFlowsFcn(const mv::pass::PassEntry& pass, mv::ComputationModel& model, mv::TargetDescriptor&, mv::Element&passDesc, mv::Element&);
 static void layerNumberingFcn(const mv::pass::PassEntry& pass, mv::ComputationModel& model, mv::TargetDescriptor&, mv::Element&passDesc, mv::Element&);
-<<<<<<< HEAD
-=======
-static void activationTensorsControlFlowsFcn(const mv::pass::PassEntry& pass, mv::ComputationModel& model, mv::TargetDescriptor&, mv::Element&passDesc, mv::Element&);
->>>>>>> 7af7af41
 
 namespace mv
 {
@@ -42,43 +38,6 @@
         .setDescription(
             ""
         );
-<<<<<<< HEAD
-=======
-
-        MV_REGISTER_PASS(ActivationTensorsControlFlows)
-        .setFunc(activationTensorsControlFlowsFcn)
-        .setDescription(
-            ""
-        );
-
-    }
-}
-
-// NOTE: This pass makes sense only when hanging dmas have been solved
-// and assign layer number has been rerun
-
-// Logic: Activation tensors involved in DPU task should be dependent on the previous operation executed
-// Not sure this pass is really needed for resnet50
-void activationTensorsControlFlowsFcn(const mv::pass::PassEntry& pass, mv::ComputationModel& model, mv::TargetDescriptor&, mv::Element&passDesc, mv::Element&)
-{
-
-    MV_PROFILED_FUNCTION(MV_PROFILE_PASS)
-    mv::OpModel om(model);
-    mv::ControlModel cm(model);
-
-    auto dpus = om.getOps("DPUTask");
-
-    std::vector<std::pair<mv::Control::OpListIterator, mv::Control::OpListIterator>> flowsToAdd;
-
-    for(auto& dpu: dpus)
-    {
-        for(int i = 0; i < dpu.inputsSize(); ++i)
-        {
-            auto inputTensor = dpu->getInputTensor(i);
-            if(!inputTensor->isPopulated())
-                flowsToAdd.push_back(std::make_pair(cm.switchContext(dpu).leftmostParent(), cm.switchContext(om.getSourceOp(inputTensor))));
-        }
->>>>>>> 7af7af41
     }
 }
 
@@ -257,11 +216,6 @@
 // This pass adds control flows relative to Task.
 // Rationale: Each Task should be connected via a ControlFlow to the same operations he is connected via a DataFlow
 // But implicit operations (e.g. Constants, Concat, Slice etc) must be skipped and/or avoided
-
-<<<<<<< HEAD
-=======
-// NOTE: For now, only max two level of implicit operations is handled. In the future we will need a recursive procedure
->>>>>>> 7af7af41
 void taskControlFlowsFcn(const mv::pass::PassEntry& pass, mv::ComputationModel& model, mv::TargetDescriptor&, mv::Element&, mv::Element&)
 {
 
