#include "include/mcm/pass/pass_registry.hpp"
#include "meta/include/mcm/op_model.hpp"
#include "include/mcm/computation/model/control_model.hpp"
#include "include/mcm/computation/model/data_model.hpp"

static void addDMATasksFcn(const mv::pass::PassEntry& pass, mv::ComputationModel& model, mv::TargetDescriptor&, mv::Element& passDesc, mv::json::Object&);
static void addFinalDMATaskFcn(const mv::pass::PassEntry& pass, mv::ComputationModel& model, mv::TargetDescriptor&, mv::Element&, mv::json::Object&);

namespace mv
{
    namespace pass
    {
        MV_REGISTER_PASS(AddDMATasks)
            .setFunc(addDMATasksFcn)
            .setDescription(
               "Add DMA Tasks where needed in the Task graph");

        MV_REGISTER_PASS(AddFinalDMATask)
            .setFunc(addFinalDMATaskFcn)
            .setDescription(
               "Add final DMA task for output");
    }
}

// ASSUMPTION: If a tensor comes from a DDR2CMX dMATask or a Task in general, then it's already in CMX
// and does not need to be transfered. In all other cases, it needs to be transfered.

// NOTE: This is not checked using allocators for the simple reason that they are not assigned
// to tensors yet.
bool isTensorInCMX(mv::Data::TensorIterator tensor, mv::BaseOpModel& opModel)
{
    auto sourceOp = opModel.getSourceOp(tensor);
    std::string opType(sourceOp->getOpType());
    if(opType == "DMATask")
    {
        if(sourceOp->get<mv::DmaDirection>("direction") == mv::DmaDirectionEnum::DDR2CMX)
            return true;
        else
            return false;
    }
    else if(opType == "ConstantInt" || opType == "Constant" || opType == "ConstantDataElement")
        return false;
    else if(opType == "WeightsTable")
        return false;
    else if(opType == "SparsityMap")
        return false;
    else if(opType == "Input")
        return false;
    else
        return true;
}

// Pass role: Add final DMA Task CMX2DDR (if needed)
void addFinalDMATaskFcn(const mv::pass::PassEntry& , mv::ComputationModel& model, mv::TargetDescriptor&, mv::Element&, mv::json::Object&)
{
    mv::OpModel om(model);
    mv::ControlModel cm(model);

    auto opIt = om.getOutput();
    auto input = opIt->getInputTensor(0);
    auto inputOp = om.getSourceOp(input);

    auto opId = opIt->get<unsigned>("opId");
    std::string oldOutputName(opIt->getName());
    mv::QuantizationParams quantParams = {{},{},{},{}};
    if(input->hasAttr("quantParams"))
        quantParams = input->get<mv::QuantizationParams>("quantParams");
    if(isTensorInCMX(input, om))
    {
        auto newInput = om.dMATask(input, mv::DmaDirectionEnum::CMX2DDR, quantParams, "DMA"+inputOp->getName());
        auto newInputOp = om.getSourceOp(newInput);
        newInputOp->set<unsigned>("opId", opId);
        auto backup = opIt;
        om.removeOp(backup);
        om.output(newInput, quantParams, oldOutputName);
        auto newOutputOp = om.getOp(oldOutputName);
        newOutputOp->set<unsigned>("opId", opId);
    }
}

// Pass role: Add DMA Task DDR2CMX where needed for each tensor input of Tasks.
// NOTE: This is the only DMA Pass that adds control flows (DMA dependencies)

void addDMATasksFcn(const mv::pass::PassEntry& pass, mv::ComputationModel& model, mv::TargetDescriptor& target, mv::Element& passDesc, mv::json::Object&)
{
    mv::OpModel om(model);
    mv::ControlModel cm(model);
    mv::DataModel dm(model);

    auto removeOps = [] (std::vector<mv::Data::OpListIterator>& list, const std::string& opType)
    {
        list.erase(std::remove_if(list.begin(), list.end(), [opType](mv::Data::OpListIterator it) { return it->getOpType() == opType;}), list.end());
    };

    auto sortedOps = om.topologicalSort();
    removeOps(sortedOps, "Constant");
    removeOps(sortedOps, "ConstantInt");
    removeOps(sortedOps, "ConstantDataElement");

    // How self.nn_cmx_memory is computed
    //    cmxSize = 4194304;
    //    4194304 / 4 (cluster) = 1048576;
    //    0.9 (safety_factor) * 1048576 = 943718.4
    //
    //dma_dependency = std::min(std::max(1, self.nn_cmx_memory/param.cluster_size), dma_dependency);
    //    This is the weights prefetch number. It specifies how early to start the inbound DMA for weights.
    //    The units are number of ops preceeding current conv in the topographically sorted ops list.
    //    If the weights tensor is very large (eg > 1/2 of CMX) then the specified prefetch parameter (eg 2)
    //    would be reduced. This assumes that the only fit partial serialization would find for such a
    //    big weights tensor would be to start the DMA right before it is needed. For smaller tensors, the
    //    user-specified prefetch number will be used. The prefetch edge added is for partial serialization.
    //

    //cluster size (memory of the tensor) = tensor dims multiplied * (data type /8)
    auto memDefs = target.memoryDefs();
    auto nceDefs = target.nceDefs();
    auto numCluster = nceDefs.find("Clusters")->second.totalNumber;
    std::shared_ptr<mv::Element> returnedParams = model.getGlobalConfigParams();
    double cmxSafetyFactor = returnedParams->get<double>("CMX_memory_overflow_safety_factor");

<<<<<<< HEAD
    unsigned int cmxSize = memDefs.find("VPU_CMX_NN")->second.size; //4MB in bytes.
    cmxSize /= numCluster;
    cmxSize *= cmxSafetyFactor;
    unsigned long _dma_dependency = passDesc.get<int>("weights_prefetch");
=======
    auto globalConfigParams = model.getGlobalConfigParams();

    auto numCluster = globalConfigParams->get<int>("Number_of_Clusters");
    auto safetyFactor = globalConfigParams->get<double>("CMX_memory_overflow_safety_factor");;
    auto cmxSize = globalConfigParams->get<int>("NNCMXPerSlice"); //4MB in bytes.
    cmxSize /= numCluster;
    cmxSize *= safetyFactor;
    int _dma_dependency = passDesc.get<int>("weights_prefetch");
>>>>>>> a9cf058c
    int dma_dependency;

    // Pass main assumption is that we are working on the original graph, just with the Ops converted to DPUTasks
    // We don't need to perform eliminations in this pass, we can use a for loop to iterate among operations
    for(auto opIt = om.opBegin(); opIt != om.opEnd(); ++opIt)
    {
        std::string opType = opIt->getOpType();
        if (opType == "DPUTask")
        {
            auto opId = opIt->get<unsigned>("opId");
            unsigned n = opIt->inputSlots();
            for(unsigned i = 0; i < n; ++i)
            {
                auto inputTensor = opIt->getInputTensor(i);
                mv::QuantizationParams quantParams = {{},{},{},{}};
                if(inputTensor->hasAttr("quantParams"))
                    quantParams = inputTensor->get<mv::QuantizationParams>("quantParams");
                auto inputOp = om.getSourceOp(inputTensor);
                if(!isTensorInCMX(inputTensor, om))
                {
                    auto flows = inputTensor->get<std::set<std::string>>("flows");

                    auto inputTensorDma = om.dMATask(inputTensor, mv::DmaDirectionEnum::DDR2CMX,quantParams, "DMA"+inputOp->getName());
                    auto inputTensorDmaOp = om.getSourceOp(inputTensorDma);
                    inputTensorDmaOp->set<unsigned>("opId", opId);

                    for(auto flowStr: flows)
                    {
                        auto backupFlow = dm.getDataFlow(flowStr);
                        auto idx = backupFlow->get<std::size_t>("sinkInput");
                        auto sink = backupFlow.sink();
                        om.undefineFlow(backupFlow);
                        sink->setInputTensor(inputTensorDma, idx, false);
                        om.defineFlow(inputTensorDmaOp, 0, sink, idx);
                    }

                    auto inputTensorDmaDimension = inputTensorDma->getShape().totalSize() * (inputTensorDma->getDType().getSizeInBits()/8);

                    int partsPerCMX = std::max((unsigned long)1, cmxSize/inputTensorDmaDimension);
                    if (partsPerCMX < (_dma_dependency + 1))
                    {
                        dma_dependency = partsPerCMX;
                        pass.log(mv::Logger::MessageType::Warning, "Overriding weights prefetch parameter due to large tensor DMA"+inputOp->getName()+" : using " + std::to_string(partsPerCMX) + " vs " + std::to_string(_dma_dependency+1));
                    }
                    else
                    {
                        dma_dependency =  _dma_dependency + 1 ;
                    }

                    auto index = std::distance(sortedOps.begin(), std::find(sortedOps.begin(), sortedOps.end(), opIt));
                    if(index <= dma_dependency) {
                        cm.defineFlow(om.getInput(), inputTensorDmaOp);
                    }
                    else {
                        cm.defineFlow(sortedOps[index - dma_dependency], inputTensorDmaOp);
                        inputTensor = inputTensorDma;
                    }
                }
            }
        }
    }
}
<|MERGE_RESOLUTION|>--- conflicted
+++ resolved
@@ -112,18 +112,7 @@
     //
 
     //cluster size (memory of the tensor) = tensor dims multiplied * (data type /8)
-    auto memDefs = target.memoryDefs();
-    auto nceDefs = target.nceDefs();
-    auto numCluster = nceDefs.find("Clusters")->second.totalNumber;
-    std::shared_ptr<mv::Element> returnedParams = model.getGlobalConfigParams();
-    double cmxSafetyFactor = returnedParams->get<double>("CMX_memory_overflow_safety_factor");
 
-<<<<<<< HEAD
-    unsigned int cmxSize = memDefs.find("VPU_CMX_NN")->second.size; //4MB in bytes.
-    cmxSize /= numCluster;
-    cmxSize *= cmxSafetyFactor;
-    unsigned long _dma_dependency = passDesc.get<int>("weights_prefetch");
-=======
     auto globalConfigParams = model.getGlobalConfigParams();
 
     auto numCluster = globalConfigParams->get<int>("Number_of_Clusters");
@@ -132,7 +121,6 @@
     cmxSize /= numCluster;
     cmxSize *= safetyFactor;
     int _dma_dependency = passDesc.get<int>("weights_prefetch");
->>>>>>> a9cf058c
     int dma_dependency;
 
     // Pass main assumption is that we are working on the original graph, just with the Ops converted to DPUTasks
