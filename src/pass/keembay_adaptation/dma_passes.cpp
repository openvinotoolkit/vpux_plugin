--- conflicted
+++ resolved
@@ -111,24 +111,11 @@
     //    user-specified prefetch number will be used. The prefetch edge added is for partial serialization.
     //
 
-    //cluster size (memory of the tensor) = tensor dims multiplied * (data type /8)
-    auto memDefs = target.memoryDefs();
-    auto nceDefs = target.nceDefs();
-    auto numCluster = nceDefs.find("Clusters")->second.totalNumber;
-    std::shared_ptr<mv::Element> returnedParams = model.getGlobalConfigParams();
-    double cmxSafetyFactor = returnedParams->get<double>("CMX_memory_overflow_safety_factor");
 
-<<<<<<< HEAD
-    unsigned int cmxSize = memDefs.find("VPU_CMX_NN")->second.size; //4MB in bytes.
-    cmxSize /= numCluster;
-    cmxSize *= cmxSafetyFactor;
-    unsigned long _dma_dependency = passDesc.get<int>("weights_prefetch");
-=======
     auto globalConfigParams = model.getGlobalConfigParams();
     auto cmxSize = globalConfigParams->get<unsigned>("cmx");
 
     int _dma_dependency = passDesc.get<int>("weights_prefetch");
->>>>>>> 58f6bd57
     int dma_dependency;
 
     // Pass main assumption is that we are working on the original graph, just with the Ops converted to DPUTasks
