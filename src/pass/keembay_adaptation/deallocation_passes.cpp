#include "include/mcm/pass/pass_registry.hpp"
#include "meta/include/mcm/op_model.hpp"
#include "include/mcm/computation/model/control_model.hpp"
#include "include/mcm/computation/model/data_model.hpp"
#include "include/mcm/base/exception/runtime_error.hpp"
#include "include/mcm/utils/custom_strings.hpp"
#include <algorithm>

static void addDeallocationTasksFcn(const mv::pass::PassEntry&, mv::ComputationModel& model, mv::TargetDescriptor&, mv::Element&, mv::json::Object&);
static void removeDeallocationTasksFcn(const mv::pass::PassEntry&, mv::ComputationModel& model, mv::TargetDescriptor&, mv::Element&, mv::json::Object&);

namespace mv
{
    namespace pass
    {
        MV_REGISTER_PASS(AddDeallocationTasks)
            .setFunc(addDeallocationTasksFcn)
            .setDescription(
               "Add deallocation tasks where needed in the Task graph");

        MV_REGISTER_PASS(RemoveDeallocationTasks)
            .setFunc(removeDeallocationTasksFcn)
            .setDescription(
               "Remove all deallocation tasks from the Task graph");
    }
}

// Pass role: Add deallocation tasks for each Tensor
void addDeallocationTasksFcn(const mv::pass::PassEntry&, mv::ComputationModel& model, mv::TargetDescriptor&, mv::Element&, mv::json::Object&)
{

    mv::OpModel om(model);
    mv::DataModel dm(model);
    mv::ControlModel cm(model);

    // Sorting ops in dataflow topological order. Will be needed later.
    auto sortedOps = om.topologicalSort();

    for(auto dataFlowIt = dm.flowBegin(); dataFlowIt != dm.flowEnd(); ++dataFlowIt)
    {
        auto inputOp = dataFlowIt.source();
        auto outputOp = dataFlowIt.sink();

        // Final tensor shall not be deallocated
        if(outputOp->getOpType() == "Output")
            continue;

        // Input tensor shall not be deallocated (will be DMAed, then that will be deallocated)
        if(inputOp->getOpType() == "Input")
            continue;

        // Constant tensors shall not be deallocated (will be DMAed, then those will be deallocated)
        // NOTE: This check must remain as is, can't be replaced by hasTypeTrait("executable") check
        // e.g. concat's output tensor needs deallocation even if it's not executable
        if(inputOp->getOpType() == "Constant" || inputOp->getOpType() == "ConstantInt" || inputOp->getOpType() == "ConstantDataElement" ||
            inputOp->getOpType() == "WeightsTable" || inputOp->getOpType() == "SparsityMap")
            continue;

<<<<<<< HEAD
=======
        // Tensors that are input of a concat shall not be deallocated: they will be allocated into a bigger tensor
        // (the output of concat op) and that will be deallocated

        // ADDITIONAL NOTE/TODO: This check by itself is not sufficient if a tensor is input of both an implicit and an explicit operation
        if(!outputOp->hasTypeTrait("executable"))
            continue;

>>>>>>> ef9252d8
        auto inputOpName = inputOp->getName();
        auto inputTensor = dataFlowIt->getTensor();

        std::string deallocationName(mv::createDeallocationName(inputOpName));

        // Each tensor must be deallocated once
        if(!om.checkOp(deallocationName))
        {
            // Flows names must be taken before the insertion of deallocation ops
            // Otherwise deallocation will appear as well
            auto flowsNames = inputTensor->get<std::set<std::string>>("flows");

            // Creating deallocation operation for the tensor and attaching it through a dataflow
            // to the operation that created it
            om.deallocate(inputTensor, deallocationName);
            auto deallocateInputOp = om.getOp(deallocationName);

            // Attaching also through a ControlFlow
            auto flowIt = cm.defineFlow(inputOp, deallocateInputOp);
            auto outputTensor = flowIt.source()->getOutputTensor(0);

            flowIt->set<int>("MemoryRequirement", outputTensor->computeMemoryRequirement());
            flowIt->set<bool>("PositiveMemory", true);

            // Control flows for the newly created operation must be attached now.
            // Checking all the ops that have this tensor as input

            std::vector<mv::Data::OpListIterator> sinkOperations;
            for(auto flowName : flowsNames)
            {
                auto df = dm.getDataFlow(flowName);
                sinkOperations.push_back(df.sink());
            }

            bool found = false;
            auto chosenOp = sortedOps.rbegin();
            for(; chosenOp != sortedOps.rend(); ++chosenOp)
            {
                if(std::find(sinkOperations.begin(), sinkOperations.end(), *chosenOp) != sinkOperations.end())
                {
                    found = true;
                    break;
                }
            }

            if(!found)
                throw mv::RuntimeError(cm, "Something is wrong in deallocation pass");

            if(!cm.checkControlFlow(*chosenOp, deallocateInputOp))
                cm.defineFlow(*chosenOp, deallocateInputOp);

            // This loop has to happen in both data and control model
            // DATA
            auto chosenOpData = *chosenOp;
            for(auto son = chosenOpData.leftmostChild(); son != om.opEnd(); ++son)
            {
                if(!son->hasTypeTrait("executable"))
                {
                    // Concat is brutally skipped - No need to check in control model
                    // since there will NEVER BE a control flow connected to a concat
                    // NOTE/TODO: We have to go down recursively for the concat of concats case
                    // For now we stop at the first level.

                    for(auto nephew = son.leftmostChild(); nephew != om.opEnd(); ++nephew)
                        if(!cm.checkControlFlow(deallocateInputOp, nephew))
                            cm.defineFlow(deallocateInputOp, nephew);
                }

                else if(!cm.checkControlFlow(deallocateInputOp, son))
                {
                    if(son->getOpType() != "Deallocate")
                    {
                        cm.defineFlow(deallocateInputOp, son);
                    }
                }
            }

            // CONTROL
            auto chosenOpControl = cm.switchContext(*chosenOp);
            auto deallocateInputOpControl = cm.switchContext(deallocateInputOp);
            for(auto son = chosenOpControl.leftmostChild(); son != cm.opEnd(); ++son)
            {
                if(!cm.checkControlFlow(deallocateInputOpControl, son))
                {
                    if(son->getOpType() != "Deallocate")
                    {
                        cm.defineFlow(deallocateInputOpControl, son);
                    }
                }
            }

        }
    }
}

// Pass role: Remove deallocation tasks for each Tensor

// Data flows should not be propagated, control flows yes
void removeDeallocationTasksFcn(const mv::pass::PassEntry&, mv::ComputationModel& model, mv::TargetDescriptor&, mv::Element&, mv::json::Object&)
{
    mv::OpModel om(model);
    mv::DataModel dm(model);
    mv::ControlModel cm(model);
    
    std::vector<std::pair<mv::Data::OpListIterator, mv::Data::OpListIterator>> oldEdges ;
    std::vector<std::pair<mv::Data::OpListIterator, mv::Data::OpListIterator>> newEdges ;

    // build a list of all the control flow edges
    for (auto ctlFlow = om.opBegin(); ctlFlow != om.opEnd(); ++ctlFlow)
    {
        auto cmCtlFlow = cm.switchContext(ctlFlow);
        for ( auto parentOp = cmCtlFlow.leftmostParent(); parentOp != cm.opEnd(); ++parentOp)
        {
            std::pair<mv::Data::OpListIterator, mv::Data::OpListIterator> oldEdge(om.switchContext(parentOp), ctlFlow);
            oldEdges.push_back(oldEdge);
        }
    }

    // build list of edges to add around deallocs
    for (auto ctlFlow = om.opBegin(); ctlFlow != om.opEnd(); ++ctlFlow)
    {
        auto ctlFlowOpType = ctlFlow->getOpType();
        if (ctlFlowOpType == "Deallocate")
        {
            auto cmCtlFlow = cm.switchContext(ctlFlow);
            for (auto parentOp = cmCtlFlow.leftmostParent(); parentOp != cm.opEnd(); ++parentOp)
            {
                // Implicit operations that go to dealloc shall not propagate control flow
                if(!parentOp->hasTypeTrait("executable"))
                    continue;

                for (auto childOp = cmCtlFlow.leftmostChild(); childOp != cm.opEnd(); ++childOp)
                {
                    auto childOpName = childOp->getName();

                    // add edge around dealloc if it does not exist
                    bool AddNewEdge = true ;
                    for ( auto tryEdge : newEdges )
                    {
                        if ((tryEdge.first->getName()==parentOp->getName()) && (tryEdge.second->getName()==childOp->getName()))
                        {
                            AddNewEdge = false;
                            break;
                        }
                    }
                    if (AddNewEdge)
                    {
                        std::pair<mv::Data::OpListIterator, mv::Data::OpListIterator> newEdge(om.switchContext(parentOp), om.switchContext(childOp));
                        newEdges.push_back(newEdge);
                    }
                }
            }
        }
    }

    // insert the new edges around the deallocs into the graph
    for (auto newPair : newEdges )
    {
        // do not add edge if it already was there
        bool AddNewEdge = true ;
        for ( auto tryEdge : oldEdges )
        {
            if ((tryEdge.first->getName()==newPair.first->getName()) && (tryEdge.second->getName()==newPair.second->getName()))
            {
                AddNewEdge = false;
                break;
            }
        }
        if (AddNewEdge)
        {
            cm.defineFlow(newPair.first , newPair.second );
        }
    }

    // remove the deallocs
    auto deallocTasks = om.getOps("Deallocate");
    for(auto vecIt = deallocTasks.begin(); vecIt != deallocTasks.end(); ++vecIt)
    {
        auto deallocTaskDataIt = *vecIt;
        om.removeOp(deallocTaskDataIt);
    }
}<|MERGE_RESOLUTION|>--- conflicted
+++ resolved
@@ -56,8 +56,6 @@
             inputOp->getOpType() == "WeightsTable" || inputOp->getOpType() == "SparsityMap")
             continue;
 
-<<<<<<< HEAD
-=======
         // Tensors that are input of a concat shall not be deallocated: they will be allocated into a bigger tensor
         // (the output of concat op) and that will be deallocated
 
@@ -65,7 +63,6 @@
         if(!outputOp->hasTypeTrait("executable"))
             continue;
 
->>>>>>> ef9252d8
         auto inputOpName = inputOp->getName();
         auto inputTensor = dataFlowIt->getTensor();
 
