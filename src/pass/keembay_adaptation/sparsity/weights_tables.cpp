--- conflicted
+++ resolved
@@ -39,10 +39,7 @@
         );
     }
 }
-<<<<<<< HEAD
 
-=======
->>>>>>> 7174630f
 void populateSparseDataPointerMultiCluster(mv::Tensor& weightsTableData, mv::Data::OpListIterator dpuTaskOp, std::vector<int64_t> increments, long int offset, std::size_t addingIndex, mv::ComputationModel &model)
 {
     long int new_offset = offset;
@@ -72,31 +69,19 @@
             sizeToIterate = dpuTaskOp->getInputTensor()[1]->getSubTensor(i).getShape()[mv::KERNEL_OUTPUT_CHANNELS] * BYTES_PER_WT_ELEMENT;
             for (size_t j = 0, k = 0; j < weightsTableData.getClusterSize(i); j+=BYTES_PER_WT_ELEMENT)
                 // First increment is always 0
-<<<<<<< HEAD
-                weightsTableData(j + addingIndex + i * weightsTableData.size()/numClusters) = offset + increments[k++];
-            }
-=======
                 weightsTableData(j + addingIndex + totalSizeToIterate) = offset + increments[k++];
             totalSizeToIterate += sizeToIterate;
->>>>>>> 7174630f
         }
     }
     return;
 }
-<<<<<<< HEAD
 
-=======
->>>>>>> 7174630f
 void populateDenseDataPointerMultiCluster(mv::Tensor& weightsTableData, mv::Data::OpListIterator dpuTaskOp, long int increment, long int offset, std::size_t addingIndex, mv::ComputationModel &model)
 {
     long int new_offset = offset;
     if (dpuTaskOp->get<std::string>("splitStrategy") != "SplitOverK")
     {
-<<<<<<< HEAD
-        for (size_t i = 0; i < weightsTableData.size(); i+=4, offset +=increment)
-=======
         for (size_t i = 0; i < weightsTableData.size(); i+=BYTES_PER_WT_ELEMENT, offset +=increment)
->>>>>>> 7174630f
               weightsTableData(i+addingIndex) = offset;
     }
     else
@@ -108,17 +93,10 @@
         for (unsigned i = 0; i < numClusters; i++)
         {
             offset = new_offset;
-<<<<<<< HEAD
-            for (size_t j = 0; j < weightsTableData.size()/numClusters; j+=4, offset +=increment)
-            {
-                weightsTableData(j + addingIndex + i * weightsTableData.size()/numClusters) = offset;
-            }
-=======
             sizeToIterate = dpuTaskOp->getInputTensor()[1]->getSubTensor(i).getShape()[mv::KERNEL_OUTPUT_CHANNELS] * BYTES_PER_WT_ELEMENT;
             for (size_t j = 0; j < sizeToIterate; j += BYTES_PER_WT_ELEMENT, offset += increment)
                 weightsTableData(j + addingIndex + totalSizeToIterate) = offset;
             totalSizeToIterate += sizeToIterate;
->>>>>>> 7174630f
         }
     }
     return;
@@ -213,10 +191,6 @@
         long int offset = tensorBufferIt->getOffset();
         long int increment = activationWindowBytesPerOutputChannel;
         populateDenseDataPointerMultiCluster(weightsTableData, dpuTaskOp, increment, offset, 1, model);
-<<<<<<< HEAD
-
-=======
->>>>>>> 7174630f
     }
 }
 void populateWeightsTablesActivationAndBias(mv::Tensor& weightsTableData, mv::Data::OpListIterator dpuTaskOp, mv::ComputationModel& model)
