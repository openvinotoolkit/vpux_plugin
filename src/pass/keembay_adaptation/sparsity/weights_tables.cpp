--- conflicted
+++ resolved
@@ -68,17 +68,12 @@
         for (unsigned i = 0; i < numClusters; i++)
         {
             offset = new_offset;
-<<<<<<< HEAD
             auto output_channels = dpuTaskOp->getInputTensor()[1]->getSubTensor(i).getShape()[mv::KERNEL_OUTPUT_CHANNELS];
             if (tensorNeedsAlignment)
                 output_channels = mv::round_up(output_channels, pad);
 
             sizeToIterate = output_channels * BYTES_PER_WT_ELEMENT;
-            for (size_t j = 0, k = 0; j < weightsTableData.getClusterSize(i); j+=BYTES_PER_WT_ELEMENT)
-=======
-            sizeToIterate = dpuTaskOp->getInputTensor()[1]->getSubTensor(i).getShape()[mv::KERNEL_OUTPUT_CHANNELS] * BYTES_PER_WT_ELEMENT;
             for (size_t j = 0, k = 0; j < weightsTableData.getSubTensor(i).size(); j+=BYTES_PER_WT_ELEMENT)
->>>>>>> 01a1a3b4
                 // First increment is always 0
                 weightsTableData(j + addingIndex + totalSizeToIterate) = offset + increments[k++];
             totalSizeToIterate += sizeToIterate;
