#include "include/mcm/pass/pass_registry.hpp"
#include "meta/include/mcm/op_model.hpp"
#include "include/mcm/computation/model/control_model.hpp"
#include "include/mcm/computation/model/data_model.hpp"
#include "include/mcm/utils/custom_math.hpp"
#include "include/mcm/utils/data_generator.hpp"
#include "include/mcm/target/keembay/workloads.hpp"
#include "include/mcm/target/keembay/rectangle.hpp"
#include "include/mcm/target/keembay/workload_struct.hpp"
#include "include/mcm/graph/graph.hpp"
#include <algorithm>
#include <climits>
#include <math.h>
#include <metis.h>



static void generateWorkloadsFcn(const mv::pass::PassEntry& pass, mv::ComputationModel& model, mv::TargetDescriptor&, mv::Element&, mv::Element&);

namespace mv
{
    namespace pass
    {
        MV_REGISTER_PASS(GenerateWorkloads)
            .setFunc(generateWorkloadsFcn)
            .setDescription(
                "Generate workloads using the METIS graph partitioning library");
    }
}

/* Note making the call to the METIS library a non-member function of the workloads class.
 *
 * This facilitates linking METIS to the pass CMAKE group and not to the base CMAKE group.
 *
 * The current plan is to port METIS to MCMcompiler in the future. For that reason other METIS related utility fucntions are members of the workloads class,
 * such as (1) generateMetisGraphNodeNumbers() and (2) generateMetisGraph(), which generate the adjacency structure of the graph, a set of arrays,
 * which represents a tensor to be partitioned. These will be required when we port METIS to to MCMcompiler.
 *
*/

int countNumberOfWorkloadsMetisReturned(int arr[], int n)
{
    /*First sort the array so that all occurrences become consecutive*/
    std::sort(arr, arr + n);

    /*Traverse the sorted array*/
    int res = 0;
    for (int i = 0; i < n; i++) {

        /*Move the index ahead while there are duplicates */
        while (i < n - 1 && arr[i] == arr[i + 1])
            i++;

        res++;
    }

    return res;
}

float workloadPixelCost(mv::Data::OpListIterator opIt) 
{
 auto kh = opIt->get<std::array<unsigned short, 2>>("kSize")[0];
 auto kw = opIt->get<std::array<unsigned short, 2>>("kSize")[1];
 auto ic = opIt->get<std::string>("taskOp") == "ChannelMajorConvolution" || opIt->get<std::string>("taskOp") == "DepthwiseConv" || opIt->get<std::string>("taskOp") == "Conv" ? opIt->getInputTensor()[0]->getShape()[2] : 1;

 return kh*kw*ic;
}

std::pair<int,int> partitionTensorWithMETIS(const std::shared_ptr<mv::MetisGraphStructure>& metisGraph, idx_t nWorkloads, const mv::pass::PassEntry& pass)
{

    /*METIS call*/
    METIS_SetDefaultOptions(metisGraph->options);
    int res = METIS_PartGraphRecursive(&metisGraph->m_numberTensorVertices,&metisGraph->nWeights, metisGraph->xadj.get(), metisGraph->adjncy.get(),
                    metisGraph->vwgt.get(), NULL, NULL, &nWorkloads, NULL,
                    NULL, metisGraph->options, &metisGraph->objval, metisGraph->part.get());

    pass.log(mv::Logger::MessageType::Debug, "Value of the objective function that was minimized by METIS (should be same as PoC compiler) is: " + std::to_string(metisGraph->objval));

    /* The METIS numbering convention for partitions starts at 0, for number of partitions > 1. i.e. nodes are assinged to partions labelled 0 -> (number partitions -1)
     * However, the METIS numbering convention for partitions starts at 1, for number of partitions exactly = 1. i.e. nodes are assinged to partions labelled 1
     * Need to test for this condition here, as it impacts the idexing of logic that calculate the workload coordinates MinX, MaxX, MinY, MaxY
     * Here, if nWorkloads is 1, then we change the METIS numbering convention to start at 0 so that it is the same as the 'normal' convention.
     */
    if(nWorkloads == 1)
        for (int i=0; i < metisGraph->m_numberTensorVertices; i++)
            metisGraph->part[i] = 0;

     /*Check if METIS returned fewer than the requested number of partitions - this is an error condition*/
    int numberOfMetisPartitions = countNumberOfWorkloadsMetisReturned(metisGraph->part.get(), metisGraph->m_numberTensorVertices);

    return {res, numberOfMetisPartitions};
}

/**
 * @brief Returns the supported Tensor Split Algorithms to be used
 */
std::vector<std::string> getTensorSplitAlgorithms(mv::Element& passDesc, const mv::pass::PassEntry& pass)
{
    /*parse TensorSplitAlgorithms from Compilation Descriptor*/
    std::vector<std::string> algorithms = {"Metis", "Rectangle", "Z-Tiling"}; //default
    if (passDesc.hasAttr("TensorSplitAlgorithms"))
    {
        algorithms.clear();
        std::string sAlgorithms = passDesc.get<std::string>("TensorSplitAlgorithms");
        std::stringstream ss(sAlgorithms);
        while( ss.good() )
        {
            std::string tempStr;
            std::getline(ss, tempStr, ',');
            if (tempStr=="Metis" || tempStr=="Rectangle" || tempStr=="Z-Tiling")
                algorithms.push_back(tempStr);
            else
                pass.log(mv::Logger::MessageType::Warning, "Could not parse the TensorSplitAlgorithms type (only \"Metis, Rectangle, Z-Tiling\" currently supported).");
        }
    }
    else
        pass.log(mv::Logger::MessageType::Debug, "No TensorSplitAlgorithms specified in descriptor, using  \"Metis, Rectangle, Z-Tiling\"...");

    //if parsing problem, return all 3
    if (algorithms.size() == 0)
        algorithms = {"Metis", "Rectangle", "Z-Tiling"};
    return algorithms;
}

std::tuple<int,int, int> getGlobalCompilationDescriptorConf(const mv::pass::PassEntry& pass, mv::ComputationModel& model) {

    int nDPU = 1;
    int nClusters = 1;
    int nWorkloads = 0;

    /*Get nDPUs and nClsuters from gloabl compilation descriptor*/
    std::shared_ptr<mv::Element> globalParams = model.getGlobalConfigParams();
    if (globalParams->hasAttr("Number_of_DPUs"))
        nDPU = globalParams->get<int>("Number_of_DPUs");
    if (globalParams->hasAttr("Number_of_Clusters"))
        nClusters = globalParams->get<int>("Number_of_Clusters");
    if (globalParams->hasAttr("nWorkloads"))
        nWorkloads= globalParams->get<int>("nWorkloads");

    if(nDPU < nClusters)
        throw std::runtime_error("The number of DPUs cannot be less than the number of clusters!, exiting");

    /*DPUs per cluster*/
    int nDPUxCluster =  ceil(nDPU / nClusters);

    pass.log(mv::Logger::MessageType::Debug, "Number of DPUs per cluster is: " + std::to_string(nDPUxCluster));

    return std::make_tuple(nDPUxCluster, nWorkloads, nClusters);
}

void generateWorkloadsFcn(const mv::pass::PassEntry& pass, mv::ComputationModel& model, mv::TargetDescriptor& target, mv::Element& passDesc, mv::Element&)
{
    pass.log(mv::Logger::MessageType::Debug, "Starting workload generation pass");
    mv::OpModel om(model);

    mv::DPUModeList dpuModes;
    std::shared_ptr<mv::MetisGraphStructure> metisGraph;
    std::vector<mv::Workloads> workloadsVector;
    std::vector<int> nWorkloadsSplitPool;

    int workloadsVectorIndex = 0;
    int optimalWorkloadIndex = 0;
    bool metisFail = false;
    bool rectangleFail = false;
    std::pair<int,int> metisResult = {0,0};
    uint8_t clusterNumber = 0;
    bool depthWiseSOHA0Workaround = false;

    /*Get the worklaods algorithm*/
    std::vector<std::string> algorithms = getTensorSplitAlgorithms(passDesc, pass);

    /*get cost function*/
    auto costFuntion = mv::Workloads::getCostFunction(passDesc, pass);

    /*get number of DPUs per cluster*/
    auto compilationConfigs = getGlobalCompilationDescriptorConf(pass, model);
    auto nDPUxCluster = std::get<0>(compilationConfigs);
    auto nWorkloadsCompilationDescriptor = std::get<1>(compilationConfigs);
    auto nClusters = std::get<2>(compilationConfigs);

    for (auto opIt = om.getInput(); opIt != om.opEnd(); ++opIt)
    {
        if (opIt->getOpType() == "DPUTask")
        {
            pass.log(mv::Logger::MessageType::Debug, "Found DPU task " + opIt->getName() + " of type " + opIt->get<std::string>("taskOp"));

            depthWiseSOHA0Workaround = false;
            /*Get number of clusters*/
            auto opStrategy = opIt->get<std::string>("splitStrategy");
            if(opStrategy == "Clustering")
                nClusters = 1;
            else
                nClusters = std::get<2>(compilationConfigs);

            /* For Deptwise convolution, Max pooling and CM convolution MPE mode must be (1,16)*/
            /* This should be moved to a target descriptor*/

            if((opIt->get<std::string>("taskOp") == "DepthwiseConv") || (opIt->get<std::string>("taskOp") == "MaxPool") || (opIt->get<std::string>("taskOp") == "ChannelMajorConvolution"))
                dpuModes = {{1, 16}};
            else
                dpuModes = {{4,4},{1, 16}};

            
            /*Depthwise cov SOH A0 workaround*/
            if((opIt->get<std::string>("taskOp") == "DepthwiseConv") && (opIt->get<std::string>("splitStrategy") == "SplitOverH")) {
                depthWiseSOHA0Workaround = true;
                opIt->set<std::string>("Depthwise_SOH_A0_bug", "True");
            }

            /*For multi-clustering we work on subtensors*/
            for(clusterNumber = 0; clusterNumber < nClusters; clusterNumber++)
            {
                /*get the subtensor*/
                auto subTensor = opIt->getOutputTensor()[0]->getSubTensor(clusterNumber);

                /*Sparse tensors don't use z-tiling*/
                /* This should be moved to a target descriptor*/
                if(subTensor.isSparse())
                    algorithms = {"Rectangle"};
                else
                    algorithms = {"Rectangle", "Z-Tiling"};
                
                pass.log(mv::Logger::MessageType::Debug, "The shape of subtensor for cluster " + std::to_string(clusterNumber) + "is: " + subTensor.getShape().toString());

                /*Generate the number of workloads split pool*/
                if(nWorkloadsCompilationDescriptor)
                    nWorkloadsSplitPool.push_back(nWorkloadsCompilationDescriptor);
                else
                    nWorkloadsSplitPool = mv::Workloads::getWorkloadSplitPool(subTensor, nDPUxCluster, dpuModes, 50);

                /*if Deptwise operation and SOH trategy, for A0 bug then add these number of worklaods to workload split pool*/
                if((opIt->get<std::string>("taskOp") == "DepthwiseConv") && (!nWorkloadsCompilationDescriptor))
                {
                    int deptwiseSOHworkloadNumbers[5] = {2, 4, 6, 8, 10};
                    nWorkloadsSplitPool.insert(nWorkloadsSplitPool.end(), deptwiseSOHworkloadNumbers, deptwiseSOHworkloadNumbers+5);

                    /*Erase duplicate workload numbers from the split pool*/
                    nWorkloadsSplitPool.erase(std::unique(nWorkloadsSplitPool.begin(), nWorkloadsSplitPool.end()), nWorkloadsSplitPool.end());
                    std::sort(nWorkloadsSplitPool.begin(), nWorkloadsSplitPool.end());
                }

                for(auto nWorkloads : nWorkloadsSplitPool)
                {
                    pass.log(mv::Logger::MessageType::Debug, "The number of workloads is: " + std::to_string(nWorkloads));

                    /*For each of the algorithms specified*/
                    for (std::string algorithm : algorithms)
                    {
                        /*Disabled METIS due to licence*/

                        // if (algorithm == "Metis")
                        // {
                        //     /* For each dpu mode and for each workload, attempt to partition with METIS and/or Rectangle and create worklaods*/
                        //     for (auto dpuMode : dpuModes)
                        //     {
                        //         /*Create workload instance*/
                        //         workloadsVector.emplace_back(mv::Workloads(opIt->getName(), opIt->getOutputTensor()[0]->getShape(), dpuMode));

                        //         /*Populate Metis adjacency structure and partition tensor*/
                        //         workloadsVector.at(workloadsVectorIndex).generateMetisGraph();
                        //         metisGraph = workloadsVector.at(workloadsVectorIndex).getMetisGraph();

                        //         metisResult = partitionTensorWithMETIS(metisGraph, nWorkloads, pass);

                        //         /*Store METIS optimization value as attrbute for unit testing and for comparison with POC compiler*/
                        //         opIt->set<int>("Metis_edge_cut", metisGraph->objval);

                        //         /*Check that Metis returned the exact number of partitions requested. Sometimes it will return less*/
                        //         if ((metisResult.first == 1) && (metisResult.second == nWorkloads))
                        //         {
                        //             workloadsVector.at(workloadsVectorIndex).populateWorkloadsFromPartitions(nWorkloads, pass, dpuMode);

                        //             if(!workloadsVector.at(workloadsVectorIndex).validateWorkloads(opIt->getOutputTensor()[0]->getShape()))
                        //             {
                        //                 pass.log(mv::Logger::MessageType::Debug, "Unable to produce valid workloads using METIS for this layer switching to Rectangle Heuristic");

                        //                 /*Remove the original workload created with metis*/
                        //                 workloadsVector.erase(workloadsVector.begin() + workloadsVectorIndex);
                        //                 metisFail = true;
                        //             }
                        //             else
                        //             {
                        //                 workloadsVectorIndex++;
                        //                 metisFail = false;
                        //             }
                        //         }
                        //         else
                        //         {
                        //             pass.log(mv::Logger::MessageType::Debug,"Error partitioning tensor into workloads using METIS");

                        //             /*Remove the original workload created with metis*/
                        //             workloadsVector.erase(workloadsVector.begin() + workloadsVectorIndex);
                        //             metisFail = true;
                        //         }
                        //     }
                        // }

                        // Rectangle Reuristic performs the same function as METIS
                        if ((algorithm == "Rectangle") && ((!depthWiseSOHA0Workaround) || nWorkloads > 1))
                        {
                            /*Create workload instance*/
                            workloadsVector.emplace_back(mv::Workloads(opIt->getName(), subTensor.getShape()));

                            /*Partition tensor into workloads with Rectangle*/
                            rectangleFail = false;
                            bool split_over_h = true;
                            bool split_over_w = true;
                            int rectangleResult = 0;
                            bool split_symmetric = false;

                            /*If nWorkloads specified in compilation descriptor, then force symmetric splits*/
                            if(nWorkloadsCompilationDescriptor)
                                split_symmetric = false;
                            else
                                split_symmetric = false;

                            /*If the operation is deptwise convolution, then do not split over H due to AO hardware bug*/
                            if(depthWiseSOHA0Workaround)
                                split_over_h = false;

                            rectangleResult = workloadsVector.at(workloadsVectorIndex).partitionTensorWithRectangleHeuristic(dpuModes, nWorkloads,
                                                        split_over_h, split_over_w, split_symmetric,
                                                        mv::WorkloadSplitMode::HW, pass);

                            if (rectangleResult != 1)
                            {
                                pass.log(mv::Logger::MessageType::Debug, "Error using Rectangle to tile the output tensor, erasing this workload instance");
                                workloadsVector.erase(workloadsVector.begin() + (workloadsVectorIndex));
                                rectangleFail = true;
                            }

                            if(!rectangleFail)
                            {
                               
                                /*Check that workloads sum to the orignal output tensor volume*/
                                if((!workloadsVector.at(workloadsVectorIndex).validateWorkloads(subTensor.getShape())))
                                {
                                    pass.log(mv::Logger::MessageType::Debug, "Error producing valid workloads from Rectangle heuristic, the individual workloads do not sum to the original volume or they overlap, erasing this workload instance ");
                                    workloadsVector.erase(workloadsVector.begin() + workloadsVectorIndex);
                                    rectangleFail = true;
                                }

                                if(!rectangleFail)
                                {
                                    rectangleFail = false;
                                    pass.log(mv::Logger::MessageType::Debug, "Valid workload created using Rectangle");
                                    workloadsVectorIndex++;
                                }
                            }
                        }
                        /*Eltwise ops are performed by the PPE, which does not support Z-Tiling*/
                        if (algorithm == "Z-Tiling" && opIt->get<std::string>("taskOp") != "Add" && 
                            opIt->get<std::string>("taskOp") != "Subtract" && opIt->get<std::string>("taskOp") != "Divide" 
                            && opIt->get<std::string>("taskOp") != "Multiply" && !depthWiseSOHA0Workaround) 
                        {
                            /*Create workload instance*/
                            workloadsVector.emplace_back(mv::Workloads(opIt->getName(), subTensor.getShape()));

                            bool ztilingFail = false;
                            int ztilingResult = 0;

                            ztilingResult = workloadsVector.at(workloadsVectorIndex).partitionTensorWithZsplit(dpuModes, nWorkloads, pass);

                            if (ztilingResult != 1)
                            {
                                pass.log(mv::Logger::MessageType::Debug, "Error using Ztiling to tile the output tensor, erasing this workload instance");
                                workloadsVector.erase(workloadsVector.begin() + (workloadsVectorIndex));
                                ztilingFail = true;
                            }

                            if(!ztilingFail)
                            {

                                if((!workloadsVector.at(workloadsVectorIndex).validateWorkloads(subTensor.getShape())))
                                {
                                    pass.log(mv::Logger::MessageType::Debug, "Error producing valid workloads from Ztiling partitions,erasing this workload instance ");
                                    workloadsVector.erase(workloadsVector.begin() + workloadsVectorIndex);
                                    ztilingFail = true;
                                }
<<<<<<< HEAD
=======

>>>>>>> 7174630f
                                if(!ztilingFail)
                                {
                                    ztilingFail = false;
                                    pass.log(mv::Logger::MessageType::Debug, "Valid workload created using Z-Tiling");
                                    workloadsVectorIndex++;
                                }
                            }
                        }
                    }
                }

                float pixelCost = workloadPixelCost(opIt); 
                
                /*Calculate execution cycles for each valid workload for this particular subtensor*/
                mv::Workloads::generateExecutionCycles(workloadsVector, nDPUxCluster, costFuntion, pixelCost);

                /*Sort on number of workloads */
                std::sort(workloadsVector.begin(), workloadsVector.end(),
                    [] (mv::Workloads const& lhs, mv::Workloads const& rhs)
                    {
                        return lhs.nWorkloads() < rhs.nWorkloads();
                    });

                /*Print the execution cycles*/
                int index = 0;
                for (auto wl : workloadsVector)
                {
                    pass.log(mv::Logger::MessageType::Debug, "Index " + std::to_string(index) + " (Min) " + std::to_string(wl.getExecutionCycles()[0]) + " Cost (Max)" + std::to_string(wl.getExecutionCycles()[1]));
                    index++;
                }

                int index1 = 0;
                for (auto wl : workloadsVector)
                {
                    pass.log(mv::Logger::MessageType::Debug, "Index " + std::to_string(index1) + " (Mean cost) " + std::to_string((wl.getExecutionCycles()[0]+wl.getExecutionCycles()[1])/2) + "  Workload number" + std::to_string(wl.nWorkloads()));
                    index1++;
                }

                /*Pick the workload with mean execution time*/
                auto optimalWorkload = std::min_element(workloadsVector.begin(), workloadsVector.end(),
                    [] (mv::Workloads const& lhs, mv::Workloads const& rhs)
                    {
                        return lhs.getMeanExecutionCycles() < rhs.getMeanExecutionCycles();
                    });

                /*Get the index of the most optimial workload*/
                optimalWorkloadIndex = std::distance(workloadsVector.begin(), optimalWorkload);

                pass.log(mv::Logger::MessageType::Debug, "Selecting workload at index " + std::to_string(optimalWorkloadIndex) + " as the most optimal workload for subtensor number " + std::to_string(clusterNumber));

                /*set the clusterID field of the most optimial workload*/
                workloadsVector.at(optimalWorkloadIndex).populateClusterID(clusterNumber);

                pass.log(mv::Logger::MessageType::Debug, "The subtensor for cluster 0 shape is: " + subTensor.getShape().toString());

                /*Apply the SOH offset to the most optimial workload*/
                if((opIt->getOutputTensor()[0]->hasAttr("splitStrategy")) && (nClusters > 1))
                {
                    pass.log(mv::Logger::MessageType::Debug, " op strategy " + opStrategy);
                    if (opStrategy != "Clustering")
                    {
                        auto subTensorOffset = subTensor.get<std::vector<std::size_t>>("offset");
                        workloadsVector.at(optimalWorkloadIndex).add_xy_offset(subTensorOffset);
                        workloadsVector.at(optimalWorkloadIndex).apply_z_offset(subTensorOffset);
                    }
                }

                /*Set the most optimal workload as attribute of the op*/
                opIt->set<mv::Workloads>("Workloads" + std::to_string(clusterNumber), workloadsVector.at(optimalWorkloadIndex));
              
                /*Reset workloads vector, splitpool and indices for the next sub tensor layer*/
                workloadsVector.clear();
                nWorkloadsSplitPool.clear();
                workloadsVectorIndex = 0;
                optimalWorkloadIndex = 0;
            }

            /*Reset workloads vector, splitpool and indices for the next layer*/
            workloadsVector.clear();
            nWorkloadsSplitPool.clear();
            workloadsVectorIndex = 0;
            optimalWorkloadIndex = 0;

        }
    }
    pass.log(mv::Logger::MessageType::Debug, "Exiting workload generation pass");
}

<|MERGE_RESOLUTION|>--- conflicted
+++ resolved
@@ -57,7 +57,7 @@
     return res;
 }
 
-float workloadPixelCost(mv::Data::OpListIterator opIt) 
+float workloadPixelCost(mv::Data::OpListIterator opIt)
 {
  auto kh = opIt->get<std::array<unsigned short, 2>>("kSize")[0];
  auto kw = opIt->get<std::array<unsigned short, 2>>("kSize")[1];
@@ -201,7 +201,7 @@
             else
                 dpuModes = {{4,4},{1, 16}};
 
-            
+
             /*Depthwise cov SOH A0 workaround*/
             if((opIt->get<std::string>("taskOp") == "DepthwiseConv") && (opIt->get<std::string>("splitStrategy") == "SplitOverH")) {
                 depthWiseSOHA0Workaround = true;
@@ -220,7 +220,7 @@
                     algorithms = {"Rectangle"};
                 else
                     algorithms = {"Rectangle", "Z-Tiling"};
-                
+
                 pass.log(mv::Logger::MessageType::Debug, "The shape of subtensor for cluster " + std::to_string(clusterNumber) + "is: " + subTensor.getShape().toString());
 
                 /*Generate the number of workloads split pool*/
@@ -332,7 +332,7 @@
 
                             if(!rectangleFail)
                             {
-                               
+
                                 /*Check that workloads sum to the orignal output tensor volume*/
                                 if((!workloadsVector.at(workloadsVectorIndex).validateWorkloads(subTensor.getShape())))
                                 {
@@ -350,9 +350,9 @@
                             }
                         }
                         /*Eltwise ops are performed by the PPE, which does not support Z-Tiling*/
-                        if (algorithm == "Z-Tiling" && opIt->get<std::string>("taskOp") != "Add" && 
-                            opIt->get<std::string>("taskOp") != "Subtract" && opIt->get<std::string>("taskOp") != "Divide" 
-                            && opIt->get<std::string>("taskOp") != "Multiply" && !depthWiseSOHA0Workaround) 
+                        if (algorithm == "Z-Tiling" && opIt->get<std::string>("taskOp") != "Add" &&
+                            opIt->get<std::string>("taskOp") != "Subtract" && opIt->get<std::string>("taskOp") != "Divide"
+                            && opIt->get<std::string>("taskOp") != "Multiply" && !depthWiseSOHA0Workaround)
                         {
                             /*Create workload instance*/
                             workloadsVector.emplace_back(mv::Workloads(opIt->getName(), subTensor.getShape()));
@@ -378,10 +378,6 @@
                                     workloadsVector.erase(workloadsVector.begin() + workloadsVectorIndex);
                                     ztilingFail = true;
                                 }
-<<<<<<< HEAD
-=======
-
->>>>>>> 7174630f
                                 if(!ztilingFail)
                                 {
                                     ztilingFail = false;
@@ -393,8 +389,8 @@
                     }
                 }
 
-                float pixelCost = workloadPixelCost(opIt); 
-                
+                float pixelCost = workloadPixelCost(opIt);
+
                 /*Calculate execution cycles for each valid workload for this particular subtensor*/
                 mv::Workloads::generateExecutionCycles(workloadsVector, nDPUxCluster, costFuntion, pixelCost);
 
@@ -451,7 +447,7 @@
 
                 /*Set the most optimal workload as attribute of the op*/
                 opIt->set<mv::Workloads>("Workloads" + std::to_string(clusterNumber), workloadsVector.at(optimalWorkloadIndex));
-              
+
                 /*Reset workloads vector, splitpool and indices for the next sub tensor layer*/
                 workloadsVector.clear();
                 nWorkloadsSplitPool.clear();
