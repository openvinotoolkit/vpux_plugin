--- conflicted
+++ resolved
@@ -32,14 +32,11 @@
 
     pass.log(mv::Logger::MessageType::Debug, "Starting workload generation pass");
 
-<<<<<<< HEAD
     //Get number of Clusters and DPU's
     int nDPU = 20;                      //Default number of DPUs
     int nClusters = 4;                  //Default number of Clusters
     static const mv::DPUModeList dpu_mode_poc = {{4, 4}, {16, 1}};
 
-=======
->>>>>>> d7c2cb81
     std::shared_ptr<mv::Element> globalParams = model.getGlobalConfigParams();
     if (globalParams->hasAttr("Number_of_DPUs")) 
         int nDPU = globalParams->get<int>("Number_of_DPUs");
@@ -94,13 +91,8 @@
                 }
                 else if (algorithm == "Rectangle")
                 {
-<<<<<<< HEAD
                     //Partition tensor into workloads with Rectangle
                     auto res = workloads.partitionTensorWithRectangleHeuristic(dpu_mode_poc, nWorkloads, pass);
-=======
-                    /*Partition tensor into workloads with Rectangle*/
-                    auto res = workloads.partitionTensorWithRectangleHeuristic(nWorkloads, pass);
->>>>>>> d7c2cb81
                     if(res==1)
                         workloads.populateWorkloadsFromPartitions(nWorkloads, pass);
                     else
