#include "include/mcm/pass/pass_registry.hpp"
#include "meta/include/mcm/op_model.hpp"
#include "include/mcm/computation/model/control_model.hpp"
#include "include/mcm/computation/model/data_model.hpp"
#include "include/mcm/utils/custom_math.hpp"
#include "include/mcm/utils/data_generator.hpp"
#include "include/mcm/target/keembay/workloads.hpp"
#include "include/mcm/target/keembay/rectangle.hpp"
#include "include/mcm/graph/graph.hpp"
#include <algorithm>
#include <climits>
#include <math.h>
#include <metis.h>



static void generateWorkloadsFcn(const mv::pass::PassEntry& pass, mv::ComputationModel& model, mv::TargetDescriptor&, mv::Element&, mv::json::Object&);

namespace mv
{
    namespace pass
    {
        MV_REGISTER_PASS(GenerateWorkloads)
            .setFunc(generateWorkloadsFcn)
            .setDescription(
                "Generate workloads using the METIS graph partitioning library");
    }
}

/* Note making the call to the METIS library a non-member function of the workloads class.
 * 
 * This facilitates linking METIS to the pass CMAKE group and not to the base CMAKE group.
 * 
 * The current plan is to port METIS to MCMcompiler in the future. For that reason other METIS related utility fucntions are members of the workloads class,
 * such as (1) generateMetisGraphNodeNumbers() and (2) generateMetisGraph(), which generate the adjacency structure of the graph, a set of arrays, 
 * which represents a tensor to be partitioned. These will be required when we port METIS to to MCMcompiler.   
 * 
*/ 

int countNumberOfWorkloadsMetisReturned(int arr[], int n) 
{ 
    // First sort the array so that all 
    // occurrences become consecutive 
    std::sort(arr, arr + n); 
  
    // Traverse the sorted array 
    int res = 0; 
    for (int i = 0; i < n; i++) { 
  
        // Move the index ahead while 
        // there are duplicates 
        while (i < n - 1 && arr[i] == arr[i + 1]) 
            i++; 
  
        res++; 
    } 
  
    return res; 
} 


int partitionTensorWithMETIS(const std::shared_ptr<mv::MetisGraphStructure>& metisGraph, idx_t nWorkloads, const mv::pass::PassEntry& pass) 
{
    METIS_SetDefaultOptions(metisGraph->options);

    pass.log(mv::Logger::MessageType::Debug, "The adjancy data for METIS is ");
    for(int i =0; i < 2*metisGraph->m_numberTensorEdges; i++) 
        pass.log(mv::Logger::MessageType::Debug, std::to_string(metisGraph->adjncy[i]));
    
    pass.log(mv::Logger::MessageType::Debug, "The xadj data for METIS is ");
    for(int i =0; i < (metisGraph->m_numberTensorVertices + 1); i++) 
        pass.log(mv::Logger::MessageType::Debug, std::to_string(metisGraph->xadj[i]));
    
    pass.log(mv::Logger::MessageType::Debug, "The vwgt data for METIS is ");
    for(int i =0; i < (metisGraph->m_numberTensorVertices); i++) 
        pass.log(mv::Logger::MessageType::Debug, std::to_string(metisGraph->vwgt[i]));
    
    /*METIS call*/
    int res = METIS_PartGraphRecursive(&metisGraph->m_numberTensorVertices,&metisGraph->nWeights, metisGraph->xadj.get(), metisGraph->adjncy.get(),
                    metisGraph->vwgt.get(), NULL, NULL, &nWorkloads, NULL,
				    NULL, metisGraph->options, &metisGraph->objval, metisGraph->part.get());

    pass.log(mv::Logger::MessageType::Debug, "Value of the objective function that was minimized by METIS (should be same as PoC compiler) is: " + std::to_string(metisGraph->objval));

    /*Print node partition*/
    for(int part_i = 0; part_i < metisGraph->m_numberTensorVertices; part_i++) 
            pass.log(mv::Logger::MessageType::Debug, "Node " + std::to_string(part_i) + " is in partition " + std::to_string(metisGraph->part[part_i]));  
    
    /* The METIS numbering convention for partitions starts at 0, for number of partitions > 1. i.e. nodes are assinged to partions labelled 0 -> (number partitions -1) 
     * However, the METIS numbering convention for partitions starts at 1, for number of partitions exactly = 1. i.e. nodes are assinged to partions labelled 1
     * Need to test for this condition here, as it impacts the idexing of logic that calculate the workload coordinates MinX, MaxX, MinY, MaxY
     * Here, if nWorkloads is 1, then we change the METIS numbering convention to start at 0 so that it is the same as the 'normal' convention.
     */
    if(nWorkloads == 1) 
        for (int i=0; i < metisGraph->m_numberTensorVertices; i++) 
            metisGraph->part[i] = 0; 

    
    /*Check if METIS returned fewer than the requested number of partitions - this is an error condition*/
    int numberOfMetisPartitions = countNumberOfWorkloadsMetisReturned(metisGraph->part.get(), metisGraph->m_numberTensorVertices);

    if(numberOfMetisPartitions < nWorkloads)
        throw std::runtime_error("METIS returned less partitions (workloads) than requested - this is an error condition");

    return res;
}

/** 
 * @brief Returns the supported Tensor Split Algorithms to be used
 */
std::vector<std::string> getTensorSplitAlgorithms(mv::Element& passDesc, const mv::pass::PassEntry& pass)
<<<<<<< HEAD
{
    /*parse TensorSplitAlgorithms from Compilation Descriptor*/
    std::vector<std::string> algorithms = {"Metis", "Rectangle", "Z-Tiling"}; //default
    if (passDesc.hasAttr("TensorSplitAlgorithms")) 
    {
        algorithms.clear();
        std::string sAlgorithms = passDesc.get<std::string>("TensorSplitAlgorithms");
        std::stringstream ss(sAlgorithms);
        while( ss.good() )
        {
            std::string tempStr;
            std::getline(ss, tempStr, ',');
            if (tempStr=="Metis" || tempStr=="Rectangle" || tempStr=="Z-Tiling")
                algorithms.push_back(tempStr);
            else
                pass.log(mv::Logger::MessageType::Warning, "Could not parse the TensorSplitAlgorithms type (only \"Metis, Rectangle, Z-Tiling\" currently supported).");
        }
    }
    else 
        pass.log(mv::Logger::MessageType::Info, "No TensorSplitAlgorithms specified in descriptor, using  \"Metis, Rectangle, Z-Tiling\"...");
    
    //if parsing problem, return all 3
    if (algorithms.size() == 0)
        algorithms = {"Metis", "Rectangle", "Z-Tiling"};
    return algorithms;
}

void generateWorkloadsFcn(const mv::pass::PassEntry& pass, mv::ComputationModel& model, mv::TargetDescriptor& target, mv::Element& passDesc, mv::json::Object &)
=======
>>>>>>> f25b4634
{
    /*parse TensorSplitAlgorithms from Compilation Descriptor*/
    std::vector<std::string> algorithms = {"Metis", "Rectangle", "Z-Tiling"}; //default
    if (passDesc.hasAttr("TensorSplitAlgorithms")) 
    {
        algorithms.clear();
        std::string sAlgorithms = passDesc.get<std::string>("TensorSplitAlgorithms");
        std::stringstream ss(sAlgorithms);
        while( ss.good() )
        {
            std::string tempStr;
            std::getline(ss, tempStr, ',');
            if (tempStr=="Metis" || tempStr=="Rectangle" || tempStr=="Z-Tiling")
                algorithms.push_back(tempStr);
            else
                pass.log(mv::Logger::MessageType::Warning, "Could not parse the TensorSplitAlgorithms type (only \"Metis, Rectangle, Z-Tiling\" currently supported).");
        }
    }
    else 
        pass.log(mv::Logger::MessageType::Info, "No TensorSplitAlgorithms specified in descriptor, using  \"Metis, Rectangle, Z-Tiling\"...");
    
    //if parsing problem, return all 3
    if (algorithms.size() == 0)
        algorithms = {"Metis", "Rectangle", "Z-Tiling"};
    return algorithms;
}

std::pair<int, std::pair<int, int>> getGlobalCompilationDescriptorConf(const mv::pass::PassEntry& pass, mv::ComputationModel& model) {

    int nDPU;
    int nClusters;
    std::pair <int, std::pair<int, int>> globalConfigs;
    std::string mpeModeString;
    int nDPUxCluster;
   
    /*Get nDPUs and nClsuters from gloabl compilation descriptor*/ 
    std::shared_ptr<mv::Element> globalParams = model.getGlobalConfigParams();
    if (globalParams->hasAttr("Number_of_DPUs")) 
        nDPU = globalParams->get<int>("Number_of_DPUs");
    if (globalParams->hasAttr("Number_of_Clusters")) 
        nClusters = globalParams->get<int>("Number_of_Clusters");

<<<<<<< HEAD
    /*DPUs per cluster*/    
    int nDPUxCluster = nDPU / nClusters;
    
    /*The global mpe mode and number of workloads must be set for unit tests that don't have layer names matching resnet50 layer names*/
    if (globalParams->hasAttr("mpe_mode")) 	
        mpeMode  = globalParams->get<std::string>("mpe_mode");	
=======
    /*DPUs per cluster*/  
    nDPUxCluster =  nDPU / nClusters;
    globalConfigs.first = nDPUxCluster;

    pass.log(mv::Logger::MessageType::Debug, "Number of DPUs per cluster is: " + std::to_string(nDPUxCluster));

    /*The global mpe mode and number of workloads must be set for unit tests that don't have layer names matching resnet50 layer names*/
    if (globalParams->hasAttr("mpe_mode")) 	
        mpeModeString  = globalParams->get<std::string>("mpe_mode");	
>>>>>>> f25b4634
    else	
        std::runtime_error("Exiting, set the MPE mode in the compilation descriptor"); 

     /*Set MPE mode from global*/	
<<<<<<< HEAD
    if(mpeMode == "Matrix")
    {
        MPEMode.first = 4;	
        MPEMode.second = 4; 
=======
    if(mpeModeString == "Matrix")
    {
        globalConfigs.second.first = 4;	
        globalConfigs.second.second = 4; 
>>>>>>> f25b4634
        pass.log(mv::Logger::MessageType::Debug, "Global MPE mode is Matrix");
	
    }	
    else if (mpeModeString == "Vector")	
    {	
<<<<<<< HEAD
        MPEMode.first = 1;	
        MPEMode.second = 16; 	
        pass.log(mv::Logger::MessageType::Debug, "Global MPE mode is Vector");
    }	

=======
        globalConfigs.second.first = 1;	
        globalConfigs.second.second = 16; 	
        pass.log(mv::Logger::MessageType::Debug, "Global MPE mode is Vector");
    }	

    return globalConfigs;
}

void generateWorkloadsFcn(const mv::pass::PassEntry& pass, mv::ComputationModel& model, mv::TargetDescriptor& target, mv::Element& passDesc, mv::json::Object &)
{
    pass.log(mv::Logger::MessageType::Debug, "Starting workload generation pass");

    int nWorkloads;
    int metisResult;
    int nDPUxCluster;
    std::shared_ptr<mv::MetisGraphStructure> metisGraph;
    std::pair<int,int> mpeMode;
    mv::OpModel om(model);
    std::vector<mv::Workloads> workloadsVector;
    int workloadsVectorIndex = 0;
    mv::DPUModeList dpu_mode_poc;
        
    /* Get Compilation Descriptor configurations
     * nDPU/Cluster 
     * MPE mode
    */
    auto globalConfigs = getGlobalCompilationDescriptorConf(pass, model);
    mpeMode.first = globalConfigs.second.first;
    mpeMode.second = globalConfigs.second.second;
    nDPUxCluster = globalConfigs.first;

>>>>>>> f25b4634
    /*Get the worklaods algorithm*/
    std::vector<std::string> algorithms = getTensorSplitAlgorithms(passDesc, pass);

    for (auto opIt = om.getInput(); opIt != om.opEnd(); ++opIt)
    {
        if (opIt->getOpType() == "DPUTask")
        {
            pass.log(mv::Logger::MessageType::Debug, "Found DPU task " + opIt->getName() + " of type " + opIt->get<std::string>("taskOp"));

<<<<<<< HEAD
            /*Partition tensor into workloads*/
=======
            /*Fore each of the lagorithms specified*/
>>>>>>> f25b4634
            for (std::string algorithm : algorithms)
            {
                if (algorithm == "Metis")
                {
<<<<<<< HEAD
                    if(opIt->hasAttr("WorkloadStrategy_MPE_mode")) {
                        if(opIt->get<std::string>("WorkloadStrategy_MPE_mode") == "Matrix") {
                            MPEMode.first = 4;	
                            MPEMode.second = 4;
                            pass.log(mv::Logger::MessageType::Debug, "This layer has a workload strategy, using MPE mode Matrix"); 	
                        }
                        if(opIt->get<std::string>("WorkloadStrategy_MPE_mode") == "Vector") {
                        MPEMode.first = 1;	
                        MPEMode.second = 16;
                        pass.log(mv::Logger::MessageType::Debug, "This layer has a workload srategy, using MPE mode Vector"); 	
                        }
                    }
                    else
                        pass.log(mv::Logger::MessageType::Debug, "This layer does not have workload strategy using the gloabl MPE mode");
=======
                    /*Check if there is a custom workload strategy (mpe mode) in compilation descriptor for this layer*/
                    if(opIt->hasAttr("WorkloadStrategy_MPE_mode")) {
                        if(opIt->get<std::string>("WorkloadStrategy_MPE_mode") == "Matrix") {
                            mpeMode.first = 4;	
                            mpeMode.second = 4;
                            pass.log(mv::Logger::MessageType::Debug, "This layer has a workload strategy, using MPE mode Matrix"); 	
                        }
                        if(opIt->get<std::string>("WorkloadStrategy_MPE_mode") == "Vector") {
                            mpeMode.first = 1;	
                            mpeMode.second = 16;
                            pass.log(mv::Logger::MessageType::Debug, "This layer has a workload srategy, using MPE mode Vector"); 	
                        }
                    }
                    else
                        pass.log(mv::Logger::MessageType::Debug, "This layer does not have a custom workload strategy using the gloabl MPE mode");
>>>>>>> f25b4634

                    pass.log(mv::Logger::MessageType::Debug, "Output size is: " + opIt->getOutputTensor()[0]->getShape().toString());

                    /*Create workload instance*/
<<<<<<< HEAD
                    workloadsVector.push_back(mv::Workloads(opIt->getName(), opIt->getOutputTensor()[0]->getShape(), MPEMode));
=======
                    workloadsVector.emplace_back(mv::Workloads(opIt->getName(), opIt->getOutputTensor()[0]->getShape(), mpeMode));
>>>>>>> f25b4634

                    if(opIt->hasAttr("WorkloadStrategy_nWorkloads")) {
                        nWorkloads = opIt->get<int>("WorkloadStrategy_nWorkloads");
                        pass.log(mv::Logger::MessageType::Debug, "This layer has number of workloads in the workload strategy using : "+ std::to_string(nWorkloads));
                    }
                    else {
                        /*Generate the split pool and select the first one*/
                        auto nWorkloadsSplitPool = workloadsVector.at(workloadsVectorIndex).getWorkloadSplitPool(opIt->getOutputTensor()[0], nDPUxCluster);
                        nWorkloads = nWorkloadsSplitPool[0];
                        pass.log(mv::Logger::MessageType::Debug, "This layer does not have number of workloads in the workload strategy using from the split pool is: " + std::to_string(nWorkloads));
                    }

                    /*Populate Metis adjacency structure and partition tensor*/
                    workloadsVector.at(workloadsVectorIndex).generateMetisGraph();
                    metisGraph = workloadsVector.at(workloadsVectorIndex).getMetisGraph();
                    metisResult = partitionTensorWithMETIS(metisGraph, nWorkloads, pass);

                    /*Store METIS optimization value as attrbute for unit testing and for comparison with POC compiler*/
                    opIt->set<int>("Metis_edge_cut", metisGraph->objval);

                    if (metisResult == 1)
                        workloadsVector.at(workloadsVectorIndex).populateWorkloadsFromPartitions(nWorkloads, pass, mpeMode);
                    else
                        throw std::runtime_error("Error partitioning tensor into workloads using METIS");

                    if(!workloadsVector.at(workloadsVectorIndex).validateWorkloads(opIt->getOutputTensor()[0]->getShape())) {
                        pass.log(mv::Logger::MessageType::Debug, "Unable to produce valid workloads using METIS for this layer switching to Rectangle Heuristic");

                        /*Remove the original workload created with metis*/
                        workloadsVector.erase(workloadsVector.begin() + workloadsVectorIndex);
                        workloadsVector.emplace_back(mv::Workloads(opIt->getName(), opIt->getOutputTensor()[0]->getShape()));

                        /*Partition tensor into workloads with Rectangle*/
                        bool split_over_h = true;
                        bool split_over_w = true;
                        bool split_symmetric = false;

                        if(mpeMode.first == 4) 
                            dpu_mode_poc = {{4, 4}};
                        else if(mpeMode.first == 1)
                            dpu_mode_poc = {{1, 16}};

                        auto res = workloadsVector.at(workloadsVectorIndex).partitionTensorWithRectangleHeuristic(dpu_mode_poc, nWorkloads,
                                                            split_over_h, split_over_w, split_symmetric,
                                                            mv::WorkloadSplitMode::HW, pass);
                        if (!res)
                            throw std::runtime_error("Error partitioning tensor into workloads using Rectangle heuristic");
                    
                        if(!workloadsVector.at(workloadsVectorIndex).validateWorkloads(opIt->getOutputTensor()[0]->getShape())) 
                            throw std::runtime_error("Invalid workloads have been generated using rectangle heurisitc, the individual workloads do not sum the output tensor size");
                        
                        /*Set valid workload attribute to true*/
                        opIt->set<bool>("Valid_workload", true);
                        opIt->set<mv::Workloads>("Workloads", workloadsVector.at(workloadsVectorIndex));

<<<<<<< HEAD
                        if(!workloadsVector.at(workloadsVectorIndex).validateWorkloads(opIt->getOutputTensor()[0]->getShape())) 
                            throw std::runtime_error("Invalid workloads have been generated from METIS partitions after five attempts, exiting.");
=======
                        /*Done*/
                        goto validWorkload;
>>>>>>> f25b4634
                    }

                    /*Set valid workload attribute to true*/
                    opIt->set<bool>("Valid_workload", true);
<<<<<<< HEAD
=======
                    opIt->set<mv::Workloads>("Workloads", workloadsVector.at(workloadsVectorIndex));
>>>>>>> f25b4634
                    
                }
                else if (algorithm == "Rectangle")
                {
                    /*Check if there is a custom workload strategy (mpe mode) in compilation descriptor for this layer*/
                    if(opIt->hasAttr("WorkloadStrategy_MPE_mode")) {
                        if(opIt->get<std::string>("WorkloadStrategy_MPE_mode") == "Matrix") {
                            mpeMode.first = 4;	
                            mpeMode.second = 4;
                            pass.log(mv::Logger::MessageType::Debug, "This layer has a workload strategy, using MPE mode Matrix"); 	
                        }
                        if(opIt->get<std::string>("WorkloadStrategy_MPE_mode") == "Vector") {
                            mpeMode.first = 1;	
                            mpeMode.second = 16;
                            pass.log(mv::Logger::MessageType::Debug, "This layer has a workload srategy, using MPE mode Vector"); 	
                        }
                    }
                    else
                        pass.log(mv::Logger::MessageType::Debug, "This layer does not have a custom workload strategy using the gloabl MPE mode");

                    pass.log(mv::Logger::MessageType::Debug, "Output size is: " + opIt->getOutputTensor()[0]->getShape().toString());

                    workloadsVector.emplace_back(mv::Workloads(opIt->getName(), opIt->getOutputTensor()[0]->getShape()));

                    if(opIt->hasAttr("WorkloadStrategy_nWorkloads")) {
                        nWorkloads = opIt->get<int>("WorkloadStrategy_nWorkloads");
                        pass.log(mv::Logger::MessageType::Debug, "This layer has number of workloads in the workload strategy using : "+ std::to_string(nWorkloads));
                    }
                    else {
                        /*Generate the split pool and select the first one*/
                        auto nWorkloadsSplitPool = workloadsVector.at(workloadsVectorIndex).getWorkloadSplitPool(opIt->getOutputTensor()[0], nDPUxCluster);
                        nWorkloads = nWorkloadsSplitPool[0];
                        pass.log(mv::Logger::MessageType::Debug, "This layer does not have number of workloads in the workload strategy using from the split pool is: " + std::to_string(nWorkloads));
                    }
                                        
                    /*Partition tensor into workloads with Rectangle*/
                    bool split_over_h = true;
                    bool split_over_w = true;
                    bool split_symmetric = false;

                    if(mpeMode.first == 4) 
                        dpu_mode_poc = {{4, 4}};
                    else if(mpeMode.first == 1)
                        dpu_mode_poc = {{1, 16}};

                    auto res = workloadsVector.at(workloadsVectorIndex).partitionTensorWithRectangleHeuristic(dpu_mode_poc, nWorkloads,
                                                            split_over_h, split_over_w, split_symmetric,
                                                            mv::WorkloadSplitMode::HW, pass);
                    if (!res)
                        throw std::runtime_error("Error partitioning tensor into workloads using Rectangle heuristic");
                    
                    if(!workloadsVector.at(workloadsVectorIndex).validateWorkloads(opIt->getOutputTensor()[0]->getShape())) 
                        throw std::runtime_error("Invalid workloads have been generated using rectangle heurisitc, the individual workloads do not sum the output tensor size");

                    opIt->set<bool>("Valid_workload", true);
                    opIt->set<mv::Workloads>("Workloads", workloadsVector.at(workloadsVectorIndex));
                }
                else if (algorithm == "Z-Tiling")
                {
                    //Partition tensor into workloads with Z-tiling
                }

                validWorkload:
                    pass.log(mv::Logger::MessageType::Debug, "Valid workload created");
            }

<<<<<<< HEAD
            opIt->set<mv::Workloads>("Workloads", workloadsVector.at(workloadsVectorIndex));
            workloadsVectorIndex++;
=======
           
>>>>>>> f25b4634
        }
    }
    pass.log(mv::Logger::MessageType::Debug, "Exiting workload generation pass");
}<|MERGE_RESOLUTION|>--- conflicted
+++ resolved
@@ -109,7 +109,6 @@
  * @brief Returns the supported Tensor Split Algorithms to be used
  */
 std::vector<std::string> getTensorSplitAlgorithms(mv::Element& passDesc, const mv::pass::PassEntry& pass)
-<<<<<<< HEAD
 {
     /*parse TensorSplitAlgorithms from Compilation Descriptor*/
     std::vector<std::string> algorithms = {"Metis", "Rectangle", "Z-Tiling"}; //default
@@ -137,36 +136,6 @@
     return algorithms;
 }
 
-void generateWorkloadsFcn(const mv::pass::PassEntry& pass, mv::ComputationModel& model, mv::TargetDescriptor& target, mv::Element& passDesc, mv::json::Object &)
-=======
->>>>>>> f25b4634
-{
-    /*parse TensorSplitAlgorithms from Compilation Descriptor*/
-    std::vector<std::string> algorithms = {"Metis", "Rectangle", "Z-Tiling"}; //default
-    if (passDesc.hasAttr("TensorSplitAlgorithms")) 
-    {
-        algorithms.clear();
-        std::string sAlgorithms = passDesc.get<std::string>("TensorSplitAlgorithms");
-        std::stringstream ss(sAlgorithms);
-        while( ss.good() )
-        {
-            std::string tempStr;
-            std::getline(ss, tempStr, ',');
-            if (tempStr=="Metis" || tempStr=="Rectangle" || tempStr=="Z-Tiling")
-                algorithms.push_back(tempStr);
-            else
-                pass.log(mv::Logger::MessageType::Warning, "Could not parse the TensorSplitAlgorithms type (only \"Metis, Rectangle, Z-Tiling\" currently supported).");
-        }
-    }
-    else 
-        pass.log(mv::Logger::MessageType::Info, "No TensorSplitAlgorithms specified in descriptor, using  \"Metis, Rectangle, Z-Tiling\"...");
-    
-    //if parsing problem, return all 3
-    if (algorithms.size() == 0)
-        algorithms = {"Metis", "Rectangle", "Z-Tiling"};
-    return algorithms;
-}
-
 std::pair<int, std::pair<int, int>> getGlobalCompilationDescriptorConf(const mv::pass::PassEntry& pass, mv::ComputationModel& model) {
 
     int nDPU;
@@ -182,14 +151,6 @@
     if (globalParams->hasAttr("Number_of_Clusters")) 
         nClusters = globalParams->get<int>("Number_of_Clusters");
 
-<<<<<<< HEAD
-    /*DPUs per cluster*/    
-    int nDPUxCluster = nDPU / nClusters;
-    
-    /*The global mpe mode and number of workloads must be set for unit tests that don't have layer names matching resnet50 layer names*/
-    if (globalParams->hasAttr("mpe_mode")) 	
-        mpeMode  = globalParams->get<std::string>("mpe_mode");	
-=======
     /*DPUs per cluster*/  
     nDPUxCluster =  nDPU / nClusters;
     globalConfigs.first = nDPUxCluster;
@@ -199,34 +160,19 @@
     /*The global mpe mode and number of workloads must be set for unit tests that don't have layer names matching resnet50 layer names*/
     if (globalParams->hasAttr("mpe_mode")) 	
         mpeModeString  = globalParams->get<std::string>("mpe_mode");	
->>>>>>> f25b4634
     else	
         std::runtime_error("Exiting, set the MPE mode in the compilation descriptor"); 
 
      /*Set MPE mode from global*/	
-<<<<<<< HEAD
-    if(mpeMode == "Matrix")
-    {
-        MPEMode.first = 4;	
-        MPEMode.second = 4; 
-=======
     if(mpeModeString == "Matrix")
     {
         globalConfigs.second.first = 4;	
         globalConfigs.second.second = 4; 
->>>>>>> f25b4634
         pass.log(mv::Logger::MessageType::Debug, "Global MPE mode is Matrix");
 	
     }	
     else if (mpeModeString == "Vector")	
     {	
-<<<<<<< HEAD
-        MPEMode.first = 1;	
-        MPEMode.second = 16; 	
-        pass.log(mv::Logger::MessageType::Debug, "Global MPE mode is Vector");
-    }	
-
-=======
         globalConfigs.second.first = 1;	
         globalConfigs.second.second = 16; 	
         pass.log(mv::Logger::MessageType::Debug, "Global MPE mode is Vector");
@@ -258,7 +204,6 @@
     mpeMode.second = globalConfigs.second.second;
     nDPUxCluster = globalConfigs.first;
 
->>>>>>> f25b4634
     /*Get the worklaods algorithm*/
     std::vector<std::string> algorithms = getTensorSplitAlgorithms(passDesc, pass);
 
@@ -268,31 +213,11 @@
         {
             pass.log(mv::Logger::MessageType::Debug, "Found DPU task " + opIt->getName() + " of type " + opIt->get<std::string>("taskOp"));
 
-<<<<<<< HEAD
-            /*Partition tensor into workloads*/
-=======
             /*Fore each of the lagorithms specified*/
->>>>>>> f25b4634
             for (std::string algorithm : algorithms)
             {
                 if (algorithm == "Metis")
                 {
-<<<<<<< HEAD
-                    if(opIt->hasAttr("WorkloadStrategy_MPE_mode")) {
-                        if(opIt->get<std::string>("WorkloadStrategy_MPE_mode") == "Matrix") {
-                            MPEMode.first = 4;	
-                            MPEMode.second = 4;
-                            pass.log(mv::Logger::MessageType::Debug, "This layer has a workload strategy, using MPE mode Matrix"); 	
-                        }
-                        if(opIt->get<std::string>("WorkloadStrategy_MPE_mode") == "Vector") {
-                        MPEMode.first = 1;	
-                        MPEMode.second = 16;
-                        pass.log(mv::Logger::MessageType::Debug, "This layer has a workload srategy, using MPE mode Vector"); 	
-                        }
-                    }
-                    else
-                        pass.log(mv::Logger::MessageType::Debug, "This layer does not have workload strategy using the gloabl MPE mode");
-=======
                     /*Check if there is a custom workload strategy (mpe mode) in compilation descriptor for this layer*/
                     if(opIt->hasAttr("WorkloadStrategy_MPE_mode")) {
                         if(opIt->get<std::string>("WorkloadStrategy_MPE_mode") == "Matrix") {
@@ -308,16 +233,11 @@
                     }
                     else
                         pass.log(mv::Logger::MessageType::Debug, "This layer does not have a custom workload strategy using the gloabl MPE mode");
->>>>>>> f25b4634
 
                     pass.log(mv::Logger::MessageType::Debug, "Output size is: " + opIt->getOutputTensor()[0]->getShape().toString());
 
                     /*Create workload instance*/
-<<<<<<< HEAD
-                    workloadsVector.push_back(mv::Workloads(opIt->getName(), opIt->getOutputTensor()[0]->getShape(), MPEMode));
-=======
                     workloadsVector.emplace_back(mv::Workloads(opIt->getName(), opIt->getOutputTensor()[0]->getShape(), mpeMode));
->>>>>>> f25b4634
 
                     if(opIt->hasAttr("WorkloadStrategy_nWorkloads")) {
                         nWorkloads = opIt->get<int>("WorkloadStrategy_nWorkloads");
@@ -373,21 +293,13 @@
                         opIt->set<bool>("Valid_workload", true);
                         opIt->set<mv::Workloads>("Workloads", workloadsVector.at(workloadsVectorIndex));
 
-<<<<<<< HEAD
-                        if(!workloadsVector.at(workloadsVectorIndex).validateWorkloads(opIt->getOutputTensor()[0]->getShape())) 
-                            throw std::runtime_error("Invalid workloads have been generated from METIS partitions after five attempts, exiting.");
-=======
                         /*Done*/
                         goto validWorkload;
->>>>>>> f25b4634
                     }
 
                     /*Set valid workload attribute to true*/
                     opIt->set<bool>("Valid_workload", true);
-<<<<<<< HEAD
-=======
                     opIt->set<mv::Workloads>("Workloads", workloadsVector.at(workloadsVectorIndex));
->>>>>>> f25b4634
                     
                 }
                 else if (algorithm == "Rectangle")
@@ -454,12 +366,7 @@
                     pass.log(mv::Logger::MessageType::Debug, "Valid workload created");
             }
 
-<<<<<<< HEAD
-            opIt->set<mv::Workloads>("Workloads", workloadsVector.at(workloadsVectorIndex));
-            workloadsVectorIndex++;
-=======
            
->>>>>>> f25b4634
         }
     }
     pass.log(mv::Logger::MessageType::Debug, "Exiting workload generation pass");
