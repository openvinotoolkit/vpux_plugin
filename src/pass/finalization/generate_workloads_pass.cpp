--- conflicted
+++ resolved
@@ -104,17 +104,10 @@
                 }
                 else if (algorithm == "Rectangle")
                 {
-<<<<<<< HEAD
-                    //Partition tensor into workloads with Rectangle
+                    /*Partition tensor into workloads with Rectangle*/
                     auto res = workloads.partitionTensorWithRectangleHeuristic(dpu_mode_poc, nWorkloads, pass);
-                    if(res==1)
-                        workloads.populateWorkloadsFromPartitions(nWorkloads, pass);
-=======
-                    /*Partition tensor into workloads with Rectangle*/
-                    auto res = workloads.partitionTensorWithRectangleHeuristic(nWorkloads, pass);
                     if (res == 1)
                         workloads.populateWorkloadsFromPartitions(nWorkloads, pass, MPEMode);
->>>>>>> dc4692bd
                     else
                         pass.log(mv::Logger::MessageType::Warning, "Error partitioning tensor into workloads using Rectangle!");
                 }
