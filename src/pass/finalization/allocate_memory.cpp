#include "include/mcm/pass/pass_registry.hpp"
#include "include/mcm/computation/model/control_model.hpp"
#include "include/mcm/computation/model/data_model.hpp"
#include "meta/include/mcm/op_model.hpp"

static void allocatePopulatedTensorsFcn(const mv::pass::PassEntry& pass, mv::ComputationModel& model, mv::TargetDescriptor&, mv::Element&, mv::json::Object&);
static void allocateUnpopulatedTensorsFcn(const mv::pass::PassEntry& pass, mv::ComputationModel& model, mv::TargetDescriptor&, mv::Element&, mv::json::Object&);
static void allocateInputOutputTensors(const mv::pass::PassEntry& pass, mv::ComputationModel& model, mv::TargetDescriptor&, mv::Element&, mv::json::Object&);

// static void allocateForImplicitConcat();


namespace mv
{

    namespace pass
    {

        MV_REGISTER_PASS(AllocateInputOutputTensors)
        .setFunc(allocateInputOutputTensors)
        .setDescription(
            "Perform allocation of all input and output tensors using memory allocator"
        );

        MV_REGISTER_PASS(AllocatePopulatedTensors)
        .setFunc(allocatePopulatedTensorsFcn)
        .setDescription(
            "Perform allocation of all populated tensors using memory allocator"
        );

        MV_REGISTER_PASS(AllocateUnpopulatedTensors)
        .setFunc(allocateUnpopulatedTensorsFcn)
        .setDescription(
            "Perform allocation of all unpopulated tensors using memory allocator"
        );

    }

}

<<<<<<< HEAD
//NOTE:This pass assumes the existence of memory allocators called ProgrammableInput and ProgrammableOutput. Lucklily this is true for both MX and Keembay.
void allocateInputOutputTensors(const mv::pass::PassEntry&, mv::ComputationModel& model, mv::TargetDescriptor&, mv::json::Object&, mv::json::Object&)
=======
//NOTE:This pass assumes the existence of memory allocators called ProgrammableInput and Programmable. Lucklily this is true for both MX and Keembay.
void allocateInputOutputTensors(const mv::pass::PassEntry&, mv::ComputationModel& model, mv::TargetDescriptor&, mv::Element&, mv::json::Object&)
>>>>>>> 0122eb50
{
    std::cout << "Allocate input/output tensors" << std::endl;

    using namespace mv;

    ControlModel cm(model);
    DataModel dm(model);

    if (!dm.hasAllocator("ProgrammableInput")){
        throw ArgumentError(dm, "allocator", "ProgrammableInput", "Computation model does not have ProgrammableInput specified");
    }

    if (!dm.hasAllocator("ProgrammableOutput")){
        throw ArgumentError(dm, "allocator", "ProgrammableOutput", "Computation model does not have ProgrammableOutput specified");
    }

    if (cm.stageSize() == 0){
        throw ArgumentError(cm , "stages count", "0", "Computation model does not have stages specified");
    }


    OpModel om(dm) ;
    //bool external = false;
    std::vector<std::string> external_names;
    auto stageIt = cm.getStage(0);

    for(auto opIterator = om.opBegin(); opIterator != om.opEnd(); ++opIterator)
    {
        for (unsigned x = 0; x < opIterator->inputSlots(); x++)
        {
            auto inTensor = opIterator->getInputTensor(x);
            if (!inTensor->isPopulated() &&
                (! inTensor->hasAttr("allocator")) &&
                (inTensor->hasAttr("modelInput") && inTensor->get<bool>("modelInput")))
            {
                auto buf = dm.allocateTensor("ProgrammableInput", stageIt, inTensor);
                if (opIterator->hasAttr("NCE1_Compatible"))
                {
                    if (opIterator->get<int>("NCE1_Compatible"))
                    {
                        if (inTensor->hasAttr("NCE1_Paddings"))
                        {
                            std::cout << "Padding for hardware" << std::endl;
                            auto paddings = inTensor->get<std::vector<std::size_t>>("NCE1_Paddings");
                            dm.padRight("ProgrammableInput", buf, paddings);

                        }
                    }
                }

            }
        }
        for (unsigned x = 0; x < opIterator->outputSlots(); x++)
        {

            auto outTensor = opIterator->getOutputTensor(x);
            if (!outTensor->isPopulated() &&
                (! outTensor->hasAttr("allocator")) &&
                (outTensor->hasAttr("modelOutput") && outTensor->get<bool>("modelOutput"))
                )
            {
                auto buf = dm.allocateTensor("ProgrammableOutput", stageIt, outTensor);
                if (opIterator->hasAttr("NCE1_Compatible"))
                {
                    if (opIterator->get<int>("NCE1_Compatible"))
                    {
                        if(outTensor->hasAttr("NCE1_Paddings"))
                        {
                            std::cout << "Padding for hardware" << std::endl;
                            auto paddings = outTensor->get<std::vector<std::size_t>>("NCE1_Paddings");
                            dm.padRight("ProgrammableOutput", buf, paddings);

                        }
                    }
                }

            }

        }



    }

    std::cout << "Exiting allocate input and output" << std::endl;
}

// NOTE:This pass assumes the existence of a memory allocator called ConstantMemory. This was true only for MX, so this pass has to be changed to use TargetDescriptor.
// By doing so, we will know what Memories the Target provides for Populated Tensors
// Also, NCE1_Paddings shall become NCE_Paddings.
void allocatePopulatedTensorsFcn(const mv::pass::PassEntry&, mv::ComputationModel& model, mv::TargetDescriptor&, mv::Element&, mv::json::Object&)
{

    std::cout << "Allocate populated" << std::endl;

    using namespace mv;

    ControlModel cm(model);
    DataModel dm(model);

    if (!dm.hasAllocator("ConstantMemory"))
        throw ArgumentError(dm, "allocator", "ConstantMemory", "Computation model does not have ConstantMemory specified");

    if (cm.stageSize() == 0)
        throw ArgumentError(cm, "stages count", "0", "Computation model does not have stages specified");

    auto stageIt = cm.getStage(0);

    for (auto tIt = dm.tensorBegin(); tIt != dm.tensorEnd(); ++tIt)
    {

        if (tIt->isPopulated())
        {


            if(tIt->hasAttr("NCE1_Paddings"))
            {

                std::vector<std::size_t> rhs_paddings = tIt->get<std::vector<std::size_t>>("NCE1_Paddings");


                mv::Shape original_shape = tIt->getShape();
                std::vector<std::size_t> original_shape_v = original_shape;
                std::vector<std::size_t> padded_shape_v = std::vector<std::size_t>(original_shape.ndims());
                for(std::size_t i = 0; i< original_shape_v.size(); i++)
                    padded_shape_v[i] += original_shape_v[i] + rhs_paddings[i];

                auto buf = dm.allocateTensor("ConstantMemory", stageIt, tIt);
                dm.padRight("ConstantMemory",  buf, rhs_paddings);

            }else{
                auto buf = dm.allocateTensor("ConstantMemory", stageIt, tIt);
            }

        }

    }

    std::cout << "Exiting allocate populated" << std::endl;

}


// NOTE:This pass assumes the existence of a memory allocator called IntermediateMemory. This was true only for MX, so this pass has to be changed to use TargetDescriptor to see
// which allocators are available for IntermediateMemory.
void allocateUnpopulatedTensorsFcn(const mv::pass::PassEntry&, mv::ComputationModel& model, mv::TargetDescriptor&, mv::Element&, mv::json::Object&)
{

    std::cout << "Allocate unpopulated" << std::endl;

    using namespace mv;

    ControlModel cm(model);
    DataModel dm(model);

    if (!dm.hasAllocator("IntermediateMemory")){
        throw ArgumentError(dm, "allocator", "IntermediateMemory", "Computation model does not have IntermediateMemory specified");
    }

    if (cm.stageSize() == 0){
        throw ArgumentError(cm , "stages count", "0", "Computation model does not have stages specified");
    }


    OpModel om(dm) ;
    //bool external = false;
    std::vector<std::string> external_names;
    auto stageIt = cm.getStage(0);

    for(auto opIterator = om.opBegin(); opIterator != om.opEnd(); ++opIterator)
    {
        if (opIterator->getOpType() == "Concat")
        {
            // Allocate Output
            auto outputTensor = opIterator->getOutputTensor(0);
            if (outputTensor->hasAttr("allocator"))
                dm.deallocateTensor("IntermediateMemory", stageIt, outputTensor);

            auto outputBuffer = dm.allocateTensor("IntermediateMemory", stageIt, outputTensor);

            // Allocate Inputs inside of that output
            unsigned valid_inputs = opIterator->inputSlots();

            //auto axis = opIterator->get<int>("axis");
            unsigned int channel_index = 0;

            // TODO: Request this from the order - What element is axis at.
            // Currently only working for channels.
            // auto inOrder = opIterator->getInputTensor(0)->getOrder();
            channel_index = 2;

            std::vector<unsigned> running_concat_offset_LHS;
            auto prev_offset = 0;
            auto offset = 0;
            for(unsigned i = 0; i != valid_inputs; i++){
                running_concat_offset_LHS.push_back(prev_offset + offset);
                prev_offset = prev_offset + offset;
                // Calculate for next tensor
                offset = opIterator->getInputTensor(i)->getShape()[channel_index];
            }

            std::vector<unsigned> running_concat_offset_RHS;
            std::copy(running_concat_offset_LHS.begin(),
                    running_concat_offset_LHS.end(),
                    back_inserter(running_concat_offset_RHS));
            std::reverse(std::begin(running_concat_offset_RHS), std::end(running_concat_offset_RHS));

            // std::cout << "running_concat_offset_LHS: ";
            // for(auto i : running_concat_offset_LHS)
            //     std::cout << i<< ",";
            // std::cout << std::endl;
            // std::cout << "running_concat_offset_RHS: ";
            // for(auto i : running_concat_offset_RHS)
            //     std::cout << i<< ",";
            // std::cout << std::endl;

            // std::cout << "Output Tensor Shape: " << outputTensor->getShape().toString() << std::endl;

            for(unsigned i = 0; i != valid_inputs; i++){
                auto inputTensor = opIterator->getInputTensor(i);

                // If already allocated from a previous pass, deallocate.
                // Note: This is probably not a good long term solution as we may have
                // requirements from two different connections, this approach only resolves one.
                // Probably restrictions on a tensor should be attributes of that tensor.
                if (!inputTensor->hasAttr("allocator"))
                    dm.allocateTensor("IntermediateMemory", stageIt, inputTensor);

                std::vector<std::size_t> lhs_padding(inputTensor->getShape().ndims());
                std::vector<std::size_t> rhs_padding(inputTensor->getShape().ndims());


                // This code assumes all tensors are of equal size. TODO: Assertions
                auto lhs = running_concat_offset_LHS[i];
                auto rhs = running_concat_offset_RHS[i];

                lhs_padding.at(channel_index) = lhs;
                rhs_padding.at(channel_index) = rhs;

                auto ExistingBuffer = dm.getBuffer("IntermediateMemory", stageIt, inputTensor);


                // std::cout << "Tensor Shape: " << inputTensor->getShape().toString() << std::endl;
                // std::cout << "\t\tLeft Padding: ";
                // for(auto i : lhs_padding)
                //     std::cout << i<< ",";
                // std::cout << std::endl;
                // std::cout << "\t\tRight Padding: ";
                // for(auto i : rhs_padding)
                //     std::cout << i<< ",";
                // std::cout << std::endl;

                auto NewBuffer = dm.moveTensor("IntermediateMemory", ExistingBuffer, outputBuffer, lhs_padding, rhs_padding);

            }
        }
        else if (opIterator->getOpType() == "Input")
        {
            std::cout << "Input" << std::endl;
            auto outTensor = opIterator->getOutputTensor(0);
            outTensor->set<bool>("modelInput", true);
            if(outTensor->hasAttr("allocator"))
            {
                std::cout << "Deallocate Input" << std::endl;
                dm.deallocateTensor("IntermediateMemory", stageIt, outTensor);
            }

        }
        else if (opIterator->getOpType() == "Output")
        {
            std::cout << "Output" << std::endl;
            auto inTensor = opIterator->getInputTensor(0);
            inTensor->set<bool>("modelOutput", true);
            if(inTensor->hasAttr("allocator"))
            {
                std::cout << "Deallocate Output" << std::endl;
                dm.deallocateTensor("IntermediateMemory", stageIt, inTensor);
            }

        }
        /*
            For each input and output, allocate if it has not already been done.
            Don't allocate for Concat or I/O layers as they are already accounted for.
        */
        else
        {
            for (unsigned x = 0; x < opIterator->inputSlots(); x++)
            {

                auto inTensor = opIterator->getInputTensor(x);

                if (!inTensor->isPopulated() &&
                    (! inTensor->hasAttr("allocator")) &&
                    (! inTensor->hasAttr("modelInput") || ! inTensor->get<bool>("modelInput")) &&
                    (! inTensor->hasAttr("modelOutput") || ! inTensor->get<bool>("modelOutput"))
                    )
                {

                    auto buf = dm.allocateTensor("IntermediateMemory", stageIt, inTensor);
                    if (opIterator->hasAttr("NCE1_Compatible"))
                    {

                        if (opIterator->get<int>("NCE1_Compatible"))
                        {

                            if (inTensor->hasAttr("NCE1_Paddings"))
                            {

                                std::cout << "Padding for hardware" << std::endl;
                                auto paddings = inTensor->get<std::vector<std::size_t>>("NCE1_Paddings");
                                dm.padRight("IntermediateMemory", buf, paddings);

                            }

                        }

                    }

                }
            }
            for (unsigned x = 0; x < opIterator->outputSlots(); ++x)
            {

                auto outTensor = opIterator->getOutputTensor(x);
                if (!outTensor->isPopulated() &&
                    (! outTensor->hasAttr("allocator")) &&
                    (! outTensor->hasAttr("modelInput") || ! outTensor->get<bool>("modelInput")) &&
                    (! outTensor->hasAttr("modelOutput") || ! outTensor->get<bool>("modelOutput"))
                    )
                {

                    auto buf = dm.allocateTensor("IntermediateMemory", stageIt, outTensor);
                    if (opIterator->hasAttr("NCE1_Compatible"))
                    {

                        if (opIterator->get<int>("NCE1_Compatible"))
                        {

                            if(outTensor->hasAttr("NCE1_Paddings"))
                            {

                                std::cout << "Padding for hardware" << std::endl;
                                auto paddings = outTensor->get<std::vector<std::size_t>>("NCE1_Paddings");
                                dm.padRight("IntermediateMemory", buf, paddings);

                            }

                        }

                    }

                }

            }

        }

    }

    std::cout << "Exiting allocate unpopulated" << std::endl;

}<|MERGE_RESOLUTION|>--- conflicted
+++ resolved
@@ -38,13 +38,9 @@
 
 }
 
-<<<<<<< HEAD
-//NOTE:This pass assumes the existence of memory allocators called ProgrammableInput and ProgrammableOutput. Lucklily this is true for both MX and Keembay.
-void allocateInputOutputTensors(const mv::pass::PassEntry&, mv::ComputationModel& model, mv::TargetDescriptor&, mv::json::Object&, mv::json::Object&)
-=======
+
 //NOTE:This pass assumes the existence of memory allocators called ProgrammableInput and Programmable. Lucklily this is true for both MX and Keembay.
 void allocateInputOutputTensors(const mv::pass::PassEntry&, mv::ComputationModel& model, mv::TargetDescriptor&, mv::Element&, mv::json::Object&)
->>>>>>> 0122eb50
 {
     std::cout << "Allocate input/output tensors" << std::endl;
 
