#include "include/mcm/pass/pass_registry.hpp"
#include "meta/include/mcm/op_model.hpp"
#include "include/mcm/computation/model/control_model.hpp"
#include "include/mcm/computation/model/data_model.hpp"
#include "include/mcm/target/keembay/lemon_graph_scheduler.hpp"
#include <iostream>
#include "include/mcm/compiler/compilation_profiler.hpp"

static void maxTopologicalCutAndPartialSerialisationPass(const mv::pass::PassEntry& pass, mv::ComputationModel& model, mv::TargetDescriptor&, mv::Element&, mv::Element&);
static void markLastNodeForMaxTopologicalCutFcn(const mv::pass::PassEntry& pass, mv::ComputationModel& model, mv::TargetDescriptor& target, mv::Element&, mv::Element&);

namespace mv
{

    namespace pass
    {

        MV_REGISTER_PASS(MarkLastNodeForMaxTopologicalCut)
        .setFunc(markLastNodeForMaxTopologicalCutFcn)
        .setDescription(
            "Perform the max topological cut algorithm and partial serialisation (if required) to schedule the DAG."
        );

        MV_REGISTER_PASS(MaxTopologicalCutAndPartialSerialisation)
        .setFunc(maxTopologicalCutAndPartialSerialisationPass)
        .setDescription(
            "Perform the max topological cut algorithm and partial serialisation (if required) to schedule the DAG."
        );
    }
}
void markLastNodeForMaxTopologicalCutFcn(const mv::pass::PassEntry& pass, mv::ComputationModel& model, mv::TargetDescriptor& target, mv::Element&, mv::Element&)
{

    mv::ControlModel cm(model);
    mv::OpModel om(model);
    auto sinkNode = cm.switchContext(om.getOutput());
    sinkNode.leftmostParent()->set<bool>("lastOpKoala", true);
}


<<<<<<< HEAD
void maxTopologicalCutAndPartialSerialisationPass(const mv::pass::PassEntry& pass, mv::ComputationModel& model, mv::TargetDescriptor& target, mv::Element&, mv::Element&)
=======
void maxTopologicalCutAndPartialSerialisationPass(const mv::pass::PassEntry& pass, mv::ComputationModel& model, mv::TargetDescriptor& target, mv::Element&, mv::json::Object& compOutput)
>>>>>>> 74ad4b5d
{

    MV_PROFILED_FUNCTION(MV_PROFILE_PASS)

    int networkMemoryRequirement;
<<<<<<< HEAD
    double percentageMemory;
    mv::KoalaGraphScheduler flowGraph;
=======
    double percentageMemory; 
    mv::LemonGraphScheduler flowGraph;
>>>>>>> 74ad4b5d
    bool memoryHack = false;

    auto returnedParams = model.getGlobalConfigParams();
    memoryHack = returnedParams->get<bool>("MemoryHack");

    /*Convert to MCM graph to Lemon graph*/
    flowGraph.convertMcMGraphToLemonGraph(pass, model);

    /*Calculate max topological cut and get the cut edges*/
    auto maxTopologicalCut = flowGraph.calculateMaxTopologicalCut(pass, model);
    
    long long tmp = maxTopologicalCut.first;
    compOutput["maxTopologicalCut"] = tmp;
    mv::DataModel dm(model);
    auto outflow = dm.getOutputFlow();
    outflow->set<uint64_t>("MaxTopologicalCutValue", maxTopologicalCut.first);
    
    double cmxMemory = returnedParams->get<unsigned>("cmx");

    networkMemoryRequirement = maxTopologicalCut.first / 1024;
    percentageMemory = (maxTopologicalCut.first / cmxMemory) * 100.00;

    pass.log(mv::Logger::MessageType::Info, "The network requires " + std::to_string(networkMemoryRequirement) + " kB of available CMX memory " + std::to_string(percentageMemory) + "%");

    /*Repeat partial serialisation until max topological cut is less than CMX memory*/
    while (maxTopologicalCut.first > cmxMemory)
    {
        flowGraph.performPartialSerialisation(pass, maxTopologicalCut.second);
        maxTopologicalCut = flowGraph.calculateMaxTopologicalCut(pass, model);
        networkMemoryRequirement = maxTopologicalCut.first / 1024;
        percentageMemory = (maxTopologicalCut.first / cmxMemory) * 100;
        pass.log(mv::Logger::MessageType::Info, "The network requires " + std::to_string(networkMemoryRequirement) + " kB of available CMX memory " + std::to_string(percentageMemory) + "%");
    }

    /*Add the partial serialisaion edges to the mcmGraph*/
    flowGraph.insertpartialSerialisationEdgesInMcmGraph(model);
}<|MERGE_RESOLUTION|>--- conflicted
+++ resolved
@@ -38,23 +38,14 @@
 }
 
 
-<<<<<<< HEAD
-void maxTopologicalCutAndPartialSerialisationPass(const mv::pass::PassEntry& pass, mv::ComputationModel& model, mv::TargetDescriptor& target, mv::Element&, mv::Element&)
-=======
-void maxTopologicalCutAndPartialSerialisationPass(const mv::pass::PassEntry& pass, mv::ComputationModel& model, mv::TargetDescriptor& target, mv::Element&, mv::json::Object& compOutput)
->>>>>>> 74ad4b5d
+void maxTopologicalCutAndPartialSerialisationPass(const mv::pass::PassEntry& pass, mv::ComputationModel& model, mv::TargetDescriptor& target, mv::Element&, mv::Element& compOutput)
 {
 
     MV_PROFILED_FUNCTION(MV_PROFILE_PASS)
 
     int networkMemoryRequirement;
-<<<<<<< HEAD
-    double percentageMemory;
-    mv::KoalaGraphScheduler flowGraph;
-=======
     double percentageMemory; 
     mv::LemonGraphScheduler flowGraph;
->>>>>>> 74ad4b5d
     bool memoryHack = false;
 
     auto returnedParams = model.getGlobalConfigParams();
@@ -66,8 +57,7 @@
     /*Calculate max topological cut and get the cut edges*/
     auto maxTopologicalCut = flowGraph.calculateMaxTopologicalCut(pass, model);
     
-    long long tmp = maxTopologicalCut.first;
-    compOutput["maxTopologicalCut"] = tmp;
+    compOutput.set<uint64_t>("maxTopologicalCut", maxTopologicalCut.first);
     mv::DataModel dm(model);
     auto outflow = dm.getOutputFlow();
     outflow->set<uint64_t>("MaxTopologicalCutValue", maxTopologicalCut.first);
