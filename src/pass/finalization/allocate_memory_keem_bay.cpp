#include "include/mcm/pass/pass_registry.hpp"
#include "include/mcm/computation/model/control_model.hpp"
#include "include/mcm/computation/model/data_model.hpp"
#include "meta/include/mcm/op_model.hpp"
#include "include/mcm/computation/flow/implicit_flow.hpp"
#include "include/mcm/base/exception/argument_error.hpp"

static void allocateGraphfileTensorsFcnKeemBay(const mv::pass::PassEntry& pass, mv::ComputationModel& model, mv::TargetDescriptor&, mv::Element&, mv::json::Object&);
static void allocateCMXTensorsFcnKeemBay(const mv::pass::PassEntry& pass, mv::ComputationModel& model, mv::TargetDescriptor&, mv::Element&, mv::json::Object&);
static void allocateInputOutputTensorsKeemBay(const mv::pass::PassEntry& pass, mv::ComputationModel& model, mv::TargetDescriptor&, mv::Element&, mv::json::Object&);
static void allocateImplicitOperationsFcnKeemBay(const mv::pass::PassEntry& pass, mv::ComputationModel& model, mv::TargetDescriptor&, mv::Element&, mv::json::Object&);
// static void allocateForImplicitConcat();


namespace mv
{

    namespace pass
    {

        MV_REGISTER_PASS(AllocateInputOutputTensorsKeemBay)
        .setFunc(allocateInputOutputTensorsKeemBay)
        .setDescription(
            "Perform allocation of all input and output tensors using memory allocator"
        );

        MV_REGISTER_PASS(AllocateGraphfileTensorsKeemBay)
        .setFunc(allocateGraphfileTensorsFcnKeemBay)
        .setDescription(
            "Perform allocation of all populated tensors using memory allocator"
        );

        MV_REGISTER_PASS(AllocateCMXTensorsKeemBay)
        .setFunc(allocateCMXTensorsFcnKeemBay)
        .setDescription(
            "Perform allocation of all unpopulated tensors using memory allocator"
        );

        MV_REGISTER_PASS(ReAllocateImplicitOperationsKeemBay)
        .setFunc(allocateImplicitOperationsFcnKeemBay)
        .setDescription("Iterates over all implicit operations and moves implicit buffers into explicit buffers");
    }
}

/* Tensors from Graph input/output operations are stored in:
 * 1) ProgrammableInput
 * 2) ProgrammableOutput
*/
void allocateInputOutputTensorsKeemBay(const mv::pass::PassEntry& pass, mv::ComputationModel& model, mv::TargetDescriptor&, mv::Element&, mv::json::Object&)
{
    pass.log(mv::Logger::MessageType::Debug, "Allocating input/output tensors");

    mv::ControlModel cm(model);
    mv::DataModel dm(model);

    if (!dm.hasAllocator("ProgrammableInput"))
        throw mv::ArgumentError(dm, "allocators", "ProgrammableInput", "Computation model does not have ProgrammableInput specified");


    if (!dm.hasAllocator("ProgrammableOutput"))
        throw mv::ArgumentError(dm, "allocators", "ProgrammableOutput", "Computation model does not have ProgrammableOutput specified");


    if (cm.stageSize() == 0)
        throw mv::ArgumentError(cm , "stages count", "0", "Computation model does not have stages specified");

    mv::OpModel om(dm);
    auto stageIt = cm.getStage(0);

//    auto inputOp = om.getInput();
//    auto inTensor = inputOp->getOutputTensor(0);
//
//    if (!inTensor->isPopulated() && (! inTensor->hasAttr("allocators")))
//        dm.allocateTensor("ProgrammableInput", stageIt, inTensor);
//
//    auto outputOp = om.getOutput();
//    auto outTensor = outputOp->getInputTensor(0);
//
//    if (!outTensor->isPopulated() && (! outTensor->hasAttr("allocators")))
//        dm.allocateTensor("ProgrammableOutput", stageIt, outTensor);

    for(auto tensorIterator = om.tensorBegin(); tensorIterator != om.tensorEnd(); ++tensorIterator)
    {
        auto location = tensorIterator->get<mv::Tensor::MemoryLocation>("Location");
        if(location == mv::Tensor::MemoryLocation::INPUT)
        {
            dm.allocateTensor("ProgrammableInput",stageIt,tensorIterator);
        }
        else if(location == mv::Tensor::MemoryLocation::OUTPUT)
        {
            dm.allocateTensor("ProgrammableOutput",stageIt,tensorIterator);
        }
    }
}

//Populated Tensors are stored in:
// 1) GraphFile
//
void allocateGraphfileTensorsFcnKeemBay(const mv::pass::PassEntry& pass, mv::ComputationModel& model, mv::TargetDescriptor&, mv::Element&, mv::json::Object&)
{
    pass.log(mv::Logger::MessageType::Debug, "Allocating populated tensors");

    mv::ControlModel cm(model);
    mv::DataModel dm(model);
    mv::OpModel om(model);

    if (!dm.hasAllocator("GraphFile"))
         throw mv::ArgumentError(dm, "allocators", "GraphFile", "Computation model does not have GraphFile allocator specified");

    if (cm.stageSize() == 0)
         throw mv::ArgumentError(cm, "stages count", "0", "Computation model does not have stages specified");

    auto stageIt = cm.getStage(0);

    unsigned i = 0;
    for(auto opIterator = om.opBegin(); opIterator != om.opEnd(); ++opIterator)
    {
        std::string opType = opIterator->getOpType();
        if (opType == "Constant" || opType == "ConstantInt" || opType == "ConstantDataElement" || opType == "WeightsTable" || opType == "SparsityMap")
        {
            auto tIt = opIterator->getOutputTensor(0);
            dm.allocateTensor("GraphFile", stageIt, tIt);
            tIt->set<unsigned>("graphFileIndex", i++);
        }
    }
}

static mv::Data::BufferIterator allocateUnpopulatedTensor(const mv::pass::PassEntry& pass,mv::DataModel& dm,mv::Control::StageIterator& stageIt,mv::Data::TensorIterator& tensorIt)
{
    //todo:: stop with the if-else-if-else
    auto logicalLocation = tensorIt->get<mv::Tensor::MemoryLocation>("Location");
    if( logicalLocation == mv::Tensor::MemoryLocation::CMX)
    {
        return dm.allocateTensor("VPU_CMX_NN", stageIt, tensorIt);
    }
    else if(logicalLocation == mv::Tensor::MemoryLocation::DDR)
    {
        return dm.allocateTensor("VPU_DDR_BSS",stageIt, tensorIt);
    }
    else if (logicalLocation == mv::Tensor::MemoryLocation::DEFAULT)
    {
        pass.log(mv::Logger::MessageType::Warning, "Tensor " + tensorIt->getName() + " in default location. Allocating to DDR_BSS as safety");
        return dm.allocateTensor("VPU_DDR_BSS",stageIt, tensorIt);
    }
    else
    {
        throw mv::AttributeError("Location:" , ": attempting to allocate unpopulated tensor to location " + logicalLocation.print());
    }
}

/* Unpopulated Tensors are stored in:
 * 1) VPU_CMX_NN
 * 2) VPU_DDR_BSS
*/
<<<<<<< HEAD
void allocateUnpopulatedTensorsFcnKeemBay(const mv::pass::PassEntry& pass,
                                            mv::ComputationModel& model, mv::TargetDescriptor&,
                                            mv::Element&, mv::json::Object&)
=======
void allocateCMXTensorsFcnKeemBay(const mv::pass::PassEntry& pass, mv::ComputationModel& model, mv::TargetDescriptor&, mv::Element&, mv::json::Object&)
>>>>>>> ef9252d8
{
    pass.log(mv::Logger::MessageType::Debug, "Allocating unpopulated tensors");

    mv::ControlModel cm(model);
    mv::DataModel dm(model);

    if (!dm.hasAllocator("VPU_CMX_NN"))
        throw mv::ArgumentError(dm, "allocators", "VPU_CMX_NN", "Computation model does not have VPU_CMX_NN specified");

    if (!dm.hasAllocator("VPU_DDR_BSS"))
        throw mv::ArgumentError(dm, "allocators", "VPU_DDR_BSS", "Computation model does not have VPU_DDR_BSS specified");

    if (cm.stageSize() == 0)
        throw mv::ArgumentError(cm , "stages count", "0", "Computation model does not have stages specified");

    mv::OpModel om(dm);
    auto stageIt = cm.getStage(0);

    for(auto opIterator = om.opBegin(); opIterator != om.opEnd(); ++opIterator)
    {
        std::string opType = opIterator->getOpType();
        if (opType == "Input")
        {
            auto outTensor = opIterator->getOutputTensor(0);
            outTensor->set<bool>("modelInput", true); /*Assign tensor attribute  modelInput"*/
        }

        else if (opType == "Output")
        {
            auto inTensor = opIterator->getInputTensor(0);
            inTensor->set<bool>("modelOutput", true); /*Assign tensor attribute  modelOutput"*/

        }

        else if (opType == "Constant" || opType == "ConstantInt" || opType == "ConstantDataElement")
            continue;
<<<<<<< HEAD
=======
        else if (opType == "ImplicitConcat")
        {
            // Allocate Output
            auto outputTensor = opIterator->getOutputTensor(0);
            if (outputTensor->hasAttr("allocators"))
                dm.deallocateTensor("VPU_CMX_NN", stageIt, outputTensor);

            auto outputBuffer = dm.allocateTensor("VPU_CMX_NN", stageIt, outputTensor);

            // Allocate Inputs inside of that output
            unsigned valid_inputs = opIterator->inputSlots();
            auto concat_axis_index = mv::Shape::getAxis(opIterator->get<std::string>("axis"));
            std::vector<unsigned> running_concat_offset_LHS;
            auto prev_offset = 0;
            auto offset = 0;
            for(unsigned i = 0; i != valid_inputs; i++){
                running_concat_offset_LHS.push_back(prev_offset + offset);
                prev_offset = prev_offset + offset;
                // Calculate for next tensor
                offset = opIterator->getInputTensor(i)->getShape()[concat_axis_index];
            }

            std::vector<unsigned> running_concat_offset_RHS;
            std::copy(running_concat_offset_LHS.begin(),
                    running_concat_offset_LHS.end(),
                    back_inserter(running_concat_offset_RHS));
            std::reverse(std::begin(running_concat_offset_RHS), std::end(running_concat_offset_RHS));

            //std::cout << "running_concat_offset_LHS: ";
            //for(auto i : running_concat_offset_LHS)
            //    std::cout << i<< ",";
            //std::cout << std::endl;
            //std::cout << "running_concat_offset_RHS: ";
            //for(auto i : running_concat_offset_RHS)
            //    std::cout << i<< ",";
            //std::cout << std::endl;
            //std::cout << "Output Tensor Shape: " << outputTensor->getShape().toString() << std::endl;

            for(unsigned i = 0; i != valid_inputs; i++){
                auto inputTensor = opIterator->getInputTensor(i);

                // If already allocated from a previous pass, deallocate.
                // Note: This is probably not a good long term solution as we may have
                // requirements from two different connections, this approach only resolves one.
                // Probably restrictions on a tensor should be attributes of that tensor.
                if (!inputTensor->hasAttr("allocators"))
                    dm.allocateTensor("VPU_CMX_NN", stageIt, inputTensor);

                std::vector<std::size_t> lhs_padding(inputTensor->getShape().ndims());
                std::vector<std::size_t> rhs_padding(inputTensor->getShape().ndims());


                // This code assumes all tensors are of equal size. TODO: Assertions
                auto lhs = running_concat_offset_LHS[i];
                auto rhs = running_concat_offset_RHS[i];

                lhs_padding.at(concat_axis_index) = lhs;
                rhs_padding.at(concat_axis_index) = rhs;

                auto ExistingBuffer = dm.getBuffer("VPU_CMX_NN", stageIt, inputTensor);


                //std::cout << "Tensor Shape: " << inputTensor->getShape().toString() << std::endl;
                //std::cout << "\t\tLeft Padding: ";
                //for(auto i : lhs_padding)
                //    std::cout << i<< ",";
                //std::cout << std::endl;
                //std::cout << "\t\tRight Padding: ";
                //for(auto i : rhs_padding)
                //    std::cout << i<< ",";
                //std::cout << std::endl;

                auto NewBuffer = dm.moveTensor("VPU_CMX_NN", ExistingBuffer, outputBuffer, lhs_padding, rhs_padding);

            }
        }
>>>>>>> ef9252d8
        /*
            For each input and output, allocate if it has not already been done.
            Don't allocate for I/O layers as they are already accounted for.
        */
        else
        {
            for (unsigned x = 0; x < opIterator->inputSlots(); x++)
            {

                auto inTensor = opIterator->getInputTensor(x);

                if (
                    (! inTensor->hasAttr("allocators")) &&
                    (! inTensor->hasAttr("modelInput") || ! inTensor->get<bool>("modelInput")) &&
                    (! inTensor->hasAttr("modelOutput") || ! inTensor->get<bool>("modelOutput"))
                    )
                {
                    allocateUnpopulatedTensor(pass,dm,stageIt,inTensor);
                }
            }
            for (unsigned x = 0; x < opIterator->outputSlots(); ++x)
            {

                auto outTensor = opIterator->getOutputTensor(x);
                if (
                    (! outTensor->hasAttr("allocators")) &&
                    (! outTensor->hasAttr("modelInput") || ! outTensor->get<bool>("modelInput")) &&
                    (! outTensor->hasAttr("modelOutput") || ! outTensor->get<bool>("modelOutput"))
                    )
                {
                    allocateUnpopulatedTensor(pass,dm,stageIt,outTensor);
                }
            }
        }
    }
 }

//TODO::temporal hack, since I cannot actually get the allocator string from
//a tensor, since it may have multiple loations at one time.
//This pass only ensures allocators based on logical location decided in the
//passes until now

static std::map<std::string,std::string> location2Allocator =
{
        { "CMX", "VPU_CMX_NN" },
        { "DDR", "VPU_DDR_BSS"},
        { "INPUT", "ProgrammableInput"},
        { "OUTPUT", "ProgrammableOutput"},
        { "DEFAULT", "VPU_DDR_BSS"}
};

void allocateImplicitOperationsFcnKeemBay(const mv::pass::PassEntry& pass,
                                            mv::ComputationModel& model,
                                            mv::TargetDescriptor&,
                                            mv::Element&,
                                            mv::json::Object&)
{

    pass.log(mv::Logger::MessageType::Debug, "Allocating implicit tensors");

    mv::ControlModel cm(model);
    mv::DataModel dm(model);
    mv::OpModel om(dm);
    auto stageIt = cm.getStage(0);


    for(auto opIterator = om.opBegin(); opIterator != om.opEnd(); ++opIterator)
    {

        if(! opIterator->hasAttr("ImplicitFlow"))
            continue;
        std::string opType = opIterator->getOpType();
        auto implicitFlow = opIterator->get<mv::ImplicitFlow>("ImplicitFlow");
        if ( implicitFlow.isImplicit() )
        {

            //TODO:: this every stage should declare in an abstract way the compositional logic
            //  so this phase can use it in an abstract manner... Currently will check manually
            //  for Concat and Slice because of happy days........
            //  basically need to get from tha leyer attributes some shcema of how and what coordinates to
            //  put buffer into eg  axis: 'W" ->[0-10][10-20][30-40] etc,....

            if(opType == "Concat")
            //this means that the Input tensors should be in the Output Tensor
            {
                auto outputTensor = opIterator->getOutputTensor(0);
                auto outputLocation = outputTensor->get<mv::Tensor::MemoryLocation>("Location");

                mv::Data::BufferIterator outputBuffer;

                if( !outputTensor->hasAttr("allocators"))
                {
                    pass.log(mv::Logger::MessageType::Warning, "Tensor " + outputTensor->getName() +
                            " Has no allocator. Will attempt to allocate based on logical location");
                    outputBuffer = allocateUnpopulatedTensor(pass,dm,stageIt,outputTensor);
                }
                else
                {
                    outputBuffer = dm.getBuffer(location2Allocator[outputLocation.print()],stageIt,outputTensor);
                }

                auto inputSlots = opIterator->inputSlots();

                auto axis = mv::Shape::getAxis(opIterator->get<std::string>("axis"));
                std::vector<unsigned> running_concat_offset_LHS;
                auto prev_offset = 0;
                auto offset = 0;

                for(unsigned i = 0; i < inputSlots; i++)
                {
                    running_concat_offset_LHS.push_back(prev_offset + offset);
                    prev_offset = prev_offset + offset;
                    // Calculate for next tensor
                    offset = opIterator->getInputTensor(i)->getShape()[axis];
                }

                std::vector<unsigned> running_concat_offset_RHS;
                std::copy(running_concat_offset_LHS.begin(),
                        running_concat_offset_LHS.end(),
                        back_inserter(running_concat_offset_RHS));
                std::reverse(std::begin(running_concat_offset_RHS), std::end(running_concat_offset_RHS));

                for(unsigned i = 0; i != inputSlots; i++)
                {
                    auto inputTensor = opIterator->getInputTensor(i);
                    auto inputLocation = inputTensor->get<mv::Tensor::MemoryLocation>("Location");
                    mv::Data::BufferIterator inputBuffer;

                    // If already allocated from a previous pass, deallocate.
                    // Note: This is probably not a good long term solution as we may have
                    // requirements from two different connections, this approach only resolves one.
                    // Probably restrictions on a tensor should be attributes of that tensor.
                    if (!inputTensor->hasAttr("allocators"))
                    {    inputBuffer = allocateUnpopulatedTensor(pass,dm,stageIt,inputTensor);
                        pass.log(mv::Logger::MessageType::Warning, "Tensor " + outputTensor->getName() + ""
                                " Has no allocator. Will attempt to allocate based on logical location");
                    }
                    else
                    {
                        inputBuffer = dm.getBuffer(location2Allocator[inputLocation.print()],stageIt,inputTensor);
                    }

                    std::vector<std::size_t> lhs_padding(inputTensor->getShape().ndims());
                    std::vector<std::size_t> rhs_padding(inputTensor->getShape().ndims());


                    // This code assumes all tensors are of equal size. TODO: Assertions
                    auto lhs = running_concat_offset_LHS[i];
                    auto rhs = running_concat_offset_RHS[i];

                    lhs_padding.at(axis) = lhs;
                    rhs_padding.at(axis) = rhs;

                    auto NewBuffer = dm.moveTensor(location2Allocator[inputLocation.print()],
                                                    inputBuffer, outputBuffer,
                                                    lhs_padding, rhs_padding);
                }
            }
            else if (opType == "Slice")
            {
                auto outputTensor = opIterator->getOutputTensor(0);
                auto inputTensor = opIterator->getInputTensor(0);
                auto inputLocation = inputTensor->get<mv::Tensor::MemoryLocation>("Location");
                auto outputLocation = outputTensor->get<mv::Tensor::MemoryLocation>("Location");

                mv::Data::BufferIterator inputBuffer;
                mv::Data::BufferIterator outputBuffer;

                if (!inputTensor->hasAttr("allocators"))
                {    inputBuffer = allocateUnpopulatedTensor(pass,dm,stageIt,inputTensor);
                    pass.log(mv::Logger::MessageType::Warning, "Tensor " + outputTensor->getName() + ""
                            " Has no allocator. Will attempt to allocate based on logical location");
                }
                else
                {
                    inputBuffer = dm.getBuffer(location2Allocator[inputLocation.print()],stageIt,inputTensor);
                }

                if( !outputTensor->hasAttr("allocators"))
                {
                    pass.log(mv::Logger::MessageType::Warning, "Tensor " + outputTensor->getName() +
                            " Has no allocator. Will attempt to allocate based on logical location");
                    outputBuffer = allocateUnpopulatedTensor(pass,dm,stageIt,outputTensor);
                }
                else
                {
                    outputBuffer = dm.getBuffer(location2Allocator[outputLocation.print()],stageIt,outputTensor);
                }

                auto ndims = inputTensor->getShape().ndims();
                auto inputShape = inputTensor->getShape();
                auto begin = opIterator->get<mv::Shape>("begin");
                auto size = opIterator->get<mv::Shape>("size");

                std::vector<std::size_t> lhs_padding(ndims);
                std::vector<std::size_t> rhs_padding(ndims);

                for(unsigned i = 0; i < ndims; i++)
                {
                    lhs_padding[i] = begin[i];
                    rhs_padding[i] = inputShape[i] - (begin[i] + size[i]);
                }

                auto NewBuffer = dm.moveTensor(location2Allocator[inputLocation.print()],
                                                outputBuffer, inputBuffer,
                                                lhs_padding, rhs_padding);
            }
        }
    }
}<|MERGE_RESOLUTION|>--- conflicted
+++ resolved
@@ -152,13 +152,7 @@
  * 1) VPU_CMX_NN
  * 2) VPU_DDR_BSS
 */
-<<<<<<< HEAD
-void allocateUnpopulatedTensorsFcnKeemBay(const mv::pass::PassEntry& pass,
-                                            mv::ComputationModel& model, mv::TargetDescriptor&,
-                                            mv::Element&, mv::json::Object&)
-=======
 void allocateCMXTensorsFcnKeemBay(const mv::pass::PassEntry& pass, mv::ComputationModel& model, mv::TargetDescriptor&, mv::Element&, mv::json::Object&)
->>>>>>> ef9252d8
 {
     pass.log(mv::Logger::MessageType::Debug, "Allocating unpopulated tensors");
 
@@ -195,8 +189,6 @@
 
         else if (opType == "Constant" || opType == "ConstantInt" || opType == "ConstantDataElement")
             continue;
-<<<<<<< HEAD
-=======
         else if (opType == "ImplicitConcat")
         {
             // Allocate Output
@@ -273,7 +265,6 @@
 
             }
         }
->>>>>>> ef9252d8
         /*
             For each input and output, allocate if it has not already been done.
             Don't allocate for I/O layers as they are already accounted for.
