#include "include/mcm/pass/pass_registry.hpp"
#include "include/mcm/computation/model/op_model.hpp"
#include "include/mcm/computation/model/data_model.hpp"
#include "include/mcm/computation/model/control_model.hpp"

static void addConversionLayersFcn(mv::ComputationModel& model, mv::TargetDescriptor&, mv::json::Object&, mv::json::Object&);
static void alignConstOrder(mv::ComputationModel& model, mv::TargetDescriptor&, mv::json::Object&, mv::json::Object&);
static void compatibilityResolution(mv::Data::OpListIterator parentIt, mv::OpModel &om);

namespace mv
{

    namespace pass
    {

        MV_REGISTER_PASS(AddConversionLayers)
        .setFunc(addConversionLayersFcn)
        .setGenre(PassGenre::Finalization)
        .setDescription(
            "This pass adds conversion layers where needed."
        );

        MV_REGISTER_PASS(AlignConstOrder)
        .setFunc(alignConstOrder)
        .setGenre(PassGenre::Finalization)
        .setDescription(
            "This pass adds conversion layers where needed."
        );

    }

}

void alignConstOrder(mv::ComputationModel& model, mv::TargetDescriptor&, mv::json::Object&, mv::json::Object&)
{

    using namespace mv;

    DataModel dm(model);
    OpModel om(model);

    for (auto opIt = om.opBegin(); opIt != om.opEnd(); ++opIt)
    {

        if (opIt->getOpType() == OpType::Constant)
        {

            if (opIt.childrenSize() > 1)
                throw OpError(*opIt, "Constant has more than 1 children, currently unsupported");

            // Constant is a parameter tensor for a hardware layer
            if (opIt.leftmostChild()->hasAttr("NCE1_Compatible"))
            {
                if (opIt.leftmostChild()->get<int>("NCE1_Compatible") == 1)
                {
                    //opIt->set<mv::Order>("mv::Order", mv::Order("HWC"));
                    opIt.leftmostOutput()->getTensor()->setOrder(mv::Order(mv::Order::getRowMajorID(opIt.leftmostOutput()->getTensor()->getShape().ndims())));
                    continue;
                }

            }

            // Constant is a parameter tensor for a software layer
<<<<<<< HEAD
            //opIt->set<mv::Order>("mv::Order", mv::Order("HWC"));
            opIt->getOutputTensor(0)->setOrder(mv::Order(mv::Order::getRowMajorID(opIt.leftmostOutput()->getTensor()->getShape().ndims())));

=======
            //opIt->set<Order>("order", OrderType::RowMajorPlanar);
            if (opIt.leftmostChild()->getOpType() == OpType::FullyConnected)
            {
                opIt->getOutputTensor(0)->setOrder(OrderType::RowMajor);
            }
            else 
            {
                opIt->getOutputTensor(0)->setOrder(OrderType::RowMajorPlanar);
            }
>>>>>>> 1f186f5c
        }

    }

}




void compatibilityResolution(mv::Data::OpListIterator parentIt, mv::OpModel& om)
{

    if(parentIt->getOpType() == mv::OpType::Output) {
        return;
    }

    parentIt->set<unsigned>("traversed_CR", 1);

    auto childIt = parentIt.leftmostChild();

    // Will the DNA test reveal the child's true father? Find out after the break!
    auto paternityTest = childIt.leftmostParent();
    bool all_parents_resolved = true;
    while(1)
    {
        if(paternityTest->getOpType() != mv::OpType::Constant)
            if(!paternityTest->hasAttr("traversed_CR") || paternityTest->get<unsigned>("traversed_CR") != 1)
            {
                // std::cout << !paternityTest->hasAttr("traversed_CR") <<":"<< paternityTest->get<unsigned>("traversed_CR") << std::endl;
                all_parents_resolved = false;
            }
        if(paternityTest == childIt.rightmostParent()) break;
        ++paternityTest;
    }
    if(!all_parents_resolved)
    {
        // Oh! Bad luck. Looks like these parents need to make up before letting their small child
        // go out into the big bad world of recursion.
        return;
    }


    while(1)
    {

        std::cout << "Source: " << parentIt->getName() << " Sink: " << childIt->getName() << std::endl;

        auto source = parentIt;
        auto sink = childIt;

        if(source->getOpType() == mv::OpType::Conversion || sink->getOpType() == mv::OpType::Conversion)
        {
            compatibilityResolution(childIt, om);
            if(childIt == parentIt.rightmostChild()) break;
            ++childIt;
            continue;
        }

        if(!source->hasAttr("NCE1_Compatible") || !sink->hasAttr("NCE1_Compatible"))
        {

            compatibilityResolution(childIt, om);
            if(childIt == parentIt.rightmostChild()) break;
            ++childIt;
            continue;
        }
        if (source->getOpType() == mv::OpType::Constant)
        {

            compatibilityResolution(childIt, om);
            if(childIt == parentIt.rightmostChild()) break;
            ++childIt;
            continue;
        }

        int sourceIsHw = source->get<int>("NCE1_Compatible");
        int sourceIsSw = !sourceIsHw;
        int sinkIsHw = sink->get<int>("NCE1_Compatible");
        int sinkIsSw = !sinkIsHw;
        bool conversionNeeded = false;
        mv::Order targetOrder = mv::Order("HCW");

        //Case 1
        if(sourceIsHw && sinkIsSw)
        {
            targetOrder = mv::Order("HWC");
            conversionNeeded = true;
        }

        //Case 2
        if(sourceIsSw && sinkIsHw)
        {
            targetOrder = mv::Order("HCW");
            conversionNeeded = true;
        }

        //Concat as sink case
        if(sink->getOpType() == mv::OpType::Concat)
        {
            if (sourceIsSw)
            {
                // flowIt->getTensor()->setOrder(mv::Order("HWC"));
                for(unsigned i = 0; i < childIt->inputSlots(); i++)
                {
                    if(childIt->hasInputDef(i))
                        childIt->getInputTensor(i)->setOrder(mv::Order("HWC"));
                }
                childIt->getOutputTensor(0)->setOrder(mv::Order("HWC"));
            }
            // Hardware ops
            else if (sourceIsHw)
            {
                // flowIt->getTensor()->setOrder(mv::OrderType::RowInterleaved);
                for(unsigned i = 0; i < childIt->inputSlots(); i++)
                {
                    if(childIt->hasInputDef(i))
                        childIt->getInputTensor(i)->setOrder(mv::Order("HCW"));
                }
                childIt->getOutputTensor(0)->setOrder(mv::Order("HCW"));
                sink->set<int>("NCE1_Compatible", 1);
            }

            conversionNeeded = false;
            // ++flowIt;

            compatibilityResolution(childIt, om);
            if(childIt == parentIt.rightmostChild()) break;
            ++childIt;
            continue;
        }


        if(conversionNeeded && !(source->getOpType() == mv::OpType::Input) && !(sink->getOpType() == mv::OpType::Output))
        {
            // mv::Data::TensorIterator originalTensor = flowIt->getTensor();
            mv::Data::TensorIterator originalTensor = childIt->getInputTensor(0);

            mv::Data::TensorIterator conversionOutputTensor = om.conversion(originalTensor, targetOrder);

            //If the tensor we are "splitting" through the conversion layer has paddings, they must be handled.
            //Case1 (HW -> SW): Original tensor keeps it's padding, new tensor gets no padding
            //Case2 (SW -> HW): New tensor needs padding, original tensor doesn't need them anymore -> Paddings must be moved
            if(sourceIsSw && sinkIsHw)
            {
                if(originalTensor->hasAttr("NCE1_Paddings"))
                {
                    std::vector<std::size_t> paddings = originalTensor->get<std::vector<std::size_t>>("NCE1_Paddings");
                    conversionOutputTensor->set<std::vector<std::size_t>>("NCE1_Paddings", paddings);
                    originalTensor->erase("NCE1_Paddings");
                }
            }

            unsigned i = 0;
            for(; i < sink->inputSlots(); ++i)
                // if(sink->getInputTensor(i) == flowIt->getTensor())
                if(sink->getInputTensor(i) == childIt->getInputTensor(0))
                    break;

            //Necessary for iterator validity despite remotion

            auto a = parentIt.leftmostOutput();
            om.defineFlow(conversionOutputTensor, sink, i);
            om.undefineFlow(a);
            sink->erase(std::string("input") + std::to_string(i));
            std::cout << "Conversion Placed." << std::endl;

            for(; i < sink->outputSlots(); ++i)
                sink->getOutputTensor(i)->setOrder(targetOrder);

            // Recurse DFS
            // compatibilityResolution(childIt, om);    // This child has a new parent now
            if (childIt == parentIt.rightmostChild()) break;
            ++childIt;


        }
        else
        {

            // Align memory mv::Order when no conversion is needed
            /// Software ops
            if (sourceIsSw && sinkIsSw)
                // flowIt->getTensor()->setOrder(mv::Order("HWC"));
                parentIt->getOutputTensor(0)->setOrder(mv::Order("HWC"));
            // Hardware ops
            else if (sourceIsHw && sinkIsHw)
                // flowIt->getTensor()->setOrder(mv::OrderType::RowInterleaved);
                parentIt->getOutputTensor(0)->setOrder(mv::Order("HWC"));

            // ++flowIt;
            std::cout << "Values aligned." << std::endl;

            // Recurse DFS
            compatibilityResolution(childIt, om);
            std::cout << childIt->getName() << std::endl;
            if (childIt == parentIt.rightmostChild()) break;
            std::cout << childIt->getName() << std::endl;
            ++childIt;

        }
        
    }

}


//NOTE: This should not be done in such hardcoded way.
void addConversionLayersFcn(mv::ComputationModel& model, mv::TargetDescriptor&, mv::json::Object&, mv::json::Object&)
{

    std::cout << "addConversionLayers " << std::endl;

    using namespace mv;

    DataModel dm(model);
    OpModel om(model);

    auto opIt = om.opBegin();


    compatibilityResolution(opIt, om);
    std::cout << "Added. " << std::endl;


}<|MERGE_RESOLUTION|>--- conflicted
+++ resolved
@@ -61,21 +61,15 @@
             }
 
             // Constant is a parameter tensor for a software layer
-<<<<<<< HEAD
             //opIt->set<mv::Order>("mv::Order", mv::Order("HWC"));
-            opIt->getOutputTensor(0)->setOrder(mv::Order(mv::Order::getRowMajorID(opIt.leftmostOutput()->getTensor()->getShape().ndims())));
-
-=======
-            //opIt->set<Order>("order", OrderType::RowMajorPlanar);
-            if (opIt.leftmostChild()->getOpType() == OpType::FullyConnected)
-            {
-                opIt->getOutputTensor(0)->setOrder(OrderType::RowMajor);
+             if (opIt.leftmostChild()->getOpType() == OpType::FullyConnected)
+            {
+                opIt->getOutputTensor(0)->setOrder(Order::getRowMajorID(opIt->getOutputTensor(0)->getShape().ndims());
             }
             else 
             {
-                opIt->getOutputTensor(0)->setOrder(OrderType::RowMajorPlanar);
-            }
->>>>>>> 1f186f5c
+                opIt->getOutputTensor(0)->setOrder(Order::getRowMajorPlanarID(opIt->getOutputTensor(0)->getShape().ndims());
+            }
         }
 
     }
