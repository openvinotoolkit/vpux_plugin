--- conflicted
+++ resolved
@@ -53,32 +53,23 @@
             {
                 if (opIt.leftmostChild()->get<int>("NCE1_Compatible") == 1)
                 {
-<<<<<<< HEAD
                     //opIt->set<Order>("order", OrderType::RowMajorPlanar);
-                    opIt.leftmostOutput()->getTensor()->setOrder(OrderType::RowMajorPlanar);
+                    opIt.leftmostOutput()->getTensor()->setOrder(Order(Order::getRowMajorID(opIt.leftmostOutput()->getTensor()->getShape().ndims())));
                     pass.log(Logger::MessageType::Info, "Changed data order of the NCE executed op " + opIt->getName() + " to RowMajorPlanar");
-=======
-                    //opIt->set<Order>("Order", mv::Order("HWC"));
-                    opIt.leftmostOutput()->getTensor()->setOrder(Order(Order::getRowMajorID(opIt.leftmostOutput()->getTensor()->getShape().ndims())));
->>>>>>> 572537cb
                     continue;
                 }
 
             }
 
             // Constant is a parameter tensor for a software layer
-<<<<<<< HEAD
             //opIt->set<Order>("order", OrderType::RowMajorPlanar);
-            opIt->getOutputTensor(0)->setOrder(OrderType::RowMajorPlanar);
-            pass.log(Logger::MessageType::Info, "Changed data order of the software executed op " + opIt->getName() + " to RowMajorPlanar");
-
-=======
             //opIt->set<Order>("Order", Order("HWC"));
             if (opIt.leftmostChild()->getOpType() == OpType::FullyConnected)
                 opIt->getOutputTensor(0)->setOrder(Order::getRowMajorID(opIt->getOutputTensor(0)->getShape().ndims()));
-            else 
+            else
                 opIt->getOutputTensor(0)->setOrder(Order::getRowMajorPlanarID(opIt->getOutputTensor(0)->getShape().ndims()));
->>>>>>> 572537cb
+            pass.log(Logger::MessageType::Info, "Changed data order of the software executed op " + opIt->getName() + " to RowMajorPlanar");
+
         }
 
     }
@@ -175,25 +166,13 @@
         }
 
         //Concat as sink case
-<<<<<<< HEAD
-        if(sink->getOpType() == "Concat"){
-            if (sourceIsSw){
+        if(sink->getOpType() == "Concat")
+        {
+            if (sourceIsSw)
+            {
                 // flowIt->getTensor()->setOrder(OrderType::RowMajorPlanar);
                 childIt->getInputTensor(0)->setOrder(mv::OrderType::RowMajorPlanar);
                 childIt->getOutputTensor(0)->setOrder(mv::OrderType::RowMajorPlanar);
-=======
-        if(sink->getOpType() == mv::OpType::Concat)
-        {
-            if (sourceIsSw)
-            {
-                // flowIt->getTensor()->setOrder(mv::Order("HWC"));
-                for(unsigned i = 0; i < childIt->inputSlots(); i++)
-                {
-                    if(childIt->hasInputDef(i))
-                        childIt->getInputTensor(i)->setOrder(mv::Order("HWC"));
-                }
-                childIt->getOutputTensor(0)->setOrder(mv::Order("HWC"));
->>>>>>> 572537cb
             }
             // Hardware ops
             else if (sourceIsHw)
