--- conflicted
+++ resolved
@@ -528,50 +528,6 @@
            std::cout << "\t\t DMA direction" << opIterator->get<mv::DmaDirection>("direction");
         std::cout << std::endl;
     }*/
-<<<<<<< HEAD
-    auto memsize = memDefs.find("VPU_DDR_BSS")->second.size;
-    auto alignment = 16; //memDefs.find("VPU_DDR_BSS")->second.alignment; //TODO for now POC uses 16 for all memory
-    mv::TensorInterferenceGraph ddr_bss_g(model, alignment,
-            [](const mv::Data::TensorIterator& t) -> bool
-            {
-                return (t->get<mv::Tensor::MemoryLocation>("Location") == mv::Tensor::MemoryLocation::DDR);
-            },
-            [](const mv::Data::OpListIterator& t) -> bool
-            {
-                return true;
-            },
-            true);
-    auto agOrder = aggressiveSimplify(ddr_bss_g, memsize, mv::OrderingStrategy::IG_LARGEST_NEIGHBORS_FIRST);
-    printASOrder(agOrder, "DDR_BSS");
-
-    bestFitMemoryAllocation(model, agOrder, ddr_bss_g, memsize);
-    ddr_bss_g.drawGraph("ddr_bss_memory");
-
-    std::cout<<"doing HEAP" <<std::endl;
-    mv::TensorInterferenceGraph ddr_heap_g(model, alignment,
-            [](const mv::Data::TensorIterator& t) -> bool
-            {
-                return (t->isPopulated());
-            },
-            [](const mv::Data::OpListIterator& t) -> bool
-            {
-                return true;
-            },
-            false);
-    memsize = memDefs.find("VPU_DDR_Heap")->second.size;
-    alignment = 16; //memDefs.find("VPU_DDR_Heap")->second.alignment;//TODO for now POC uses 16 for all memory
-    agOrder = aggressiveSimplify(ddr_heap_g, memsize, mv::OrderingStrategy::IG_LARGEST_NEIGHBORS_FIRST);
-    printASOrder(agOrder, "DDR_HEAP");
-    bestFitMemoryAllocation(model, agOrder, ddr_heap_g, memsize);
-    ddr_heap_g.drawGraph("ddr_heap_memory");
-
-    mv::TensorInterferenceGraph nncmx_g(model, alignment, nullptr, nullptr, false, true);
-    std::cout<<"doing cmx " <<std::endl;
-    memsize = globalConfigParams->get<unsigned>("cmx");
-    alignment = 16; //memDefs.find("VPU_CMX_NN")->second.alignment;//TODO for now POC uses 16 for all memory
-    agOrder = aggressiveSimplify(nncmx_g, memsize, mv::OrderingStrategy::IG_LARGEST_NEIGHBORS_FIRST);
-    printASOrder(agOrder, "NNCMX");
-=======
 //    auto memsize = memDefs.find("VPU_DDR_BSS")->second.size;
 //    auto alignment = 16; //memDefs.find("VPU_DDR_BSS")->second.alignment; //TODO for now POC uses 16 for all memory
 //    mv::TensorInterferenceGraph ddr_bss_g(model, alignment,
@@ -613,7 +569,6 @@
     auto memsize = globalConfigParams->get<unsigned>("cmx");
     auto agOrder = aggressiveSimplify(nncmx_g, memsize, mv::OrderingStrategy::IG_LARGEST_NEIGHBORS_FIRST);
     //printASOrder(agOrder, "NNCMX");
->>>>>>> ef9252d8
     bestFitMemoryAllocation(model, agOrder, nncmx_g, memsize);
     if(passDesc.hasAttr("output"))
         nncmx_g.drawGraph(passDesc.get<std::string>("output"));
