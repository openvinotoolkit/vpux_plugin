#include "include/mcm/pass/pass_registry.hpp"
#include "meta/include/mcm/op_model.hpp"
#include "include/mcm/computation/model/data_model.hpp"
#include "include/mcm/base/exception/argument_error.hpp"
#include "include/mcm/graph/tensor_interference_graph.hpp"
#include "include/mcm/target/keembay/interference_graph_ordering_strategy.hpp"
#include "include/mcm/algorithms/edge_exists.hpp"
#include <limits.h>


static void tensorGraphColoringFnc(const mv::pass::PassEntry&, mv::ComputationModel& model, mv::TargetDescriptor&, mv::Element&, mv::json::Object&);

namespace mv
{

    namespace pass
    {
        MV_REGISTER_PASS(TensorGraphColoring)
        .setFunc(tensorGraphColoringFnc)
        .setDescription(
            "Tensor graph coloring implementation used in memory allocation algorithm"
        );
    }
}

struct OrderingStrategyClassHash
{
    template <typename T>
    std::size_t operator()(T t) const
    {
        return static_cast<std::size_t>(t);
    }
};


bool sortbyWeightAsc(const mv::TensorInterferenceGraphNode &a, const mv::TensorInterferenceGraphNode &b)
{
    return (a.weight < b.weight);
}

bool sortbyNeighborWeightAsc(const mv::TensorInterferenceGraphNode &a, const mv::TensorInterferenceGraphNode &b)
{
    return (a.neighborsWeight < b.neighborsWeight);
}

const std::unordered_map<mv::OrderingStrategy,
    mv::OrderingStrategyFunc , OrderingStrategyClassHash> interferenceGraphNodeSorters_=
{
    {
        mv::OrderingStrategy::IG_RANDOM_ORDER, [](mv::TensorInterferenceGraph& g)->std::vector<mv::TensorInterferenceGraphNode>
        {
            std::vector<mv::TensorInterferenceGraphNode> res;
            for(auto itr = g.node_begin(); itr != g.node_end(); ++itr)
            {
                res.push_back((*itr));
            }
            std::random_shuffle ( res.begin(), res.end() );
            return res;
        }
    },
    {
        mv::OrderingStrategy::IG_LARGEST_FIRST_ORDER, [](mv::TensorInterferenceGraph& g)->std::vector<mv::TensorInterferenceGraphNode>
        {
            std::vector<mv::TensorInterferenceGraphNode> nodeWeights;
            for(auto itr = g.node_begin(); itr != g.node_end(); ++itr)
            {
                nodeWeights.push_back(*itr);
            }
            sort(nodeWeights.begin(), nodeWeights.end(), sortbyWeightAsc);
            std::reverse(nodeWeights.begin(),nodeWeights.end());
            return nodeWeights;
        }
    },
    {
        mv::OrderingStrategy::IG_SMALLEST_FIRST_ORDER, [](mv::TensorInterferenceGraph& g)->std::vector<mv::TensorInterferenceGraphNode>
        {
            std::vector<mv::TensorInterferenceGraphNode> nodeWeights;
            for(auto itr = g.node_begin(); itr != g.node_end(); ++itr)
            {
                nodeWeights.push_back(*itr);
            }
            sort(nodeWeights.begin(), nodeWeights.end(), sortbyWeightAsc);
            return nodeWeights;
        }
    },
    {
        mv::OrderingStrategy::IG_LARGEST_NEIGHBORS_FIRST, [](mv::TensorInterferenceGraph& g)->std::vector<mv::TensorInterferenceGraphNode>
        {
            std::vector<mv::TensorInterferenceGraphNode> nodeWeights;
            for(auto itr = g.node_begin(); itr != g.node_end(); ++itr)
            {
                nodeWeights.push_back(*itr);
                //(*itr).print();
            }
            sort(nodeWeights.begin(), nodeWeights.end(), sortbyNeighborWeightAsc);
            std::reverse(nodeWeights.begin(),nodeWeights.end());
            return nodeWeights;
        }
    },
    {
        mv::OrderingStrategy::IG_SMALLEST_NEIGHBORS_FIRST, [](mv::TensorInterferenceGraph& g)->std::vector<mv::TensorInterferenceGraphNode>
        {
            std::vector<mv::TensorInterferenceGraphNode> nodeWeights;
            for(auto itr = g.node_begin(); itr != g.node_end(); ++itr)
            {
                nodeWeights.push_back(*itr);
            }
            sort(nodeWeights.begin(), nodeWeights.end(), sortbyNeighborWeightAsc);
            return nodeWeights;
        }
    },
};

bool isNodeSimplificable(mv::TensorInterferenceGraph::node_list_iterator& ni, long long memorySize)
{
    //std::cout << " name " << (*ni).name << " weight " << (*ni).weight << " ne_Weight " << (*ni).neighborsWeight << std::endl;
    return ((*ni).weight <= (memorySize - (*ni).neighborsWeight - (*ni).weight) );
}

std::string maxWeightedNeighbors(mv::TensorInterferenceGraph& g)
{
    auto orderingFunc = interferenceGraphNodeSorters_.at(mv::OrderingStrategy::IG_LARGEST_NEIGHBORS_FIRST);
    auto orderedNodes = orderingFunc(g);

    //In case of a tie, return the node with min weight to minimize the spill cost
    auto itr = orderedNodes.begin();
    auto max = (*itr).neighborsWeight;
    auto minWeight = (*itr).weight;
    auto selectedNode = (*itr).name;
    itr++;
    while (itr != orderedNodes.end() && (*itr).neighborsWeight == max)
    {
        if ((*itr).weight < minWeight)
        {
            selectedNode = (*itr).name;
            minWeight = (*itr).weight;
        }
        itr++;
    }

    return selectedNode;
}

void removeNodeAndUpdateWeights(mv::TensorInterferenceGraph& g, mv::TensorInterferenceGraph::node_list_iterator ni)
{
    auto parentWeight = (*ni).weight;
    for (mv::TensorInterferenceGraph::node_child_iterator itc(ni); itc != g.node_end(); ++itc)
    {
        (*itc).neighborsWeight -= parentWeight;
    }

    g.node_erase(ni);
}

std::queue<std::string> aggressiveSimplify(mv::TensorInterferenceGraph& g, long long memorySize, mv::OrderingStrategy orderStrategy)
{
    //create a copy of g since we are going to delete nodes from it
    mv::TensorInterferenceGraph gCopy(g);
    std::queue<std::string> agNodeOrder;
    std::vector<mv::TensorInterferenceGraphNode> orderedNodes;
    auto orderingFunc = interferenceGraphNodeSorters_.at(orderStrategy);

    while(gCopy.node_size() > 0)
    {
        orderedNodes = orderingFunc(gCopy);
        auto itr = orderedNodes.begin();
        auto ni = gCopy.node_find(*itr);
        if (orderStrategy != mv::OrderingStrategy::IG_LARGEST_NEIGHBORS_FIRST && !isNodeSimplificable(ni, memorySize))
        {
            //std::cout << "potentialSpill" <<std::endl;
            auto potentialSpillOrderingFunc = interferenceGraphNodeSorters_.at(mv::OrderingStrategy::IG_LARGEST_NEIGHBORS_FIRST);
            orderedNodes = potentialSpillOrderingFunc(gCopy);
            ni = gCopy.node_find(*orderedNodes.begin());
        }

        agNodeOrder.push((*ni).name);
        removeNodeAndUpdateWeights(gCopy, ni);
    }
    return agNodeOrder;
}

void printASOrder(std::queue<std::string> order, std::string name)
{
    std::cout << " printing aggressive simplify for " << name << ":" << std::endl;
    while (!order.empty())
    {
        std::string node = order.front();
        order.pop();
        std::cout << node << std::endl;
    }
    std::cout << " ========================================" << std::endl;
}

std::list<std::string> getColoredNeighbors(mv::TensorInterferenceGraph& g, mv::TensorInterferenceGraph::node_list_iterator ni)
{
    std::list<std::string> coloredNeighbors;
    for (mv::TensorInterferenceGraph::node_parent_iterator itr(ni); itr != g.node_end(); ++itr)
    {
        if ((*itr).isColored)
            coloredNeighbors.push_back((*itr).name);
    }
    return coloredNeighbors;
}

std::vector<std::pair<size_t, size_t>> calculateGaps(std::list<std::string>& coloredNeighbors, mv::TensorInterferenceGraph& g, long long memorySize, bool addRightMost = true)
{
    std::vector<std::pair<size_t, size_t>> gaps;

    if (coloredNeighbors.size() == 0)
    {
        gaps.push_back(std::pair<size_t, size_t>(0, memorySize));
        return gaps;
    }

    size_t maxHeight = 0;
    std::vector<std::pair<size_t, size_t>> intervals;
    for (auto it = coloredNeighbors.begin(); it != coloredNeighbors.end(); it++)
    {
        auto coloredNode = g.node_find(*it);
        intervals.push_back(std::pair<size_t, size_t>((*coloredNode).address, (*coloredNode).height));
        if ((*coloredNode).height > maxHeight)
            maxHeight = (*coloredNode).height;
    }

    sort(intervals.begin(), intervals.end(), [](const std::pair<size_t, size_t> & a, const std::pair<size_t, size_t> & b)
        {
            if (a.first < b.first)
                return true;
            if (a.first == b.first)
                return (a.second <= b.second);
            return false;
        });

    size_t currentAddress = 0;
    size_t gap;

    for (auto it = intervals.begin(); it != intervals.end(); it++)
    {
        gap = it->first - currentAddress;
        if (gap > 0)
            gaps.push_back(std::pair<size_t, size_t>(currentAddress, gap));
        currentAddress = it->second;
    }

    //add rightmost gap
    if (addRightMost)
    {
        gap = memorySize - maxHeight;
        if (gap > 0)
            gaps.push_back(std::pair<size_t, size_t>(maxHeight, gap));
    }
    return gaps;
}

void assignOrientation(mv::graph<std::string, int>& directedGraph, mv::TensorInterferenceGraph::node_list_iterator& ni,
    std::list<std::string>& coloredNeighbors, mv::TensorInterferenceGraph& g)
{
    auto currentNode = directedGraph.node_find((*ni).name);
    auto edgeIdx = directedGraph.edge_size();
    for (auto it = coloredNeighbors.begin(); it != coloredNeighbors.end(); it++)
    {
        auto neighbor = g.node_find(*it);
        auto dn = directedGraph.node_find((*neighbor).name);

        if ((*ni).address < (*neighbor).address)
        {
            directedGraph.edge_insert(dn, currentNode, edgeIdx++);
            //std::cout << "\tassignOrientation::adding edge from" << *dn << " -> " << *currentNode << std::endl;
        }
        else
        {
            directedGraph.edge_insert(currentNode, dn, edgeIdx++);
            //std::cout << "\tassignOrientation::adding edge from" << *currentNode  << " -> "  << *dn << std::endl;
        }

    }

    //collect redundent edges of predecessors and successors of colored neighbors in DAG
    //POC removes edges when detecting one, and dont collect then remove, that might leave some edges (since it's order dependant)
    std::vector<int> redundantEdges;
    for (auto it = coloredNeighbors.begin(); it != coloredNeighbors.end(); it++)
    {
        mv::graph<std::string, int>::node_list_iterator dn = directedGraph.node_find(*it);
        for (mv::graph<std::string, int>::node_parent_iterator parentIt(dn); parentIt != directedGraph.node_end(); ++parentIt)
        {
            //for each parent collect map of children to edges
            std::map<std::string, mv::graph<std::string, int>::edge_sibling_iterator> sinkMap;
            for(auto e = parentIt->leftmost_output(); e != directedGraph.edge_end(); ++e)
                sinkMap.emplace(*e->sink(), e);
            //now check if any of successors of  current neighbor is in the map
            for (mv::graph<std::string, int>::node_child_iterator childIt(dn); childIt != directedGraph.node_end(); ++childIt)
            {
                auto edgeEntry = sinkMap.find(*childIt);
                if (edgeEntry != sinkMap.end())
                {
                    redundantEdges.push_back(*edgeEntry->second);
                }
            }
        }
    }

    //remove those edges
    for (auto it = redundantEdges.begin(); it != redundantEdges.end(); it++)
    {
        auto e = directedGraph.edge_find((*it));
        if  (e != directedGraph.edge_end())
            directedGraph.edge_erase(e);
    }
}

std::size_t updateNodeAddress(std::size_t startAddress, mv::TensorInterferenceGraph::node_list_iterator& ni, size_t chromaticNumber,
    std::list<std::string>& coloredNeighbors, mv::graph<std::string, int>& directedGraph, mv::TensorInterferenceGraph& g)
{
    (*ni).address = startAddress;
    (*ni).height = startAddress + (*ni).weight;
    (*ni).isColored = true;
    assignOrientation(directedGraph, ni, coloredNeighbors, g);

    return std::max(chromaticNumber, (*ni).height);
}

std::size_t maxHeight(mv::TensorInterferenceGraph::node_list_iterator& ni, mv::graph<std::string, int>& directedGraph, mv::TensorInterferenceGraph& g)
{
    auto directedNode = directedGraph.node_find((*ni).name);
    if (ni->parents_size() == 0)
        return (*ni).height;

    size_t currMaxHeight = 0;
    for (mv::graph<std::string, int>::node_parent_iterator parentIt(directedNode); parentIt != directedGraph.node_end(); ++parentIt)
    {
        auto nj = g.node_find(*parentIt);
        auto currHeight = maxHeight(nj, directedGraph, g);
        if (currHeight > currMaxHeight)
            currMaxHeight = currHeight;
    }
    return currMaxHeight;
}

std::size_t tryInsertion(std::pair<size_t, size_t>& gap, mv::TensorInterferenceGraph::node_list_iterator& ni,
    std::list<std::string>& coloredNeighbors, mv::graph<std::string, int>& directedGraph, mv::TensorInterferenceGraph& g)
{
    auto startAddress = gap.first;
    auto size = gap.second;
    auto gapDelta = (*ni).weight - size;

    size_t currMaxHeight = 0;

    for (auto it = coloredNeighbors.begin(); it != coloredNeighbors.end(); it++)
    {
        auto neighbor = g.node_find(*it);
        if ((*neighbor).address > startAddress)
        {
            auto dn = directedGraph.node_find((*neighbor).name);
            auto neighborMax = maxHeight(neighbor, directedGraph, g);
            if (neighborMax > currMaxHeight)
                currMaxHeight = neighborMax;
        }
    }
    //is it possible that currMaxHeight stays 0??
    return currMaxHeight + gapDelta;
}

std::size_t updateHeights(mv::TensorInterferenceGraph::node_list_iterator& ni, mv::graph<std::string, int>& directedGraph,
    mv::TensorInterferenceGraph& g, size_t chromaticNumber = 0)
{
    size_t maxChromaticNumber = chromaticNumber;
    auto directedNode = directedGraph.node_find((*ni).name);
    for (mv::graph<std::string, int>::node_parent_iterator parentIt(directedNode); parentIt != directedGraph.node_end(); ++parentIt)
    {
        auto parentNodeIt = g.node_find(*parentIt);
        auto parentNode = *parentNodeIt;
        parentNode.address = std::max(parentNode.address, (*ni).height);
        parentNode.height = parentNode.address + parentNode.weight;
        chromaticNumber = std::max(chromaticNumber, parentNode.height);
        auto currChromaticnumber = updateHeights(parentNodeIt, directedGraph, g, chromaticNumber);
        if (currChromaticnumber > maxChromaticNumber)
            maxChromaticNumber = currChromaticnumber;
    }
    return maxChromaticNumber;
}

std::size_t bestFitSelect(std::string& name, mv::TensorInterferenceGraph& g, long long memorySize, size_t chromaticNumber,
    mv::graph<std::string, int>& directedGraph)
{
    auto ni = g.node_find(name);
    auto coloredNeighbors = std::move(getColoredNeighbors(g, ni));
    coloredNeighbors.sort();

    auto gaps = calculateGaps(coloredNeighbors, g, memorySize);

    for (auto itr = gaps.begin(); itr != gaps.end(); itr++)
    {
        if (itr->second > (*ni).weight)
        {
            chromaticNumber = updateNodeAddress(itr->first, ni, chromaticNumber, coloredNeighbors, directedGraph, g);
            return chromaticNumber;
        }
    }

    //no gap big enough
    if (gaps.size() == 1)
        //Actual Spill will be handled in runtime
        //eventually, the exception is just to indicate that currently it's not handled
        throw mv::ArgumentError("bestFitSelect", "gaps size", "", "TODO Implement Actual Spill Routine");

    auto lastgap = gaps.end();
    lastgap--;
    size_t insertionChromaticNumbersMin = ULONG_MAX;
    size_t index = 0;
    size_t currChromaticNumber;
    for (auto itr = gaps.begin(); itr != lastgap; itr++)
    {
        currChromaticNumber = tryInsertion(*itr, ni, coloredNeighbors, directedGraph, g);
        if (currChromaticNumber < insertionChromaticNumbersMin)
        {
            insertionChromaticNumbersMin = currChromaticNumber;
            index = (itr - gaps.begin());
        }
    }

    if (insertionChromaticNumbersMin > memorySize)
        //Actual Spill will be handled in runtime
        //eventually, the exception is just to indicate that currently it's not handled
        throw mv::ArgumentError("bestFitSelect", "gaps size", "", "TODO Implement Actual Spill Routine");

    chromaticNumber = updateNodeAddress(gaps[index].first, ni, chromaticNumber, coloredNeighbors, directedGraph, g);
    chromaticNumber = updateHeights(ni, directedGraph, g);
    return chromaticNumber;
}

void printGraph(std::string name, mv::graph<std::string, int>& g)
{
     // Nodes list
    std::cout << "Printing Graph: " << name << std::endl;
    std::cout << "==========================================" << std::endl;
    std::cout << "Nodes list: " << std::endl;
    for (auto it = g.node_begin(); it != g.node_end(); ++it)
        std::cout << (*it) << " " << std::endl;

    std::cout << std::endl;

     // Edges list
    std::cout << "Edges list: " << std::endl;
    for (auto it = g.edge_begin(); it != g.edge_end(); ++it)
        std::cout << " EDGE: " << *it << " Source " << (*it->source()) <<  " sink " << (*it->sink()) << std::endl;

    std::cout << std::endl;
    std::cout << "=========================================================" << std::endl;

}

void bestFitMemoryAllocation(mv::ComputationModel& model, std::queue<std::string>& order, mv::TensorInterferenceGraph& g, long long memorySize)
{
    size_t chromaticNumber = 0;
    //build orientation assignment dag
    mv::graph<std::string, int> directedGraph;
    for (auto ni = g.node_begin(); ni != g.node_end(); ++ni)
    {
        directedGraph.node_insert((*ni).name);
    }

    while (!order.empty())
    {
        std::string node = order.front();
        order.pop();
        chromaticNumber = bestFitSelect(node, g, memorySize, chromaticNumber, directedGraph);
        //printGraph("BestFitDirectedGraph", directedGraph);

    }
    //printGraph("BestFitDirectedGraphFinal", directedGraph);

    mv::DataModel dm(model);
    //set address in tensors
    for (mv::TensorInterferenceGraph::node_dfs_iterator it = g.node_begin(); it != g.node_end(); ++it)
    {
        auto t = model.getTensor((*it).name);
        t->setAddress((*it).address); //still needed to set sparsityMap and storageElement addresses
        auto tensorAllocatorName = t->get<std::set<std::string>>("allocators").begin();
        auto tensorAllocator = dm.getAllocator(*tensorAllocatorName);
        mv::Data::BufferIterator tensorBufferIt = tensorAllocator.getBuffer(0, t); // 0 is the only stage for now, but this will probably change in the future
        tensorBufferIt->setOffset((*it).address);
    }

}

void tensorGraphColoringFnc(const mv::pass::PassEntry& pass, mv::ComputationModel& model, mv::TargetDescriptor& target, mv::Element&, mv::json::Object&)
{
    pass.log(mv::Logger::MessageType::Debug, "Graph Coloring Started");

    mv::OpModel om(model);

    auto memDefs = target.memoryDefs();
    auto globalConfigParams = model.getGlobalConfigParams();

    pass.log(mv::Logger::MessageType::Debug, "MemoryDefs ");
    for (auto i = memDefs.begin(); i != memDefs.end(); i++)
        pass.log(mv::Logger::MessageType::Debug, ""+ i->first + " size " + std::to_string(i->second.size) +  " alignment " +  std::to_string(i->second.alignment));

    //Collect all input/output tensor names
    /*for(auto opIterator = om.opBegin(); opIterator != om.opEnd(); ++opIterator)
    {
        std::cout << " Layer: " << opIterator->getName() ;
        if (opIterator->getOpType() == "DMATask")
           std::cout << "\t\t DMA direction" << opIterator->get<mv::DmaDirection>("direction");
        std::cout << std::endl;
    }*/
    auto memsize = memDefs.find("VPU_DDR_BSS")->second.size;
    auto alignment = 16; //memDefs.find("VPU_DDR_BSS")->second.alignment; //TODO for now POC uses 16 for all memory
    mv::TensorInterferenceGraph ddr_bss_g(model, alignment,
            [](const mv::Data::TensorIterator& t) -> bool
            {
                return (t->isPopulated());
            },
            [](const mv::Data::OpListIterator& t) -> bool
            {
                return (t->getOpType() == "DMATask");
            },
            true);
    auto agOrder = aggressiveSimplify(ddr_bss_g, memsize, mv::OrderingStrategy::IG_LARGEST_NEIGHBORS_FIRST);
    //printASOrder(agOrder, "DDR_BSS");

    bestFitMemoryAllocation(model, agOrder, ddr_bss_g, memsize);
    //ddr_bss_g.drawGraph("ddr_bss_memory");

    mv::TensorInterferenceGraph ddr_heap_g(model, alignment,
            [](const mv::Data::TensorIterator& t) -> bool
            {
                return (!t->isPopulated());
            },
            [](const mv::Data::OpListIterator& t) -> bool
            {
                return (t->getOpType() == "DMATask");
            },
            false);
    memsize = memDefs.find("VPU_DDR_Heap")->second.size;
    alignment = 16; //memDefs.find("VPU_DDR_Heap")->second.alignment;//TODO for now POC uses 16 for all memory
    agOrder = aggressiveSimplify(ddr_heap_g, memsize, mv::OrderingStrategy::IG_LARGEST_NEIGHBORS_FIRST);
    //printASOrder(agOrder, "DDR_HEAP");
    bestFitMemoryAllocation(model, agOrder, ddr_heap_g, memsize);
    //ddr_heap_g.drawGraph("ddr_heap_memory");

    mv::TensorInterferenceGraph nncmx_g(model, alignment, nullptr, nullptr, false, true);
<<<<<<< HEAD
    auto availableNNCMX = memDefs.find("VPU_CMX_NN")->second.size;

    /*Get the number of clusters that the VPU supports*/
    auto nceDefs = target.nceDefs();
    auto numberOfVPUClusters = nceDefs.find("Clusters")->second.totalNumber;

    /*Get the CMX safety factor*/
    std::shared_ptr<mv::Element> returnedParams = model.getGlobalConfigParams();
    double cmxSafetyFactor = returnedParams->get<double>("CMX_memory_overflow_safety_factor");

    /*Note available CMX memory is 3760128 /number of supported VPU clusters (always 4)*/
    memsize = (availableNNCMX / numberOfVPUClusters) * cmxSafetyFactor;

=======
    memsize = globalConfigParams->get<unsigned>("cmx");
>>>>>>> e0139d19
    alignment = 16; //memDefs.find("VPU_CMX_NN")->second.alignment;//TODO for now POC uses 16 for all memory
    agOrder = aggressiveSimplify(nncmx_g, memsize, mv::OrderingStrategy::IG_LARGEST_NEIGHBORS_FIRST);
    //printASOrder(agOrder, "NNCMX");
    bestFitMemoryAllocation(model, agOrder, nncmx_g, memsize);
    //nncmx_g.drawGraph("nncmx_memory");

    pass.log(mv::Logger::MessageType::Debug, "Graph Coloring Ended");
}<|MERGE_RESOLUTION|>--- conflicted
+++ resolved
@@ -540,23 +540,8 @@
     //ddr_heap_g.drawGraph("ddr_heap_memory");
 
     mv::TensorInterferenceGraph nncmx_g(model, alignment, nullptr, nullptr, false, true);
-<<<<<<< HEAD
-    auto availableNNCMX = memDefs.find("VPU_CMX_NN")->second.size;
-
-    /*Get the number of clusters that the VPU supports*/
-    auto nceDefs = target.nceDefs();
-    auto numberOfVPUClusters = nceDefs.find("Clusters")->second.totalNumber;
-
-    /*Get the CMX safety factor*/
-    std::shared_ptr<mv::Element> returnedParams = model.getGlobalConfigParams();
-    double cmxSafetyFactor = returnedParams->get<double>("CMX_memory_overflow_safety_factor");
-
-    /*Note available CMX memory is 3760128 /number of supported VPU clusters (always 4)*/
-    memsize = (availableNNCMX / numberOfVPUClusters) * cmxSafetyFactor;
-
-=======
+
     memsize = globalConfigParams->get<unsigned>("cmx");
->>>>>>> e0139d19
     alignment = 16; //memDefs.find("VPU_CMX_NN")->second.alignment;//TODO for now POC uses 16 for all memory
     agOrder = aggressiveSimplify(nncmx_g, memsize, mv::OrderingStrategy::IG_LARGEST_NEIGHBORS_FIRST);
     //printASOrder(agOrder, "NNCMX");
