#include "include/mcm/pass/pass_registry.hpp"
#include "meta/include/mcm/op_model.hpp"
#include "include/mcm/computation/model/control_model.hpp"
#include "include/mcm/computation/model/data_model.hpp"

static void arrangeLinearExecutionFcn(const mv::pass::PassEntry& pass, mv::ComputationModel& model, mv::TargetDescriptor&, mv::Element&, mv::json::Object&);
static void arrangeKeembayExecutionFcn(const mv::pass::PassEntry& pass, mv::ComputationModel& model, mv::TargetDescriptor&, mv::Element&, mv::json::Object&);


namespace mv
{

    namespace pass
    {

        MV_REGISTER_PASS(ArrangeLinearExecution)
        .setFunc(arrangeLinearExecutionFcn)
        .setDescription(
            ""
        );

        MV_REGISTER_PASS(ArrangeKeembayExecution)
        .setFunc(arrangeKeembayExecutionFcn)
        .setDescription(
            ""
        );

    }

}

// NOTE: Probably this function is not needed anymore as we are adding ControlFlows in a more cautious way in two separate passes
bool checkControlFlowExistence(mv::Control::OpListIterator source, mv::Control::OpListIterator sink, mv::ControlModel cm)
{
    bool found = false;
    for(auto childOp = source.leftmostChild(); childOp != cm.opEnd(); ++childOp)
    {
        if(childOp == sink)
        {
            found = true;
            break;
        }
    }

    return found;
}

// This pass has one main duty
// 1) Put the stages
// Point 1) is trivial for now (just 1 stage), but will be probably updated when Pat completes his analysis

void arrangeKeembayExecutionFcn(const mv::pass::PassEntry& pass, mv::ComputationModel& model, mv::TargetDescriptor&, mv::Element&, mv::json::Object&)
{

    pass.log(mv::Logger::MessageType::Debug, "Starting arrange Keembay execution");

    mv::OpModel om(model);
    mv::ControlModel cm(model);
<<<<<<< HEAD
    mv::DataModel dm(model);

    // Point 1)

    // Adding layer 1
    auto inputOp = om.getInput();
    auto dmaOps = om.getOps("DMATask");

    for(auto op : dmaOps)
        if(op->get<mv::DmaDirection>("direction") == mv::DDR2CMX)
            cm.defineFlow(inputOp, op);

    // Adding layer 2
    for(auto dataFlow = dm.flowBegin(); dataFlow != dm.flowEnd(); ++dataFlow)
    {
        auto source = cm.switchContext(dataFlow.source());
        auto sink = cm.switchContext(dataFlow.sink());

        // No control flow shall be added between constant operation and their
        // DMA op. Constant Ops are used only to carry data.

        // NOTE: Possibly this check can be eliminated for better readibility
        // Since Transitive Reduction will take care of it
        if(source->getOpType() == "Constant" && sink->getOpType() == "DMATask")
            continue;

        // Must check if a control flow exists already
        bool found = false;
        for(auto childOp = source.leftmostChild(); childOp != cm.opEnd(); ++childOp)
        {
            if(childOp == sink)
            {
                found = true;
                break;
            }
        }
        if(!found)
            cm.defineFlow(dataFlow.source(), dataFlow.sink());
    }

    // Cleaning unnecessary edges.
    //cm.transitiveReduction();
=======
>>>>>>> 40d88a1c

    // Point 2)
    auto stage = cm.addStage();
    cm.addToStage(stage, om.getOutput());

    pass.log(mv::Logger::MessageType::Debug, "Exiting arrange Keembay execution");

}

void arrangeLinearExecutionFcn(const mv::pass::PassEntry&, mv::ComputationModel& model, mv::TargetDescriptor&, mv::Element&, mv::json::Object&)
{

    std::cout << "Arrange execution" << std::endl;

    mv::OpModel om(model);
    mv::ControlModel cm(model);

    auto currentOp = om.getInput();

    while (currentOp != om.getOutput())
    {
        mv::Data::OpListIterator nextOp;

        if (currentOp.childrenSize() == 1)
        {
            nextOp = currentOp.leftmostChild();
            cm.defineFlow(currentOp, nextOp);
            if (nextOp->getOpType() != "Output")
            {
                auto stage = cm.addStage();
                cm.addToStage(stage, nextOp);
            }
            currentOp = nextOp;
        }
        else
        {
            for (auto nextChildOp = currentOp.leftmostChild(); nextChildOp != om.opEnd(); ++nextChildOp)
            {
                nextOp = nextChildOp;

                auto executableParents = [&om, &nextOp]()
                {
                    std::size_t result = 0;
                    for (auto parent = nextOp.leftmostParent(); parent != om.opEnd(); ++parent)
                        if (parent->hasTypeTrait("executable") || parent->getOpType() == "Input")
                            ++result;
                    return result;
                };

                while (nextOp.parentsSize() == 1 || executableParents() == 1)
                {
                    cm.defineFlow(currentOp, nextOp);
                    if (nextOp->getOpType() != "Output")
                    {
                        auto stage = cm.addStage();
                        cm.addToStage(stage, nextOp);
                    }
                    currentOp = nextOp;
                    nextOp = currentOp.leftmostChild();
                }
            }
        }
    }

    std::cout << "Exiting arrange execution" << std::endl;

}<|MERGE_RESOLUTION|>--- conflicted
+++ resolved
@@ -56,51 +56,6 @@
 
     mv::OpModel om(model);
     mv::ControlModel cm(model);
-<<<<<<< HEAD
-    mv::DataModel dm(model);
-
-    // Point 1)
-
-    // Adding layer 1
-    auto inputOp = om.getInput();
-    auto dmaOps = om.getOps("DMATask");
-
-    for(auto op : dmaOps)
-        if(op->get<mv::DmaDirection>("direction") == mv::DDR2CMX)
-            cm.defineFlow(inputOp, op);
-
-    // Adding layer 2
-    for(auto dataFlow = dm.flowBegin(); dataFlow != dm.flowEnd(); ++dataFlow)
-    {
-        auto source = cm.switchContext(dataFlow.source());
-        auto sink = cm.switchContext(dataFlow.sink());
-
-        // No control flow shall be added between constant operation and their
-        // DMA op. Constant Ops are used only to carry data.
-
-        // NOTE: Possibly this check can be eliminated for better readibility
-        // Since Transitive Reduction will take care of it
-        if(source->getOpType() == "Constant" && sink->getOpType() == "DMATask")
-            continue;
-
-        // Must check if a control flow exists already
-        bool found = false;
-        for(auto childOp = source.leftmostChild(); childOp != cm.opEnd(); ++childOp)
-        {
-            if(childOp == sink)
-            {
-                found = true;
-                break;
-            }
-        }
-        if(!found)
-            cm.defineFlow(dataFlow.source(), dataFlow.sink());
-    }
-
-    // Cleaning unnecessary edges.
-    //cm.transitiveReduction();
-=======
->>>>>>> 40d88a1c
 
     // Point 2)
     auto stage = cm.addStage();
