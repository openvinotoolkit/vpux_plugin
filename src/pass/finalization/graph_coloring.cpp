--- conflicted
+++ resolved
@@ -3,12 +3,9 @@
 #include "include/mcm/computation/model/data_model.hpp"
 #include "include/mcm/base/exception/argument_error.hpp"
 #include "include/mcm/graph/graph.hpp"
-<<<<<<< HEAD
 #include "include/mcm/target/keembay/interference_graph_ordering_strategy.hpp"
-=======
 #include "include/mcm/algorithms/edge_exists.hpp"
 #include "include/mcm/algorithms/path_exists.hpp"
->>>>>>> 0e168f07
 
 
 static void graphColoringFnc(const mv::pass::PassEntry&, mv::ComputationModel& model, mv::TargetDescriptor&, mv::Element&, mv::json::Object&);
@@ -96,7 +93,6 @@
     return totalWeights;
 }
 
-<<<<<<< HEAD
 const std::unordered_map<mv::OrderingStrategy,
     OrderingStrategyFunc , OrderingStrategyClassHash> interferenceGraphNodeSorters_=
 {
@@ -162,19 +158,6 @@
     },
 };
 
-
-bool pathExists(const mv::Data::OpListIterator& source, const mv::Data::OpListIterator& sink, const mv::Data::OpListIterator end)
-{
-    for (mv::Data::OpDFSIterator it(source); it != end; ++it)
-    {
-        if (*it == *sink)
-            return true;
-    }
-    return false;
-}
-
-=======
->>>>>>> 0e168f07
 std::string getTensorTopMaster(const mv::Data::TensorIterator& t, mv::ComputationModel& model)
 {
     if (t->hasAttr("master"))
@@ -409,13 +392,8 @@
         {
             auto nj = g.node_find(*target);
             auto directed_nj = directed_g.node_find(*target);
-<<<<<<< HEAD
-            if (source != target && !checkNodesAreNeighbors(g, ni, nj) && !mv::pathExists<InterferenceGraphNode, int>( directed_ni, directed_nj, directed_g.node_end()) &&
-                !mv::pathExists<InterferenceGraphNode, int>(directed_nj, directed_ni, directed_g.node_end()))
-=======
             if (source != target && !checkNodesAreNeighbors(g, ni, nj) && !mv::pathExists(directed_g, directed_ni, directed_nj) &&
                 !mv::pathExists(directed_g, directed_nj, directed_ni))
->>>>>>> 0e168f07
             {
                 if (!checkNodeInterference(model, *source, *target) || !checkNodeInterference(model, *target, *source))
                 {
