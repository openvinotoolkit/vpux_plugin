--- conflicted
+++ resolved
@@ -27,19 +27,9 @@
     }
 }
 
-mv::Data::TensorIterator createFakeSparsityMap(mv::OpModel om, mv::Data::OpListIterator dpuTaskOp, const std::string& sparsityMapName, const mv::Shape& sparsityShape, const std::vector<double>& sparsityMapData)
-{
-<<<<<<< HEAD
-    auto sparsityMap = om.constant(sparsityMapData, sparsityShape, mv::DType("UInt8"), mv::Order("NCHW"), sparsityMapName);
-=======
-    // TensorSize is not actually needed. Sparsity map has to be added based either on
-    // 1) Pattern generation given by cheat sheet
-    // 2) Information given by the user.
-
-    // This method is just a STUB to obtain a proper graph
-    std::vector<int64_t> sparsityMapData(tensorSize, 1);
-    auto sparsityMap = om.constantInt(sparsityMapData, {tensorSize}, mv::DType("UInt32"), mv::Order("W"), sparsityMapName);
->>>>>>> 882f6e5b
+mv::Data::TensorIterator createFakeSparsityMap(mv::OpModel om, mv::Data::OpListIterator dpuTaskOp, const std::string& sparsityMapName, const mv::Shape& sparsityShape, const std::vector<int64_t>& sparsityMapData)
+{
+    auto sparsityMap = om.constant(sparsityMapData, sparsityShape, mv::DType("UInt32"), mv::Order("NCHW"), sparsityMapName);
     om.getSourceOp(sparsityMap)->set<unsigned>("opId", dpuTaskOp->get<unsigned>("opId"));
     sparsityMap = om.dMATask(sparsityMap, mv::DmaDirectionEnum::DDR2CMX);
     om.getSourceOp(sparsityMap)->set<unsigned>("opId", dpuTaskOp->get<unsigned>("opId"));
