#include "include/mcm/pass/pass_registry.hpp"
#include "include/mcm/computation/model/control_model.hpp"
#include "include/mcm/computation/model/data_model.hpp"
#include "meta/include/mcm/op_model.hpp"
#include "include/mcm/utils/data_generator.hpp"
#include "include/mcm/tensor/quantization_params.hpp"
#include <math.h>

static void generateSparsityMapsFcn(const mv::pass::PassEntry& pass, mv::ComputationModel& model, mv::TargetDescriptor&, mv::Element&, mv::json::Object&);
static void generateWeightsTablesFcn(const mv::pass::PassEntry& pass, mv::ComputationModel& model, mv::TargetDescriptor&, mv::Element&, mv::json::Object&);

namespace mv
{
    namespace pass
    {

        MV_REGISTER_PASS(GenerateSparsityMaps)
        .setFunc(generateSparsityMapsFcn)
        .setDescription(
            "Generates sparsity maps for the Tasks that need them"
        );

        MV_REGISTER_PASS(GenerateWeightsTables)
        .setFunc(generateWeightsTablesFcn)
        .setDescription(
            "Generates weights tables for the Tasks that need them"
        );
    }
}

mv::Data::TensorIterator createFakeSparsityMap(mv::OpModel om, mv::Data::OpListIterator dpuTaskOp, const std::string& sparsityMapName, const mv::Shape& sparsityShape, const std::vector<int64_t>& sparsityMapData)
{
    auto sparsityMap = om.constantInt(sparsityMapData, sparsityShape, mv::DType("UInt8"), mv::Order("NCHW"), {{},{},{},{}},sparsityMapName);
    om.getSourceOp(sparsityMap)->set<unsigned>("opId", dpuTaskOp->get<unsigned>("opId"));
    unsigned newSize = dpuTaskOp->addInputTensor(sparsityMap);
    om.defineFlow(sparsityMap, dpuTaskOp, newSize - 1);

    return sparsityMap;
}


//mv::Data::TensorIterator createSparsityMap(mv::OpModel om, mv::Data::OpListIterator dpuTaskOp, mv::Data::TensorIterator tensor)
//{
//    mv::ControlModel cm(om);

//    auto tensorShape = tensor->getShape();
//    std::string tensorName = tensor->getName();
//    tensorName.pop_back(); tensorName.pop_back(); //Necessary for .dot files

//    std::string sparsityMapName(tensorName+"SparsityMap");
//    auto sparsityMap = om.sparsityMap(mv::Shape({tensorShape[0], tensorShape[1], tensorShape[-1]}), mv::DType("Int32"), mv::Order(mv::Order::getRowMajorID(3)), sparsityMapName);
//    tensor->set<bool>("sparse", true);

//    if(tensor->isPopulated())
//    {
//        auto data = tensor->getData();
//        auto nonZeroElements = 0;
//        //default all zeropoints to zero
//        std::vector<unsigned> zeroPoint = tensor->getZeroPointsPerChannel();
//        std::vector<double> sparsityMapData(sparsityMap->getShape().totalSize());
//        std::vector<size_t> sub(tensorShape.ndims());
//        uint8_t map;

//        auto internalOrder = tensor->getInternalOrder();
//        auto order = tensor->getOrder();

//        for (size_t t = 0; t < tensorShape.totalSize(); t += 8)
//        {
//            map = 0;
//            for (size_t i = 0; i < 8; i++)
//            {
//                sub = order.indToSub(tensorShape, t+i);
//                if (sub[2] < tensorShape[2] && data[internalOrder.subToInd(tensorShape, sub)] != zeroPoint[sub[3]])
//                {
//                    map += 1 << i;
//                    nonZeroElements++;
//                }
//            }
//            sparsityMapData[t/8] = map;
//        }
//        sparsityMap->populate(sparsityMapData);

//        //BUG: Why does this give segfault?
//        sparsityMap = om.dMATask(sparsityMap, mv::DmaDirectionEnum::DDR2CMX);
//    }

//    dpuTaskOp->addInputTensor(sparsityMap);
//    om.defineFlow(sparsityMap, dpuTaskOp, dpuTaskOp->inputSlots());
//    std::string deallocationTaskName = sparsityMapName+"Deallocate";
//    om.deallocate(sparsityMap,deallocationTaskName);
//    cm.defineFlow(dpuTaskOp, om.getOp(deallocationTaskName));

//    return sparsityMap;
//}

void addWeightsTable(mv::ComputationModel& model, mv::OpModel om, mv::Data::OpListIterator dpuTaskOp, const std::string& kernelWeightsTableName)
{
    auto output = dpuTaskOp->getOutputTensor(0);
    auto input = dpuTaskOp->getInputTensor(0);
    auto outputChannels = output->getShape()[mv::IO_CHANNEL_DIMENSION];
    std::vector<int> shift(outputChannels, 0);
    std::vector<int16_t> mScaled(outputChannels, 0);

    mv::DataModel dm(model);

    if (output->hasAttr("quantParams") && input->hasAttr("quantParams") &&
        output->isQuantized() && input->isQuantized())
    {
        // Quantization for Gemmlowp output
        // S1 = weight scale
        // S2 = input activation scale
        // S3 = output activation scale
        // m  = (S1 * S2)/S3, scale for MAC output
        // zeroPointScaled = output zero point scaled to MAC output precision
        // biasScaled = bias scaled to MAC output precision

        auto inputQuantization = input->get<mv::QuantizationParams>("quantParams");
        auto scale = inputQuantization.getScale();
        std::vector<float> S2(scale.begin(), scale.end());

        auto outputQuantization = output->get<mv::QuantizationParams>("quantParams");
        scale = outputQuantization.getScale();
        std::vector<float> S3(scale.begin(), scale.end());

        auto zeroPointU =  outputQuantization.getZeroPoint();
        std::vector<int32_t> zeroPoint(zeroPointU.begin(), zeroPointU.end());

        std::string taskOp = dpuTaskOp->get<std::string>("taskOp");
        bool isPooling = taskOp == "MaxPool" || taskOp == "AvgPool";
        //Workaround for HW bug #227
        if (isPooling)
        {
            auto inZP = inputQuantization.getZeroPoint();
            std::vector<int32_t> inputZeroPoint(inZP.begin(), inZP.end());
            std::transform(zeroPoint.begin(), zeroPoint.end(), inputZeroPoint.begin(), zeroPoint.begin(), std::minus<int32_t>());
        }

        auto m = S2;
        if (dpuTaskOp->inputSlots() > 1)
        {
            auto weights = dpuTaskOp->getInputTensor(1);
            auto weightsQuantization = weights->get<mv::QuantizationParams>("quantParams");
            scale = weightsQuantization.getScale();
            std::vector<float> S1(scale.begin(), scale.end());
            //S1*S2
            std::transform(m.begin(), m.end(), S1.begin(), m.begin(), std::multiplies<float>());
        }

        // Fuse ReLU into quantization (i.e. make ReLU == saturation), will be done using a separate pass

        // m / S3
        std::transform(m.begin(), m.end(), S3.begin(), m.begin(), std::divides<float>());

        //TODO need to handle 16bits case - per Alessandro bias need to be converted to int32
        auto bits = 15;
        auto mSize = m.size();
        int exponent;
        double mantissa;

        for (size_t i = 0; i < mSize; i++)
        {
            mantissa = std::frexp(m[i], &exponent);
            shift[i] = bits - exponent;
            mScaled[i] = (mantissa * pow(2, bits));
        }
        std::vector<int32_t> zeroPointScaled(m.size());
        std::transform(zeroPoint.begin(), zeroPoint.end() , m.begin(), zeroPointScaled.begin(), std::divides<float>());

        if (dpuTaskOp->hasAttr("bias"))
        {
            auto bias = dm.getTensor(dpuTaskOp->get<std::string>("bias"));
            auto data = bias->getData();
            //auto biasQuantization = bias->get<mv::QuantizationParams>("quantParams");
            //auto Z_bias = biasQuantization.getZeroPoint();
            //auto S_bias = biasQuantization.getScale();
            std::transform(data.begin(), data.end(), zeroPointScaled.begin(), data.begin(), std::plus<int64_t>());
            bias->setDType(mv::DType("Int32"));
            bias->populate(data);

        }
        else
        {
            mv::Order order(mv::Order::getColMajorID(1));
            const std::string biasTensorName = dpuTaskOp->getName() + "_bias";
            mv::Shape shape({outputChannels});
            std::vector<int64_t> zeroPointScaled64(zeroPointScaled.begin(), zeroPointScaled.end());

            auto biasTensor = dm.defineTensor(biasTensorName, shape, mv::DType("Int32"), order, zeroPointScaled64);
            om.addAttr(dpuTaskOp, "bias", biasTensor->getName());
        }
    }
    mv::Shape shape({outputChannels, 1, 1, 4});
    std::vector<mv::DataElement> biasData;
    bool hasBias = dpuTaskOp->hasAttr("bias");
    mv::Data::TensorIterator bias;
    if (hasBias)
    {
        bias = dm.getTensor(dpuTaskOp->get<std::string>("bias"));
        biasData = bias->getData(); //Bias has the type Int32 in both cases above
    }

    std::vector<int64_t> weightsTableData(shape.totalSize(), 0);
    // per channel layout:
    // 3 -> bias
    // 2 -> mult << 16 | round << 14 |  shift << 8 | prelu
    // 1 -> SP_PTR
    // 0 -> DATA_PTR
    // TODO mult & prelu are currently not implemented
    for (size_t i = 0; i < weightsTableData.size(); i+=4)
    {
        weightsTableData[i+2] = ((int32_t)mScaled[i/4] << 16) | ((int32_t)shift[i/4]) << 8;
        if (hasBias)
            weightsTableData[i+3] = biasData[i/4];
    }

    if (hasBias)
    {
        dm.undefineTensor(bias);
        dpuTaskOp->erase("bias");
    }

    auto weightTable = om.constantInt(weightsTableData, {outputChannels, 1, 1, 4}, mv::DType("Int32"), mv::Order("WHCN"), {{},{},{},{}}, kernelWeightsTableName);
    om.getSourceOp(weightTable)->set<unsigned>("opId", dpuTaskOp->get<unsigned>("opId"));
    unsigned newSize = dpuTaskOp->addInputTensor(weightTable);
    om.defineFlow(weightTable, dpuTaskOp, newSize - 1);

    return;
}


static void generateWeightsTablesFcn(const mv::pass::PassEntry& pass, mv::ComputationModel& model, mv::TargetDescriptor&, mv::Element&, mv::json::Object&)
{
    mv::OpModel om(model);

    for(auto dpuTask = om.opBegin(); dpuTask != om.opEnd(); ++dpuTask)
    {
        if(dpuTask->getOpType() == "DPUTask")
        {
            if((dpuTask->get<std::string>("taskOp") == "Conv") ||
               (dpuTask->get<std::string>("taskOp") == "ChannelMajorConvolution") ||
               (dpuTask->get<std::string>("taskOp") == "MaxPool") ||
               (dpuTask->get<std::string>("taskOp") == "DepthwiseConv"))
            {
                std::string opName = dpuTask->getName();

                std::string kernelWeightsTableName(opName + "WeightsTable");
                addWeightsTable(model, om, dpuTask, kernelWeightsTableName);
            }
        }
    }
}

uint16_t getWindowSize(uint16_t kx, uint16_t sx)
{
    //Find max mpe where if calc window <= 32
    //return window size for the max mpe
    uint16_t windowSize, maxMpeWindowSize = 64;
    int mpe = 1;

    //mpe in [1,2,4,8,16]
    while(mpe <= 16)
    {
        if (sx <= kx)
            windowSize = kx + sx * (mpe - 1);
        else
            windowSize = kx * mpe;

        if (windowSize <= 32)
            maxMpeWindowSize = windowSize;

        mpe *= 2;
    }

    return maxMpeWindowSize;
}

std::vector<int8_t> createBitPattern(uint16_t kernelW, uint16_t kernelH, uint16_t windowsSize, uint16_t inputChannels)
{
    std::vector<int8_t> bitpattern;
    bitpattern.reserve(windowsSize*kernelH*inputChannels);
    for(size_t c = 0; c < inputChannels; c++)
        for(size_t y = 0; y < kernelH; y++)
            for(size_t x = 0; x < windowsSize; x++)
                if (x < kernelW)
                    bitpattern.emplace_back(1);
                else
                    bitpattern.emplace_back(0);
    return bitpattern;
}

static void generateSparsityMapsFcn(const mv::pass::PassEntry& pass, mv::ComputationModel& model, mv::TargetDescriptor&, mv::Element&, mv::json::Object&)
{
    mv::OpModel om(model);
    mv::DataModel dm(model);


    for(auto dpuTask = om.opBegin(); dpuTask != om.opEnd(); ++dpuTask)
    {
        bool fakeSparsity = false;
        if(dpuTask->getOpType() == "DPUTask")
        {
            std::string taskOp = dpuTask->get<std::string>("taskOp");
            pass.log(mv::Logger::MessageType::Debug, " taskOp "  + dpuTask->get<std::string>("taskOp"));
            bool isConv = taskOp == "ChannelMajorConvolution";
            bool isPooling = taskOp == "MaxPool";
            bool isDepthWiseConv = taskOp == "DepthwiseConv";

            //for max pooling and deptwise convolution and channel-major convolution we need to generate sparsity data
            //even if those layers does not support sparsity.
            if (isPooling || isDepthWiseConv || isConv)
            {
                fakeSparsity = true;
                uint16_t kernelW, kernelH;

                auto strides = dpuTask->get<std::array<unsigned short, 2>>("stride");
                auto inputChannels = dpuTask->getInputTensor(0)->getShape()[mv::IO_CHANNEL_DIMENSION];
                auto outputChannels = dpuTask->getOutputTensor(0)->getShape()[mv::IO_CHANNEL_DIMENSION];

                // Using the check in this way, instead of on the operation type
                // makes this pass work on both aligned and unaligned convolutions.
                if (dpuTask->hasAttr("kSize"))
                {
                    auto kernelShape = dpuTask->get<std::array<unsigned short, 2>>("kSize");
                    kernelW = kernelShape[0];
                    kernelH = kernelShape[1];
                }
                else
                {
                    auto weightsShape = dpuTask->getInputTensor(1)->getShape();
                    kernelW = weightsShape[mv::KERNEL_WIDTH];
                    kernelH = weightsShape[mv::KERNEL_HEIGHT];
                }

                auto windowsSize = getWindowSize(kernelW, strides[0]);

                pass.log(mv::Logger::MessageType::Debug, "windowSize " + std::to_string(windowsSize));
                pass.log(mv::Logger::MessageType::Debug, "OutputChannels " + std::to_string(outputChannels));

                std::vector<int8_t> bitpattern;
                std::vector<uint8_t> perChannelSparsity;
                std::vector<std::size_t> ndims(4);
                if (isPooling || isDepthWiseConv)
                {
                    bitpattern = std::move(createBitPattern(kernelW, kernelH, windowsSize, 1));
                    perChannelSparsity.resize(static_cast<std::size_t>(std::ceil(bitpattern.size() / 128.0)) * 16);//allocate once
                    ndims = {16, static_cast<std::size_t>(std::ceil(bitpattern.size() / 128.0)), 1, inputChannels};
                }
                else
                {
                    bitpattern = std::move(createBitPattern(kernelW, kernelH, windowsSize, inputChannels));
                    auto windowSparsitySize = static_cast<std::size_t>(std::ceil(windowsSize/8.0)); //how many bytes we need per window
                    auto NumberOfRowsSparistyBytes = static_cast<std::size_t>(std::ceil((kernelH * inputChannels * windowSparsitySize) / 16.0 ));
                    perChannelSparsity.resize(NumberOfRowsSparistyBytes * 16);//allocate once
                    ndims = {16, NumberOfRowsSparistyBytes, 1, outputChannels};
                }

                //populate sparsity
                pass.log(mv::Logger::MessageType::Debug, " perChannelSize = " + std::to_string(perChannelSparsity.size()) );
                for (size_t i = 0; i < bitpattern.size(); i++)
                {
                    //pass.log(mv::Logger::MessageType::Debug, " i = " + std::to_string(i));
                    //pass.log(mv::Logger::MessageType::Debug, " perChannelIDx = " + std::to_string(((i/128)*16 + (i%128)/8)) );
                    perChannelSparsity.at((i/128)*16 + (i%128)/8) |= bitpattern[i] << (i%8); //use at to check boundaries - just in case
                }

                //Create Tensor with Sparsity Data
                mv::Shape sparsityShape(ndims);
                std::vector<int64_t> data(sparsityShape.totalSize(), 0);
                //mv::Tensor sparsityTensor("backup", sparsityShape, mv::DType("UInt8"), mv::Order("WHCN"), data);
                auto sparsityTensor = mv::Tensor(dpuTask->getName() + "_sparse_dw", sparsityShape, mv::DType("UInt8"), mv::Order("NCHW"), data);

                for(unsigned kx = 0; kx < sparsityShape[0]; ++kx)
                    for(unsigned ky = 0; ky < sparsityShape[1]; ++ky)
                        for(unsigned ic = 0; ic < sparsityShape[2]; ++ic)
                            for(unsigned oc = 0; oc < sparsityShape[3]; ++oc)
                                sparsityTensor.at({kx, ky, ic, oc}) = static_cast<int64_t>(perChannelSparsity[ky*sparsityShape[0] + kx]);

                std::string opName = dpuTask->getName();

                std::string sparsityMapName(opName + "SparsityMap");
                auto fakeSparsityMap = createFakeSparsityMap(om, dpuTask, sparsityMapName, sparsityShape, sparsityTensor.getIntData());
                fakeSparsityMap->set<int>("channelLength", perChannelSparsity.size());

                dpuTask->set<bool>("fakeSparsity", true);
            }

        }
<<<<<<< HEAD
        if (!fakeSparsity)
=======

        // CAUTION NOTE for sparsity: I/O tensors have to be ZMajor, but Weights tensors have to be RowMajor
        if (!fakeSparsity && false) /*Switching off 'real sparisty' - to be configured in compilation descriptor*/ 
>>>>>>> ba242246
        {
            if (dpuTask->getOpType() == "DPUTask" &&
                dpuTask->inputSlots() > 1 &&
                dpuTask->getInputTensor(0)->getOrder().isZMajor())
            {
                auto weights = dpuTask->getInputTensor(1);
                weights->setOrder(mv::Order("NHWC"));
                weights->setSparse();
                if (weights->isPopulated()) //that's always true
                {
                    //SparsityMap will be saved as attribute
                    auto smInternalTensor = weights->getSparsityMap();
                    auto sparsityMap = om.constantInt(smInternalTensor->getIntData(), smInternalTensor->getShape(), smInternalTensor->getDType(),
                                                      smInternalTensor->getOrder(), {{},{},{},{}}, smInternalTensor->getName());
                    om.getSourceOp(sparsityMap)->set<unsigned>("opId", dpuTask->get<unsigned>("opId"));
                    unsigned newSize = dpuTask->addInputTensor(sparsityMap);
                    om.defineFlow(sparsityMap, dpuTask, newSize - 1);
                    dpuTask->set<std::string>("sparsityMap", sparsityMap->getName());
                }
            }
            unsigned n = dpuTask->getInputTensor().size();
            for (unsigned i = 0; i < n; ++i)
                if (dpuTask->getInputTensor(i)->getOrder().isZMajor() &&
                    !(i == 1 && dpuTask->getInputTensor(i)->isPopulated())) //only weights are popualted, and we dont want to cover them here
                        dpuTask->getInputTensor(i)->setSparse();

            n = dpuTask->getOutputTensor().size();
            for (unsigned i = 0; i < n; ++i)
                if (dpuTask->getOutputTensor(i)->getOrder().isZMajor())
                    dpuTask->getOutputTensor(i)->setSparse();
        }
    }
}<|MERGE_RESOLUTION|>--- conflicted
+++ resolved
@@ -385,13 +385,7 @@
             }
 
         }
-<<<<<<< HEAD
         if (!fakeSparsity)
-=======
-
-        // CAUTION NOTE for sparsity: I/O tensors have to be ZMajor, but Weights tensors have to be RowMajor
-        if (!fakeSparsity && false) /*Switching off 'real sparisty' - to be configured in compilation descriptor*/ 
->>>>>>> ba242246
         {
             if (dpuTask->getOpType() == "DPUTask" &&
                 dpuTask->inputSlots() > 1 &&
