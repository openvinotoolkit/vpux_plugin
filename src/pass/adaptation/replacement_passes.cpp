#include "include/mcm/pass/pass_registry.hpp"
#include "include/mcm/op_model.hpp"
#include "include/mcm/computation/model/data_model.hpp"
#include "include/mcm/utils/custom_math.hpp"
#include "include/mcm/pass/pass_utils.hpp"

<<<<<<< HEAD
=======
const size_t FULLY_CONNECTED_KERNEL = 1;
>>>>>>> ac789af1

static void fullyConnectedAsConv2DFcn(const mv::pass::PassEntry& pass, mv::ComputationModel& model, mv::TargetDescriptor&, mv::Element&, mv::Element&);
static void standaloneActivationAsPostOpsFcn(const mv::pass::PassEntry& pass, mv::ComputationModel& model, mv::TargetDescriptor&, mv::Element&, mv::Element&);
static void tensorsToFP16Fcn(const mv::pass::PassEntry& , mv::ComputationModel& model, mv::TargetDescriptor&, mv::Element&, mv::Element&);
<<<<<<< HEAD
=======
static void tensorsToU8Fcn(const mv::pass::PassEntry& , mv::ComputationModel& model, mv::TargetDescriptor&, mv::Element&, mv::Element&);
>>>>>>> ac789af1
static void averageAsDepthWiseFcn(const mv::pass::PassEntry& pass, mv::ComputationModel& model, mv::TargetDescriptor&, mv::Element&, mv::Element&);

namespace mv
{

    namespace pass
    {

        MV_REGISTER_PASS(TensorsToFP16)
        .setFunc(tensorsToFP16Fcn)
        .setDescription(
            "Replaces full precision tensors with FP16 tensors"
        );

<<<<<<< HEAD
=======
        MV_REGISTER_PASS(TensorsToU8)
        .setFunc(tensorsToU8Fcn)
        .setDescription(
            "Replaces quantized int8 tensors with U8 tensors"
        );

>>>>>>> ac789af1
         MV_REGISTER_PASS(FullyConnectedAsConv2D)
        .setFunc(fullyConnectedAsConv2DFcn)
        .setDescription(
            "Replaces the fullyConnected op with conv2D using 1x1 kernels"
        );

        MV_REGISTER_PASS(StandaloneActivationAsPostOps)
        .setFunc(standaloneActivationAsPostOpsFcn)
        .setDescription(
            "Replaces unsupported standalone activation operations with identity operation + postOp activation"
        );

        MV_REGISTER_PASS(AverageAsDepthWise)
        .setFunc(averageAsDepthWiseFcn)
        .setDescription(
            "Replaces average Pooling Layer with a DeptwiseConvolution"
        );

    }

}

mv::Data::OpListIterator linkNewOperationsReplacement(mv::Data::OpListIterator parentOpIt, mv::Data::TensorIterator sourceTensor, mv::OpModel om, mv::Data::OpListIterator opIt)
{
    //Important: do not change the order of this ops
    std::vector<mv::Data::OpListIterator> opsToLink;
    std::vector<std::size_t> inputSlots;
    for (auto sinkFlow = opIt.leftmostOutput(); sinkFlow != om.flowEnd(); ++sinkFlow)
    {
        opsToLink.push_back(sinkFlow.sink());
        inputSlots.push_back(sinkFlow->get<std::size_t>("sinkInput"));
    }

    auto paramOp = opIt.leftmostParent();
    while(paramOp != om.opEnd())
    {
        if (paramOp->getOpType() == "Constant" || paramOp->getOpType() == "ConstantInt" || paramOp->getOpType() == "ConstantDataElement")
        {
            auto backUp = paramOp;
            ++paramOp;
            om.removeOp(backUp);
        }
        else
            ++paramOp;
    }

    om.removeOp(opIt);
    opIt = parentOpIt;

    for (unsigned j = 0; j < opsToLink.size(); ++j)
    {
        opsToLink[j]->setInputTensor(sourceTensor, inputSlots[j]);
        om.defineFlow(sourceTensor, opsToLink[j], inputSlots[j]);
    }

    return opIt;
}

void tensorsToFP16Fcn(const mv::pass::PassEntry&  , mv::ComputationModel& model, mv::TargetDescriptor&, mv::Element&, mv::Element&)
{
    using namespace mv;
    OpModel om(model);

    auto kernelOp = om.getInput();
    while (kernelOp != om.opEnd())
    {
        if(kernelOp.outputsSize() > 0)
        {
            auto outputTensor = kernelOp->getOutputTensor(0);
            if(outputTensor->get<mv::DType>("dType") == mv::DType("Float64") ||
               outputTensor->get<mv::DType>("dType") == mv::DType("Float32"))
            {
                auto opId = kernelOp->get<unsigned>("opId");
                if (outputTensor->isPopulated())
                {
                    std::vector<double> oldData = kernelOp->getOutputTensor(0)->getDoubleData();
                    std::vector<int64_t> newData(oldData.size());
                    mv::QuantizationParams quantParams = {{},{},{},{}};
                    if(outputTensor->hasAttr("quantParams"))
                        quantParams = outputTensor->get<mv::QuantizationParams>("quantParams");

                    for(unsigned i = 0; i < oldData.size(); ++i)
                        newData[i] = mv::fp32_to_fp16(oldData[i]);
                    auto kernelShape = kernelOp->getOutputTensor(0)->getShape();
                    auto kernelOrder = kernelOp->getOutputTensor(0)->getOrder();
                    //with data flows I am finding where the op was attached to attache the new one!!!
                    auto outputDataFlows = mv::getOutputDataFlow(om, kernelOp);

                    auto newKernel = om.constantInt(newData, kernelShape, mv::DType("Float16"), kernelOrder, quantParams);
                    auto newKernelOp = om.getSourceOp(newKernel);
                    newKernelOp->set<unsigned>("opId", opId);
                    newKernelOp->set<mv::DType>("dType",  mv::DType("Float16"));
                    mv::setOutputDataFlow(om, newKernel, outputDataFlows);
                }
                else
                {
                    mv::DType newType = mv::DType("Float16");
                    outputTensor->setDType(newType);
                    kernelOp->set<mv::DType>("dType",  mv::DType("Float16"));
                    ++kernelOp;
                }
            }
            else
                ++kernelOp;
        }
        else
            ++kernelOp;
    }
}

<<<<<<< HEAD
=======
// Pass logic:
// Runtime will handle the input, we uniform all the rest to UInt8
void tensorsToU8Fcn(const mv::pass::PassEntry&  , mv::ComputationModel& model, mv::TargetDescriptor&, mv::Element&, mv::Element&)
{
    mv::OpModel om(model);

    int64_t zeroPointShift = 128;
    auto sourceDType = mv::DType("Int8");
    auto targetDType = mv::DType("UInt8");

    auto kernelOp = om.getInput();
    auto inputType = kernelOp->getOutputTensor(0)->getDType();
    if(inputType == mv::DType("Int8"))
        throw std::runtime_error("Compiler doesn't support I8 inputs for the moment, please rescale your data to U8");

    for (; kernelOp != om.opEnd(); ++kernelOp)
    {
        if(kernelOp.outputsSize() > 0)
        {
            auto outputTensor = kernelOp->getOutputTensor(0);
            if(outputTensor->get<mv::DType>("dType") == sourceDType)
            {
                mv::DType newType = targetDType;
                outputTensor->setDType(newType);
                auto& quantParams = outputTensor->get<mv::QuantizationParams>("quantParams");
                auto& quantParamsZp = quantParams.getZeroPoint();
                for(auto& zp: quantParamsZp)
                    zp += zeroPointShift;
                kernelOp->set<mv::DType>("dType",  newType);
                if (outputTensor->isPopulated())
                    for(unsigned i = 0; i < outputTensor->size(); ++i)
                        outputTensor->at(i) += zeroPointShift;
            }
        }
    }
}

>>>>>>> ac789af1
void fullyConnectedAsConv2DFcn(const mv::pass::PassEntry& pass, mv::ComputationModel& model, mv::TargetDescriptor&, mv::Element&, mv::Element&)
{

    MV_PROFILED_FUNCTION(MV_PROFILE_PASS)
    using namespace mv;

    OpModel om(model);

    auto fullyConnectedOps = om.getOps("FullyConnected");

    for (auto& opIt : fullyConnectedOps)
    {
        auto outputMemoryLocation = opIt->getOutputTensor(0)->get<mv::Tensor::MemoryLocation>("Location");

        pass.log(Logger::MessageType::Debug, "Found FullyConnected op " + opIt->getName());

<<<<<<< HEAD
            if (opIt->getInputTensor(1)->isQuantized())
            {
                weightsTensorQuantizationParams = opIt->getInputTensor(1)->get<mv::QuantizationParams>("quantParams");
                outputTensorQuantizationParams = opIt->getOutputTensor(0)->get<mv::QuantizationParams>("quantParams");
            }
            auto weights = om.constantDataElement(weightsData, {inputShape[mv::IO_WIDTH_DIMENSION], inputShape[mv::IO_HEIGHT_DIMENSION], inputShape[mv::IO_CHANNEL_DIMENSION],
                opIt->getInputTensor(1)->getShape()[mv::IO_HEIGHT_DIMENSION]}, sourceTensor->getDType(),
                mv::Order::getZMajorID(4), weightsTensorQuantizationParams, opIt->getName() + "_weights");


            auto conv2D = om.conv(sourceTensor, weights, {1, 1}, {0, 0, 0, 0}, 1, 1, mv::DType("Default"), outputTensorQuantizationParams,  opIt->getName() + "_2DConv");
            pass.log(Logger::MessageType::Info, "Replaced FullyConnected op " + opIt->getName() + " with " + conv2D->getName());
=======
        auto sourceTensor = opIt->getInputTensor(0);
        auto parentOpIt = om.getSourceOp(sourceTensor);
        auto weightsData = opIt->getInputTensor(1)->getData();
        auto inputShape = sourceTensor->getShape();
        mv::QuantizationParams weightsTensorQuantizationParams = {{},{},{},{}};
        mv::QuantizationParams outputTensorQuantizationParams = {{},{},{},{}};

        if (opIt->getInputTensor(1)->isQuantized())
        {
            weightsTensorQuantizationParams = opIt->getInputTensor(1)->get<mv::QuantizationParams>("quantParams");
            outputTensorQuantizationParams = opIt->getOutputTensor(0)->get<mv::QuantizationParams>("quantParams");
        }
        auto weights = om.constantDataElement(weightsData, {FULLY_CONNECTED_KERNEL, FULLY_CONNECTED_KERNEL, inputShape[mv::IO_CHANNEL_DIMENSION],
        opIt->getInputTensor(1)->getShape()[mv::IO_HEIGHT_DIMENSION]}, sourceTensor->getDType(),
        mv::Order::getZMajorID(4), weightsTensorQuantizationParams, opIt->getName() + "_weights");
        auto outputTensorType = opIt->getOutputTensor(0)->get<mv::DType>("dType");
>>>>>>> ac789af1

        auto conv2D = om.conv(sourceTensor, weights, {1, 1}, {0, 0, 0, 0}, 1, 1, outputTensorType, outputTensorQuantizationParams,  opIt->getName() + "_2DConv");
        pass.log(Logger::MessageType::Info, "Replaced FullyConnected op " + opIt->getName() + " with " + conv2D->getName());

        if (opIt->hasAttr("bias"))
        {
            auto biasTensorName = opIt->get<std::string>("bias");
            om.addAttr(om.getSourceOp(conv2D), "bias", biasTensorName);
            pass.log(Logger::MessageType::Info, "Moved Bias attribute of FullyConnected op " + opIt->getName() + " to " + conv2D->getName());
        }

        auto convOp = om.getSourceOp(conv2D);
        auto weightsOp = om.getSourceOp(weights);

        if(opIt->hasAttr("opId"))
        {
            unsigned currentOpId = opIt->get<unsigned>("opId");
            weightsOp->set<unsigned>("opId", currentOpId);
            convOp->set<unsigned>("opId", currentOpId);
        }

        linkNewOperationsReplacement(parentOpIt, conv2D, om, opIt);
        conv2D->set<mv::Tensor::MemoryLocation>("Location", outputMemoryLocation);
    }
}

void standaloneActivationAsPostOpsFcn(const mv::pass::PassEntry& pass, mv::ComputationModel& model, mv::TargetDescriptor& targetDescriptor, mv::Element&, mv::Element&)
{

    MV_PROFILED_FUNCTION(MV_PROFILE_PASS)

    mv::OpModel om(model);

    for (auto opIt = om.getInput(); opIt != om.opEnd(); ++opIt)
    {
        std::string opType(opIt->getOpType());
        auto outputMemoryLocation = opIt->getOutputTensor(0)->get<mv::Tensor::MemoryLocation>("Location");

        if(!targetDescriptor.opSupported(opType) && targetDescriptor.opSupportedAsPostOp(opType))
        {
            pass.log(mv::Logger::MessageType::Debug, "Found " + opType + " - " + opIt->getName());

            auto parentOpIt = om.getSourceOp(opIt->getInputTensor(0));
            auto sourceTensor = parentOpIt->getOutputTensor(0);

            auto parentOpItType = parentOpIt->getOpType();

            mv::Data::OpListIterator opToUse;

            //Input, Costant, Concat are not real operations, so we need to introduce an identity op
            if(parentOpItType == "Input" ||
               parentOpItType == "Costant" ||
               parentOpItType == "Concat")
            {
                sourceTensor = om.identity(sourceTensor);
                auto identityOp = om.getSourceOp(sourceTensor);
                opToUse = identityOp;
                pass.log(mv::Logger::MessageType::Info, "Replaced " + opType + " with identity+postOp " + opToUse->getName());

            }
            else //no need for identity op, everything can be attached directly to previous op
            {
                opToUse = parentOpIt;
                pass.log(mv::Logger::MessageType::Info, "Replaced " + opType + " by fusing it as a postOp to " + opToUse->getName());
            }

            opToUse->set("postOpType", opType);
            std::vector<std::string> attrKeys(opIt->attrsKeys());

            for(auto attrKey : attrKeys)
            {
                auto attrToSet = opIt->get(attrKey);
                opToUse->set(attrKey, attrToSet);
            }


            opIt = linkNewOperationsReplacement(parentOpIt, sourceTensor, om, opIt);
            sourceTensor->set<mv::Tensor::MemoryLocation>("Location", outputMemoryLocation);
        }
    }
}

void averageAsDepthWiseFcn(const mv::pass::PassEntry& pass, mv::ComputationModel& model, mv::TargetDescriptor&, mv::Element&, mv::Element&)
{

    MV_PROFILED_FUNCTION(MV_PROFILE_PASS)

    mv::OpModel om(model);
    mv::DataModel dm(model);

    auto averagePoolOps = om.getOps("AveragePool");

    for (auto& opIt : averagePoolOps)
    {
        pass.log(mv::Logger::MessageType::Debug, "Found AveragePool op " + opIt->getName());

        auto sourceTensor = opIt->getInputTensor(0);
        auto outputMemoryLocation = opIt->getOutputTensor(0)->get<mv::Tensor::MemoryLocation>("Location");

        auto parentOpIt = om.getSourceOp(sourceTensor);

        auto inputShape = sourceTensor->getShape();
        std::array<unsigned short, 2> kSize = opIt->get<std::array<unsigned short, 2>>("kSize");
        std::array<unsigned short, 2> stride = opIt->get<std::array<unsigned short, 2>>("stride");
        std::array<unsigned short, 4> padding = opIt->get<std::array<unsigned short, 4>>("padding");

        unsigned int total_shape = 1 * inputShape[mv::IO_CHANNEL_DIMENSION] * kSize[1] * kSize[0];
        double scaleValue = 1/double(kSize[0] * kSize[1]);

        unsigned short channel_multiplier = 1;

        auto name = opIt->getName();
        mv::Data::TensorIterator weights;
        std::vector<int64_t> zp = { 0 };
        std::vector<double> min = { 1 };
        std::vector<double> max = { 1 };

<<<<<<< HEAD
            //Check the last argument name!!!
            mv::Data::TensorIterator depthwise_conv;
            if (sourceTensor->isQuantized())
            {
                pass.log(Logger::MessageType::Debug, "Passing quantization params from input to output");
                auto quantParams = opIt->get<mv::QuantizationParams>("quantParams");
                // use default dilation factor
                depthwise_conv = om.depthwiseConv(sourceTensor, weights, stride, padding, 1, mv::DType("Default"), quantParams, name + "_DepthwiseConv");
            }
            else
            {
                pass.log(Logger::MessageType::Debug, "No need for quantization params, since input is of a floating point type");
                mv::QuantizationParams emptyQuantParams({{}, {}, {}, {}});
                depthwise_conv = om.depthwiseConv(sourceTensor, weights, stride, padding, 1, mv::DType("Default"), emptyQuantParams, name + "_DepthwiseConv");
            }
=======
        std::vector<double> scale(1, scaleValue);
        mv::QuantizationParams weightsQuantParams(zp, scale, min, max);
>>>>>>> ac789af1

        if (sourceTensor->isDoubleType())
        {
            double weightsValue = 1;
            std::vector<double> weightsData(total_shape, weightsValue);
            //NOTE: Weights have to be 1 and scale division, cause of better hardware accuracy
            pass.log(mv::Logger::MessageType::Debug, "Input tensor not quantized, generating non-quantized weights");
            weights = om.constant(weightsData,
                                {kSize[0], kSize[1], inputShape[mv::IO_CHANNEL_DIMENSION], channel_multiplier},
                                sourceTensor->getDType(),
                                mv::Order(mv::Order::getRowMajorID(4)), weightsQuantParams);
        }
        else
        {
            int64_t weightsValue = 1;
            std::vector<int64_t> weightsData(total_shape, weightsValue);
            pass.log(mv::Logger::MessageType::Debug, "Input tensor quantized, generating quantized weights");
            // If the input model is quantized, then the replacement pass needs to create
            // quantization params for the weights parameter of the depthwise convolution.
            weights = om.constantInt(weightsData,
                                {kSize[0], kSize[1], inputShape[mv::IO_CHANNEL_DIMENSION], channel_multiplier},
                                sourceTensor->getDType(),
                                mv::Order(mv::Order::getRowMajorID(4)),
                                weightsQuantParams);
        }

        //Check the last argument name!!!
        mv::Data::TensorIterator depthwise_conv;
        if (sourceTensor->isQuantized())
        {
            pass.log(mv::Logger::MessageType::Debug, "Passing quantization params from input to output");
            auto quantParams = opIt->get<mv::QuantizationParams>("quantParams");
            // use default dilation factor
            depthwise_conv = om.depthwiseConv(sourceTensor, weights, stride, padding, 1, mv::DType("Default"), quantParams, name + "_DepthwiseConv");
        }
        else
        {
            pass.log(mv::Logger::MessageType::Debug, "No need for quantization params, since input is of a floating point type");
            mv::QuantizationParams emptyQuantParams({{}, {}, {}, {}});
            depthwise_conv = om.depthwiseConv(sourceTensor, weights, stride, padding, 1, mv::DType("Default"), emptyQuantParams, name + "_DepthwiseConv");
        }

        auto depthwiseConvOp = om.getSourceOp(depthwise_conv);
        auto weightsOp = om.getSourceOp(weights);

        if(opIt->hasAttr("opId"))
        {
            unsigned currentOpId = opIt->get<unsigned>("opId");
            weightsOp->set<unsigned>("opId", currentOpId);
            depthwiseConvOp->set<unsigned>("opId", currentOpId);
        }
        pass.log(mv::Logger::MessageType::Info, "Replaced AveragePool op " + opIt->getName() + " with " + depthwise_conv->getName());
        depthwise_conv->set<mv::Tensor::MemoryLocation>("Location", outputMemoryLocation);
        linkNewOperationsReplacement(parentOpIt, depthwise_conv, om, opIt);
    }
}<|MERGE_RESOLUTION|>--- conflicted
+++ resolved
@@ -4,18 +4,12 @@
 #include "include/mcm/utils/custom_math.hpp"
 #include "include/mcm/pass/pass_utils.hpp"
 
-<<<<<<< HEAD
-=======
 const size_t FULLY_CONNECTED_KERNEL = 1;
->>>>>>> ac789af1
 
 static void fullyConnectedAsConv2DFcn(const mv::pass::PassEntry& pass, mv::ComputationModel& model, mv::TargetDescriptor&, mv::Element&, mv::Element&);
 static void standaloneActivationAsPostOpsFcn(const mv::pass::PassEntry& pass, mv::ComputationModel& model, mv::TargetDescriptor&, mv::Element&, mv::Element&);
 static void tensorsToFP16Fcn(const mv::pass::PassEntry& , mv::ComputationModel& model, mv::TargetDescriptor&, mv::Element&, mv::Element&);
-<<<<<<< HEAD
-=======
 static void tensorsToU8Fcn(const mv::pass::PassEntry& , mv::ComputationModel& model, mv::TargetDescriptor&, mv::Element&, mv::Element&);
->>>>>>> ac789af1
 static void averageAsDepthWiseFcn(const mv::pass::PassEntry& pass, mv::ComputationModel& model, mv::TargetDescriptor&, mv::Element&, mv::Element&);
 
 namespace mv
@@ -30,15 +24,12 @@
             "Replaces full precision tensors with FP16 tensors"
         );
 
-<<<<<<< HEAD
-=======
         MV_REGISTER_PASS(TensorsToU8)
         .setFunc(tensorsToU8Fcn)
         .setDescription(
             "Replaces quantized int8 tensors with U8 tensors"
         );
 
->>>>>>> ac789af1
          MV_REGISTER_PASS(FullyConnectedAsConv2D)
         .setFunc(fullyConnectedAsConv2DFcn)
         .setDescription(
@@ -149,8 +140,6 @@
     }
 }
 
-<<<<<<< HEAD
-=======
 // Pass logic:
 // Runtime will handle the input, we uniform all the rest to UInt8
 void tensorsToU8Fcn(const mv::pass::PassEntry&  , mv::ComputationModel& model, mv::TargetDescriptor&, mv::Element&, mv::Element&)
@@ -188,7 +177,6 @@
     }
 }
 
->>>>>>> ac789af1
 void fullyConnectedAsConv2DFcn(const mv::pass::PassEntry& pass, mv::ComputationModel& model, mv::TargetDescriptor&, mv::Element&, mv::Element&)
 {
 
@@ -205,20 +193,6 @@
 
         pass.log(Logger::MessageType::Debug, "Found FullyConnected op " + opIt->getName());
 
-<<<<<<< HEAD
-            if (opIt->getInputTensor(1)->isQuantized())
-            {
-                weightsTensorQuantizationParams = opIt->getInputTensor(1)->get<mv::QuantizationParams>("quantParams");
-                outputTensorQuantizationParams = opIt->getOutputTensor(0)->get<mv::QuantizationParams>("quantParams");
-            }
-            auto weights = om.constantDataElement(weightsData, {inputShape[mv::IO_WIDTH_DIMENSION], inputShape[mv::IO_HEIGHT_DIMENSION], inputShape[mv::IO_CHANNEL_DIMENSION],
-                opIt->getInputTensor(1)->getShape()[mv::IO_HEIGHT_DIMENSION]}, sourceTensor->getDType(),
-                mv::Order::getZMajorID(4), weightsTensorQuantizationParams, opIt->getName() + "_weights");
-
-
-            auto conv2D = om.conv(sourceTensor, weights, {1, 1}, {0, 0, 0, 0}, 1, 1, mv::DType("Default"), outputTensorQuantizationParams,  opIt->getName() + "_2DConv");
-            pass.log(Logger::MessageType::Info, "Replaced FullyConnected op " + opIt->getName() + " with " + conv2D->getName());
-=======
         auto sourceTensor = opIt->getInputTensor(0);
         auto parentOpIt = om.getSourceOp(sourceTensor);
         auto weightsData = opIt->getInputTensor(1)->getData();
@@ -235,7 +209,6 @@
         opIt->getInputTensor(1)->getShape()[mv::IO_HEIGHT_DIMENSION]}, sourceTensor->getDType(),
         mv::Order::getZMajorID(4), weightsTensorQuantizationParams, opIt->getName() + "_weights");
         auto outputTensorType = opIt->getOutputTensor(0)->get<mv::DType>("dType");
->>>>>>> ac789af1
 
         auto conv2D = om.conv(sourceTensor, weights, {1, 1}, {0, 0, 0, 0}, 1, 1, outputTensorType, outputTensorQuantizationParams,  opIt->getName() + "_2DConv");
         pass.log(Logger::MessageType::Info, "Replaced FullyConnected op " + opIt->getName() + " with " + conv2D->getName());
@@ -353,26 +326,8 @@
         std::vector<double> min = { 1 };
         std::vector<double> max = { 1 };
 
-<<<<<<< HEAD
-            //Check the last argument name!!!
-            mv::Data::TensorIterator depthwise_conv;
-            if (sourceTensor->isQuantized())
-            {
-                pass.log(Logger::MessageType::Debug, "Passing quantization params from input to output");
-                auto quantParams = opIt->get<mv::QuantizationParams>("quantParams");
-                // use default dilation factor
-                depthwise_conv = om.depthwiseConv(sourceTensor, weights, stride, padding, 1, mv::DType("Default"), quantParams, name + "_DepthwiseConv");
-            }
-            else
-            {
-                pass.log(Logger::MessageType::Debug, "No need for quantization params, since input is of a floating point type");
-                mv::QuantizationParams emptyQuantParams({{}, {}, {}, {}});
-                depthwise_conv = om.depthwiseConv(sourceTensor, weights, stride, padding, 1, mv::DType("Default"), emptyQuantParams, name + "_DepthwiseConv");
-            }
-=======
         std::vector<double> scale(1, scaleValue);
         mv::QuantizationParams weightsQuantParams(zp, scale, min, max);
->>>>>>> ac789af1
 
         if (sourceTensor->isDoubleType())
         {
