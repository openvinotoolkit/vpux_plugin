--- conflicted
+++ resolved
@@ -50,12 +50,8 @@
 {
     fullyConnectedAsConv2DFcn(pass, model);
     replacePoolReshapePatternFcn(pass, model);
-<<<<<<< HEAD
     replaceExpReduceSumMultipyFcn(pass, model);
-    replaceLargeAvgPoolFcn(pass, model);
-=======
     replaceLargeKernelsFcn(pass, model);
->>>>>>> 994caf0a
     replaceLargeStridesFcn(pass, model);
     replaceAsymmetricStridesFcn(pass, model);
     topKAsArgMaxFcn(pass, model);
