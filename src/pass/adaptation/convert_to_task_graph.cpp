--- conflicted
+++ resolved
@@ -3,20 +3,15 @@
 #include "include/mcm/computation/model/control_model.hpp"
 #include "include/mcm/computation/model/data_model.hpp"
 
-<<<<<<< HEAD
-static void ConvertToTaskGraphFcn(const mv::pass::PassEntry &pass, mv::ComputationModel &model, mv::TargetDescriptor &, mv::json::Object &, mv::json::Object &);
-=======
-static void convertToTaskGraph(const mv::pass::PassEntry& pass, mv::ComputationModel& model, mv::TargetDescriptor&, mv::Element&, mv::json::Object&);
->>>>>>> 83842dfb
+static void ConvertToTaskGraphFcn(const mv::pass::PassEntry& pass, mv::ComputationModel& model, mv::TargetDescriptor&, mv::Element&, mv::json::Object&);
+
 
 namespace mv
 {
     namespace pass
     {
         MV_REGISTER_PASS(ConvertToTaskGraph)
-<<<<<<< HEAD
             .setFunc(ConvertToTaskGraphFcn)
-            .setGenre(PassGenre::Adaptation)
             .setDescription(
                 "Replace all convolution operations with DPU tasks.\n"
                 "Assume each convolution can be done with DPU on KMB.\n"
@@ -39,12 +34,6 @@
             return true;
         else
             return false;
-=======
-        .setFunc(convertToTaskGraph)
-        .setDescription(
-            "This pass converts a graph of operations into a graph of tasks."
-        );
->>>>>>> 83842dfb
     }
     else if(opType.find("Task") != std::string::npos)
         return true;
@@ -52,12 +41,8 @@
         return false;
 }
 
-<<<<<<< HEAD
 //TODO: Copy OpId, but Ian is needed in this case.
-void ConvertToTaskGraphFcn(const mv::pass::PassEntry &, mv::ComputationModel &model, mv::TargetDescriptor &, mv::json::Object &, mv::json::Object &)
-=======
-void convertToTaskGraph(const mv::pass::PassEntry&, mv::ComputationModel& model, mv::TargetDescriptor&, mv::Element&, mv::json::Object&)
->>>>>>> 83842dfb
+void ConvertToTaskGraphFcn(const mv::pass::PassEntry& pass, mv::ComputationModel& model, mv::TargetDescriptor&, mv::Element&, mv::json::Object&)
 {
     mv::OpModel om(model);
     mv::ControlModel cm(om);
