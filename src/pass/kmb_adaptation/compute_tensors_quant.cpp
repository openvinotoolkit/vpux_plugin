--- conflicted
+++ resolved
@@ -283,23 +283,7 @@
 //    om.defineFlow(compensateDepthWise, nextOp, 0);
 //}
 
-<<<<<<< HEAD
 static std::vector<mv::Data::OpListIterator> findNextConcat(mv::DataModel &dataModel, const mv::Data::TensorIterator &tensor)
-=======
-//static std::vector<mv::Data::OpListIterator> findNextConcat(mv::DataModel &dataModel, const mv::Data::TensorIterator &tensor)
-//{
-//    std::vector<mv::Data::OpListIterator> sinkOperations;
-//    auto flowsNames = (tensor)->get<std::set<std::string>>("flows");
-//    for(auto flowName : flowsNames)
-//    {
-//        auto df = dataModel.getDataFlow(flowName);
-//        sinkOperations.push_back(df.sink());
-//    }
-//    return sinkOperations;
-//}
-
-void alignConcatScales(const mv::pass::PassEntry& pass, mv::ComputationModel& model, mv::TargetDescriptor&, mv::Element&, mv::Element&)
->>>>>>> e3b0ede0
 {
     std::vector<mv::Data::OpListIterator> sinkOperations;
     auto flowsNames = (tensor)->get<std::set<std::string>>("flows");
@@ -406,44 +390,8 @@
             mv::QuantizationParams masterQuant = computeAlignedQuantParams(concatIt);
             for (std::size_t i = 0; i < concatIt->getInputTensor().size(); i++)
             {
-<<<<<<< HEAD
                 if (std::abs(masterQuant.getScale()[0] - concatIt->getInputTensor(i)->get<mv::QuantizationParams>("quantParams").getScale()[0])/masterQuant.getScale()[0] <= 0.01)
                     continue;
-=======
-                auto& inputQuantization = concatIt->getInputTensor(i)->get<mv::QuantizationParams>("quantParams");
-                //Note: if input Tensor has min, max of infs...we need to compute them
-                if (inputQuantization.infinitelimits())
-                {
-                    //Quantization equation Real = scale(Quantized - zeroPoint)
-                    maximumFloat = inputQuantization.getScale()[0] * (255 - inputQuantization.getZeroPoint()[0]);
-                    minimumFloat = -inputQuantization.getZeroPoint()[0] * inputQuantization.getScale()[0];
-                    if (minimumFloat == -0)
-                        minimumFloat = 0;
-                    mv::QuantizationParams newInputQuantization(inputQuantization.getZeroPoint(),
-                                                                inputQuantization.getScale(),{minimumFloat},{maximumFloat});
-                    concatIt->getInputTensor(i)->set<mv::QuantizationParams>("quantParams", newInputQuantization);
-                }
-                minInputFloats.push_back(minimumFloat);
-                maxInputFloats.push_back(maximumFloat);
-            }
-
-            double minConcatScale = *std::min_element(minInputFloats.begin(), minInputFloats.end());
-            double maxConcatScale = *std::max_element(maxInputFloats.begin(), maxInputFloats.end());
-            double masterScale = (maxConcatScale-minConcatScale)/255;
-            int64_t zeroPoint = 0;
-            if (minConcatScale >= 0.0)
-                zeroPoint = 0;
-            else if (maxConcatScale <= 0.0)
-                zeroPoint = 255;
-            else if ((minConcatScale < 0.0) && (maxConcatScale > 0.0))
-            {
-                auto max_diff = (maxConcatScale/(std::abs(minConcatScale) + maxConcatScale)) * 255;
-                zeroPoint = std::ceil(255 - max_diff);
-            }
-
-            mv::QuantizationParams masterQuant = {{zeroPoint},{masterScale},{minConcatScale},{maxConcatScale}};
->>>>>>> e3b0ede0
-
                 double weightScale = 1.0f;
                 placeReQuantizeDepthwiseBefore(om, concatIt, concatIt->getInputTensor(i), i, weightScale, masterQuant.getScale()[0], masterQuant.getZeroPoint()[0]);
             }
