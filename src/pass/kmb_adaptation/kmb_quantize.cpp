--- conflicted
+++ resolved
@@ -21,7 +21,7 @@
 
 }
 
-void addQuantizationLayers(mv::OpModel om, std::vector<mv::Data::OpListIterator>& tasks, mv::DType dtypeNeededInInput)
+void addQuantizationLayers(mv::OpModel om, std::vector<mv::Data::OpListIterator>& tasks, const mv::DType& dtypeNeededInInput)
 {
     for(auto& task : tasks)
     {
@@ -65,18 +65,15 @@
     auto dpuTasks = om.getOps("DPUTask");
     auto upaTasks = om.getOps("UPATask");
 
+    // NOTE: At this moment in the model, all the concats are implicit
     auto implicitConcats = om.getOps("ImplicitConcat");
-    std::shared_ptr<mv::Element> globalParams = model.getGlobalConfigParams();
 
     auto U8 = mv::DType("UInt8");
     auto FP16 = mv::DType("Float16");
 
-<<<<<<< HEAD
-=======
     std::shared_ptr<mv::Element> globalParams = model.getGlobalConfigParams();
     addQuantizationLayers(om, upaTasks, FP16);
 
->>>>>>> 210d02a6
     bool DPUTasksinSW = globalParams->hasAttr("DPUTasksinFloat") ? globalParams->get<bool>("DPUTasksinFloat") : false;
     if (!DPUTasksinSW)
         addQuantizationLayers(om, dpuTasks, U8);
