//
// Copyright 2020 Intel Corporation.
//
// This software and the related documents are Intel copyrighted materials,
// and your use of them is governed by the express license under which they
// were provided to you (End User License Agreement for the Intel(R) Software
// Development Products (Version May 2017)). Unless the License provides
// otherwise, you may not use, modify, copy, publish, distribute, disclose or
// transmit this software or the related documents without Intel's prior
// written permission.
//
// This software and the related documents are provided as is, with no
// express or implied warranties, other than those that are expressly
// stated in the License.
//

#include "kmb_remote_context.h"

#include <memory>
#include <string>

<<<<<<< HEAD
using namespace vpu::KmbPlugin;

static std::map<std::string, int> deviceIdMapping = {
    {"VPU-0", 0},
    {"VPU-1", 1},
    {"VPU-2", 2},
    {"VPU-3", 3},
};

KmbContextParams::KmbContextParams(const InferenceEngine::ParamMap& params)
    : _paramMap(params), _deviceId(-1), _deviceIdStr("") {
    if (_paramMap.empty()) {
        THROW_IE_EXCEPTION << "KmbBlobParams::KmbContextParams: Param map for context is empty.";
    }

    auto deviceIdIter = _paramMap.find(InferenceEngine::KMB_PARAM_KEY(DEVICE_ID));
    if (deviceIdIter == _paramMap.end()) {
        THROW_IE_EXCEPTION << "KmbBlobParams::KmbContextParams: Param map does not contain device ID.";
    }
    _deviceIdStr = deviceIdIter->second.as<std::string>();

    auto devMappingIter = deviceIdMapping.find(_deviceIdStr);
    if (devMappingIter == deviceIdMapping.end()) {
        THROW_IE_EXCEPTION << "KmbBlobParams::KmbContextParams: Device ID " << _deviceIdStr << " is invalid.";
    }
    _deviceId = devMappingIter->second;
}

InferenceEngine::ParamMap KmbContextParams::getParamMap() const { return _paramMap; }
=======
#include "kmb_remote_blob.h"
>>>>>>> 7d4629de

using namespace vpu::KmbPlugin;

KmbRemoteContext::KmbRemoteContext(
    const InferenceEngine::ParamMap& params, const KmbConfig& config, const std::shared_ptr<vpux::Device>& device)
    : _config(config),
      _params(params),
      _logger(std::make_shared<Logger>("KmbRemoteContext", config.logLevel(), consoleOutput())),
      _device(device) {
    if (_device == nullptr) {
        THROW_IE_EXCEPTION << "Cannot define a remote context with a device";
    }
}

InferenceEngine::RemoteBlob::Ptr KmbRemoteContext::CreateBlob(
    const InferenceEngine::TensorDesc& tensorDesc, const InferenceEngine::ParamMap& params) noexcept {
    try {
        auto smart_this = shared_from_this();
    } catch (...) {
        _logger->warning("Please use smart pointer to context instead of instance of class\n");
        return nullptr;
    }
    try {
        return std::make_shared<KmbRemoteBlob>(
            tensorDesc, shared_from_this(), params, _config, _device->getAllocator());
    } catch (const std::exception& ex) {
        _logger->warning("Incorrect parameters for CreateBlob call.\n"
                         "Please make sure remote memory fd is correct.\nError: %s\n",
            ex.what());
        return nullptr;
    }
}

std::string KmbRemoteContext::getDeviceName() const noexcept { return "KMB." + _device->getName(); }

InferenceEngine::ParamMap KmbRemoteContext::getParams() const { return _params; }<|MERGE_RESOLUTION|>--- conflicted
+++ resolved
@@ -14,12 +14,12 @@
 // stated in the License.
 //
 
-#include "kmb_remote_context.h"
+#include <kmb_remote_blob.h>
+#include <kmb_remote_context.h>
 
 #include <memory>
 #include <string>
 
-<<<<<<< HEAD
 using namespace vpu::KmbPlugin;
 
 static std::map<std::string, int> deviceIdMapping = {
@@ -28,30 +28,6 @@
     {"VPU-2", 2},
     {"VPU-3", 3},
 };
-
-KmbContextParams::KmbContextParams(const InferenceEngine::ParamMap& params)
-    : _paramMap(params), _deviceId(-1), _deviceIdStr("") {
-    if (_paramMap.empty()) {
-        THROW_IE_EXCEPTION << "KmbBlobParams::KmbContextParams: Param map for context is empty.";
-    }
-
-    auto deviceIdIter = _paramMap.find(InferenceEngine::KMB_PARAM_KEY(DEVICE_ID));
-    if (deviceIdIter == _paramMap.end()) {
-        THROW_IE_EXCEPTION << "KmbBlobParams::KmbContextParams: Param map does not contain device ID.";
-    }
-    _deviceIdStr = deviceIdIter->second.as<std::string>();
-
-    auto devMappingIter = deviceIdMapping.find(_deviceIdStr);
-    if (devMappingIter == deviceIdMapping.end()) {
-        THROW_IE_EXCEPTION << "KmbBlobParams::KmbContextParams: Device ID " << _deviceIdStr << " is invalid.";
-    }
-    _deviceId = devMappingIter->second;
-}
-
-InferenceEngine::ParamMap KmbContextParams::getParamMap() const { return _paramMap; }
-=======
-#include "kmb_remote_blob.h"
->>>>>>> 7d4629de
 
 using namespace vpu::KmbPlugin;
 
