//
// Copyright 2019 Intel Corporation.
//
// This software and the related documents are Intel copyrighted materials,
// and your use of them is governed by the express license under which they
// were provided to you (End User License Agreement for the Intel(R) Software
// Development Products (Version May 2017)). Unless the License provides
// otherwise, you may not use, modify, copy, publish, distribute, disclose or
// transmit this software or the related documents without Intel's prior
// written permission.
//
// This software and the related documents are provided as is, with no
// express or implied warranties, other than those that are expressly
// stated in the License.
//

#pragma once

#include <memory>
#include <string>
#include <vector>
#include <unordered_map>
#include <unordered_set>
#include <tuple>
#include <set>

#include <cpp/ie_cnn_network.h>
#include <details/caseless.hpp>

#include <vpu/utils/logger.hpp>
#include <vpu/utils/enums.hpp>
#include <vpu/utils/attributes_map.hpp>

#include <kmb_config.h>

#ifdef ENABLE_MCM_COMPILER
#include "include/mcm/compiler/compilation_unit.hpp"
#include "include/mcm/utils/data_generator.hpp"
#include "meta/include/mcm/op_model.hpp"
#include "include/mcm/utils/hardware_tests.hpp"
#include "kmb_base.hpp"

#include <graph_tools.hpp>

namespace vpu {

namespace KmbPlugin {

mv::DType convert_data_type(ie::Precision iePrecision);

class McmNodeObject final :
        public EnableHandle,
        public EnableCustomAttributes {
public:
    explicit McmNodeObject(mv::Data::TensorIterator node, InferenceEngine::TensorDesc desc) : _desc(desc), _mcmNode(node) {}
    KMB_MODEL_ATTRIBUTE(InferenceEngine::TensorDesc, desc, InferenceEngine::TensorDesc())
    KMB_MODEL_ATTRIBUTE(ie::DataPtr, origData, nullptr)

    mv::Data::TensorIterator& getMcmNode() { return _mcmNode; }
    void setOrigData(const ie::DataPtr& origData) { _origData = origData; }

private:
    mv::Data::TensorIterator _mcmNode;
};

KMB_DEFINE_MODEL_TYPES(McmNode, Object)

namespace ie = InferenceEngine;

class FrontEndMcm final : public std::enable_shared_from_this<FrontEndMcm> {
//
// Public API
//

public:
    using Ptr = std::shared_ptr<FrontEndMcm>;

    explicit FrontEndMcm(mv::OpModel& modelMcm, const KmbConfig& config)
             : _modelMcm(modelMcm)
<<<<<<< HEAD
             , _logger(std::make_shared<Logger>("FrontEndMcm", config.hostLogLevel, consoleOutput())) { }
    void buildInitialModel(ie::ICNNNetwork& network);
=======
             , _logger(std::make_shared<Logger>("FrontEndMcm", config.logLevel(), consoleOutput())) { }
    void buildInitialModel(const ie::ICNNNetwork& network);
>>>>>>> df412d68

    std::set<std::string> checkSupportedLayers(ie::ICNNNetwork& network);

    McmNodePtr output() { return _output; }

//
// Passes
//

private:
    void runCommonPasses(ie::ICNNNetwork& network);

    void parseInputData();
    void parseOutputData();

//
// IR Parsers
//

public:
    void parseConvolution(const ie::CNNLayerPtr& layer, const McmNodeVector& inputs);
    void parsePooling(const ie::CNNLayerPtr& layer, const McmNodeVector& inputs);
    void parseFullyConnected(const ie::CNNLayerPtr& layer, const McmNodeVector& inputs);
    void parseReLU(const ie::CNNLayerPtr& layer, const McmNodeVector& inputs);
    void parseSoftMax(const ie::CNNLayerPtr& layer, const McmNodeVector& inputs);
    void parseGRN(const ie::CNNLayerPtr& layer, const McmNodeVector& inputs);
    void parseMVN(const ie::CNNLayerPtr& layer, const McmNodeVector& inputs);
    void parseNorm(const ie::CNNLayerPtr& layer, const McmNodeVector& inputs);
    void parsePower(const ie::CNNLayerPtr& layer, const McmNodeVector& inputs);
    void parseScale(const ie::CNNLayerPtr& layer, const McmNodeVector& inputs);
    void parsePermute(const ie::CNNLayerPtr& layer, const McmNodeVector& inputs);
    void parseDetectionOutput(const ie::CNNLayerPtr& layer, const McmNodeVector& inputs);
    void parseEltwise(const ie::CNNLayerPtr& layer, const McmNodeVector& inputs);
    void parseSigmoid(const ie::CNNLayerPtr& layer, const McmNodeVector& inputs);
    void parseTanH(const ie::CNNLayerPtr& layer, const McmNodeVector& inputs);
    void parsePReLU(const ie::CNNLayerPtr& layer, const McmNodeVector& inputs);
    void parseBatchNorm(const ie::CNNLayerPtr& layer, const McmNodeVector& inputs);
    void parseDeconvolution(const ie::CNNLayerPtr& layer, const McmNodeVector& inputs);
    void parseCopy(const ie::CNNLayerPtr& layer, const McmNodeVector& inputs);
    void parseELU(const ie::CNNLayerPtr& layer, const McmNodeVector& inputs);
    void parseCrop(const ie::CNNLayerPtr& layer, const McmNodeVector& inputs);
    void parseTile(const ie::CNNLayerPtr& layer, const McmNodeVector& inputs);
    void parseNormalize(const ie::CNNLayerPtr& layer, const McmNodeVector& inputs);
    void parseRegionYolo(const ie::CNNLayerPtr& layer, const McmNodeVector& inputs);
    void parseReorgYolo(const ie::CNNLayerPtr& layer, const McmNodeVector& inputs);
    void parseBias(const ie::CNNLayerPtr& layer, const McmNodeVector& inputs);
    void parseCTCDecoder(const ie::CNNLayerPtr& layer, const McmNodeVector& inputs);
    void parseInterp(const ie::CNNLayerPtr& layer, const McmNodeVector& inputs);
    void parseClamp(const ie::CNNLayerPtr& layer, const McmNodeVector& inputs);
    void parseProposal(const ie::CNNLayerPtr& layer, const McmNodeVector& inputs);
    void parseROIPooling(const ie::CNNLayerPtr& layer, const McmNodeVector& inputs);
    void parsePSROIPooling(const ie::CNNLayerPtr& layer, const McmNodeVector& inputs);
    void parseCustom(const ie::CNNLayerPtr& layer, const McmNodeVector& inputs);
    void parseMTCNN(const ie::CNNLayerPtr& layer, const McmNodeVector& inputs);
    void parseLSTMCell(const ie::CNNLayerPtr& layer, const McmNodeVector& inputs);
    void parsePad(const ie::CNNLayerPtr& layer, const McmNodeVector& inputs);
    void parseResample(const ie::CNNLayerPtr& layer, const McmNodeVector& inputs);
    void parseArgMax(const ie::CNNLayerPtr& layer, const McmNodeVector& inputs);
    void parsePriorBox(const ie::CNNLayerPtr& layer, const McmNodeVector& inputs);
    void parsePriorBoxClustered(const ie::CNNLayerPtr& layer, const McmNodeVector& inputs);
    void parseReshape(const ie::CNNLayerPtr& layer, const McmNodeVector& inputs);
    void parseConcat(const ie::CNNLayerPtr& layer, const McmNodeVector& inputs);
    void parseSplit(const ie::CNNLayerPtr& layer, const McmNodeVector& inputs);

//
// Utility
//

private:
    McmNode getMcmData(const ie::DataPtr& ieData);
    void bindData(const McmNode& data, const ie::DataPtr& ieData);
    void bindOutput(mv::Data::TensorIterator node, ie::DataPtr& layerOutput);
    void getInputData(
            const ie::CNNLayerPtr& layer,
            McmNodeVector& inputs);

    struct ParsedNetwork {
        ie::InputsDataMap networkInputs;
        ie::OutputsDataMap networkOutputs;
        std::unordered_map<ie::DataPtr, ie::Blob::Ptr> constDatas;
        std::vector<ie::CNNLayerPtr> orderedLayers;
    };
    void parseNetworkDFS(const ie::ICNNNetwork& network, ParsedNetwork& parsedNetwork);

    void applyQuantizationTransformations(ie::CNNNetwork& network);

//
// Internal state
//

private:
    mv::OpModel& _modelMcm;
    McmNodePtrList _nodes;
    McmNodePtr _output;
    Logger::Ptr _logger;

    std::unordered_map<ie::DataPtr, McmNode> _ieToMcmMap;

    ParsedNetwork _parsedNetwork;
};

}  // namespace KmbPlugin

}  // namespace vpu
#endif<|MERGE_RESOLUTION|>--- conflicted
+++ resolved
@@ -34,10 +34,7 @@
 #include <kmb_config.h>
 
 #ifdef ENABLE_MCM_COMPILER
-#include "include/mcm/compiler/compilation_unit.hpp"
-#include "include/mcm/utils/data_generator.hpp"
-#include "meta/include/mcm/op_model.hpp"
-#include "include/mcm/utils/hardware_tests.hpp"
+#include <mcm/op_model.hpp>
 #include "kmb_base.hpp"
 
 #include <graph_tools.hpp>
@@ -77,13 +74,8 @@
 
     explicit FrontEndMcm(mv::OpModel& modelMcm, const KmbConfig& config)
              : _modelMcm(modelMcm)
-<<<<<<< HEAD
              , _logger(std::make_shared<Logger>("FrontEndMcm", config.hostLogLevel, consoleOutput())) { }
     void buildInitialModel(ie::ICNNNetwork& network);
-=======
-             , _logger(std::make_shared<Logger>("FrontEndMcm", config.logLevel(), consoleOutput())) { }
-    void buildInitialModel(const ie::ICNNNetwork& network);
->>>>>>> df412d68
 
     std::set<std::string> checkSupportedLayers(ie::ICNNNetwork& network);
 
