//
// Copyright 2019 Intel Corporation.
//
// This software and the related documents are Intel copyrighted materials,
// and your use of them is governed by the express license under which they
// were provided to you (End User License Agreement for the Intel(R) Software
// Development Products (Version May 2017)). Unless the License provides
// otherwise, you may not use, modify, copy, publish, distribute, disclose or
// transmit this software or the related documents without Intel's prior
// written permission.
//
// This software and the related documents are provided as is, with no
// express or implied warranties, other than those that are expressly
// stated in the License.
//

#pragma once

#include <ie_allocator.hpp>
#include <unordered_map>

#include "vpu/kmb_params.hpp"

namespace vpu {
namespace KmbPlugin {

class KmbAllocator : public InferenceEngine::IAllocator {
public:
    using Ptr = std::shared_ptr<KmbAllocator>;
    KmbAllocator(const int& deviceId);
    void* lock(void* handle, InferenceEngine::LockOp) noexcept override;

    void unlock(void* handle) noexcept override;

<<<<<<< HEAD
    virtual void* alloc(size_t size) noexcept;

    virtual bool free(void* handle) noexcept;

=======
>>>>>>> 467723f1
    void Release() noexcept override {}

    virtual unsigned long getPhysicalAddress(void* handle) noexcept;

    virtual bool isValidPtr(void* ptr) noexcept;

    virtual ~KmbAllocator();

    virtual void* wrapRemoteMemoryHandle(
        const KmbRemoteMemoryFD& remoteMemoryFd, const size_t& size, void* memHandle) noexcept;
    virtual void* wrapRemoteMemoryOffset(
        const KmbRemoteMemoryFD& remoteMemoryFd, const size_t& size, const KmbOffsetParam& memOffset) noexcept;

protected:
    struct MemoryDescriptor {
        size_t size;
        int fd;
        unsigned long physAddr;
        bool isAllocated;
    };
    std::unordered_map<void*, MemoryDescriptor> _allocatedMemory;
    int _deviceId = 0;  // signed integer to be consistent with vpurm API
};

}  // namespace KmbPlugin
}  // namespace vpu<|MERGE_RESOLUTION|>--- conflicted
+++ resolved
@@ -32,13 +32,10 @@
 
     void unlock(void* handle) noexcept override;
 
-<<<<<<< HEAD
-    virtual void* alloc(size_t size) noexcept;
+    void* alloc(size_t size) noexcept override;
 
-    virtual bool free(void* handle) noexcept;
+    bool free(void* handle) noexcept override;
 
-=======
->>>>>>> 467723f1
     void Release() noexcept override {}
 
     virtual unsigned long getPhysicalAddress(void* handle) noexcept;
