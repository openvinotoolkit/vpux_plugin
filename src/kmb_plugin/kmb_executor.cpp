--- conflicted
+++ resolved
@@ -50,19 +50,12 @@
 const uint32_t POOL_SIZE = 30 * 1024 * 1024;
 #endif
 
-<<<<<<< HEAD
 KmbExecutor::KmbExecutor(const vpux::NetworkDescription::Ptr& networkDescription, const KmbAllocator::Ptr& allocator,
     const KmbConfig& config)
     : _networkDescription(networkDescription),
       _allocator(allocator),
       _config(config),
       _logger(std::make_shared<Logger>("KmbExecutor", config.logLevel(), consoleOutput())) {
-=======
-KmbExecutor::KmbExecutor(const KmbConfig& config)
-    : _config(config),
-      _logger(std::make_shared<Logger>("KmbExecutor", config.logLevel(), consoleOutput())),
-      _inferenceVirtAddr(nullptr) {
->>>>>>> 467723f1
     if (!_config.useKmbExecutor()) {
         return;
     }
@@ -71,13 +64,10 @@
     blob_file = nullptr;
     rgnAllocatorBuffer = nullptr;
     _inferenceVirtAddr = nullptr;
-<<<<<<< HEAD
     initVpualObjects();
     allocateGraph(_networkDescription->getCompiledNetwork());
-=======
 #else
     UNUSED(_inferenceVirtAddr);
->>>>>>> 467723f1
 #endif
 }
 
