--- conflicted
+++ resolved
@@ -57,13 +57,6 @@
 endif()
 
 target_include_directories(${TARGET_NAME}
-<<<<<<< HEAD
-    SYSTEM PRIVATE
-        ${VPUAL_NN_INCLUDES}
-        ${GAPI_SIPP_INCLUDES}
-        ${M2I_INCLUDES}
-=======
->>>>>>> 7d4629de
     PRIVATE
         "${FRONTEND_VPUX_INCLUDE_DIR}"
         "${IE_MAIN_KMB_PLUGIN_SOURCE_DIR}/include"
@@ -73,7 +66,7 @@
     SYSTEM PRIVATE
         ${VPUAL_NN_INCLUDES}
         ${GAPI_SIPP_INCLUDES}
-        ${GAPI_M2I_INCLUDES})
+        ${M2I_INCLUDES})
 
 target_link_libraries(${TARGET_NAME}
     PUBLIC
@@ -128,17 +121,9 @@
         SYSTEM PRIVATE
             ${VPUAL_NN_INCLUDES}
             ${GAPI_SIPP_INCLUDES}
-<<<<<<< HEAD
             ${M2I_INCLUDES}
-            "${FRONTEND_VPUX_INCLUDE_DIR}"
-        PUBLIC
-            "${IE_MAIN_KMB_PLUGIN_SOURCE_DIR}/include"
-            ${CMAKE_CURRENT_SOURCE_DIR})
-=======
-            ${GAPI_M2I_INCLUDES}
             "${FRONTEND_VPUX_INCLUDE_DIR}")
 
->>>>>>> 7d4629de
     target_link_libraries(${TARGET_NAME}_test_static
         PUBLIC
             IE::inference_engine
