//
// Copyright 2019 Intel Corporation.
//
// This software and the related documents are Intel copyrighted materials,
// and your use of them is governed by the express license under which they
// were provided to you (End User License Agreement for the Intel(R) Software
// Development Products (Version May 2017)). Unless the License provides
// otherwise, you may not use, modify, copy, publish, distribute, disclose or
// transmit this software or the related documents without Intel's prior
// written permission.
//
// This software and the related documents are provided as is, with no
// express or implied warranties, other than those that are expressly
// stated in the License.
//

#pragma once

#include <ie_icnn_network.hpp>
#include <iomanip>
#include <map>
#include <memory>
#include <string>
#include <utility>
#include <vector>

#ifdef ENABLE_VPUAL
#include <GraphManagerPlg.h>
#include <MemAllocator.h>
#include <NNFlicPlg.h>
#include <PlgStreamResult.h>
#include <PlgTensorSource.h>
<<<<<<< HEAD
=======
#include <PlgInferenceInput.h>
#include <PlgInferenceOutput.h>

#include <NNFlicPlg.h>
>>>>>>> b7456206
#include <Pool.h>
#include <cma_allocation_helper.h>
#include <mvMacros.h>
#endif

#include <kmb_config.h>

#include "kmb_allocator.h"

namespace vpu {
namespace KmbPlugin {

class KmbExecutor {
public:
    //  FIXME: should be removed and handled via network input info
    InferenceEngine::Layout _inputNetworkLayout = InferenceEngine::Layout::NCHW;
    explicit KmbExecutor(const KmbConfig& config);
    ~KmbExecutor() = default;

    void allocateGraph(const std::vector<char>& graphFileContent);

    void deallocateGraph();

    void queueInference(void* input_data, size_t input_bytes, void* result_data, size_t result_bytes);

    void getResult(void* result_data, unsigned int result_bytes);

    const InferenceEngine::InputsDataMap& getNetworkInputs() const { return m_networkInputs; }
    const InferenceEngine::OutputsDataMap& getNetworkOutputs() const { return m_networkOutputs; }

    const KmbConfig& _config;

private:
    unsigned int _numStages = 0;
    Logger::Ptr _logger;
#ifdef ENABLE_VPUAL
<<<<<<< HEAD
    std::shared_ptr<GraphManagerPlg> gg;
    std::shared_ptr<PlgTensorSource> plgTensorInput_;
    std::shared_ptr<PlgStreamResult> plgTensorOutput_;
    std::shared_ptr<RgnAllocator> RgnAlloc;
=======
        std::shared_ptr<GraphManagerPlg> gg;
        std::shared_ptr<PlgTensorSource> plgTensorInput_;
        std::shared_ptr<PlgStreamResult> plgTensorOutput_;
        std::shared_ptr<PlgInferenceInput> plgInferenceInput_;
        std::shared_ptr<PlgInferenceOutput> plgInferenceOutput_;
        std::shared_ptr<RgnAllocator> RgnAlloc;
        std::shared_ptr<HeapAllocator> HeapAlloc;
>>>>>>> b7456206

    std::shared_ptr<NNFlicPlg> nnPl;

    void* blob_file = nullptr;
    void* rgnAllocatorBuffer = nullptr;
    std::shared_ptr<BlobHandle_t> BHandle;

<<<<<<< HEAD
    std::shared_ptr<PlgPool<TensorMsg>> plgPoolOutputs;
=======
        std::shared_ptr<PlgPool<TensorMsg>> plgPoolOutputs;
        std::shared_ptr<PlgPool<InferenceMsg>> plgPoolInferenceMsg;
>>>>>>> b7456206

    std::shared_ptr<Pipeline> pipe;
#endif
    InferenceEngine::InputsDataMap m_networkInputs;
    InferenceEngine::OutputsDataMap m_networkOutputs;

    std::shared_ptr<KmbAllocator> allocator;
    void initVpualObjects();

    int xlinkChannelIn;
    int xlinkChannelOut;

<<<<<<< HEAD
    uint32_t _outTensorLen;
    uint32_t _outTensorAddr;
=======
        int _xlinkChannelInferenceInput;
        int _xlinkChannelInferenceOutput;

        uint32_t _outTensorLen;
        uint32_t _outTensorAddr;
        uint32_t * _inferenceVirtAddr;
>>>>>>> b7456206
};

typedef std::shared_ptr<KmbExecutor> KmbExecutorPtr;

}  // namespace KmbPlugin
}  // namespace vpu<|MERGE_RESOLUTION|>--- conflicted
+++ resolved
@@ -16,34 +16,30 @@
 
 #pragma once
 
+#include <string>
+#include <vector>
+#include <memory>
+#include <map>
+#include <iomanip>
+#include <utility>
+
 #include <ie_icnn_network.hpp>
-#include <iomanip>
-#include <map>
-#include <memory>
-#include <string>
-#include <utility>
-#include <vector>
 
 #ifdef ENABLE_VPUAL
 #include <GraphManagerPlg.h>
-#include <MemAllocator.h>
-#include <NNFlicPlg.h>
 #include <PlgStreamResult.h>
 #include <PlgTensorSource.h>
-<<<<<<< HEAD
-=======
 #include <PlgInferenceInput.h>
 #include <PlgInferenceOutput.h>
 
 #include <NNFlicPlg.h>
->>>>>>> b7456206
 #include <Pool.h>
 #include <cma_allocation_helper.h>
+#include <MemAllocator.h>
 #include <mvMacros.h>
 #endif
 
 #include <kmb_config.h>
-
 #include "kmb_allocator.h"
 
 namespace vpu {
@@ -56,13 +52,13 @@
     explicit KmbExecutor(const KmbConfig& config);
     ~KmbExecutor() = default;
 
-    void allocateGraph(const std::vector<char>& graphFileContent);
+    void allocateGraph(const std::vector<char> &graphFileContent);
 
     void deallocateGraph();
 
-    void queueInference(void* input_data, size_t input_bytes, void* result_data, size_t result_bytes);
+    void queueInference(void *input_data, size_t input_bytes, void *result_data, size_t result_bytes);
 
-    void getResult(void* result_data, unsigned int result_bytes);
+    void getResult(void *result_data, unsigned int result_bytes);
 
     const InferenceEngine::InputsDataMap& getNetworkInputs() const { return m_networkInputs; }
     const InferenceEngine::OutputsDataMap& getNetworkOutputs() const { return m_networkOutputs; }
@@ -70,15 +66,9 @@
     const KmbConfig& _config;
 
 private:
-    unsigned int _numStages = 0;
-    Logger::Ptr _logger;
+        unsigned int _numStages = 0;
+        Logger::Ptr _logger;
 #ifdef ENABLE_VPUAL
-<<<<<<< HEAD
-    std::shared_ptr<GraphManagerPlg> gg;
-    std::shared_ptr<PlgTensorSource> plgTensorInput_;
-    std::shared_ptr<PlgStreamResult> plgTensorOutput_;
-    std::shared_ptr<RgnAllocator> RgnAlloc;
-=======
         std::shared_ptr<GraphManagerPlg> gg;
         std::shared_ptr<PlgTensorSource> plgTensorInput_;
         std::shared_ptr<PlgStreamResult> plgTensorOutput_;
@@ -86,43 +76,33 @@
         std::shared_ptr<PlgInferenceOutput> plgInferenceOutput_;
         std::shared_ptr<RgnAllocator> RgnAlloc;
         std::shared_ptr<HeapAllocator> HeapAlloc;
->>>>>>> b7456206
 
-    std::shared_ptr<NNFlicPlg> nnPl;
+        std::shared_ptr<NNFlicPlg> nnPl;
 
-    void* blob_file = nullptr;
-    void* rgnAllocatorBuffer = nullptr;
-    std::shared_ptr<BlobHandle_t> BHandle;
+        void *blob_file = nullptr;
+        void *rgnAllocatorBuffer = nullptr;
+        std::shared_ptr<BlobHandle_t> BHandle;
 
-<<<<<<< HEAD
-    std::shared_ptr<PlgPool<TensorMsg>> plgPoolOutputs;
-=======
         std::shared_ptr<PlgPool<TensorMsg>> plgPoolOutputs;
         std::shared_ptr<PlgPool<InferenceMsg>> plgPoolInferenceMsg;
->>>>>>> b7456206
 
-    std::shared_ptr<Pipeline> pipe;
+        std::shared_ptr<Pipeline> pipe;
 #endif
-    InferenceEngine::InputsDataMap m_networkInputs;
-    InferenceEngine::OutputsDataMap m_networkOutputs;
+        InferenceEngine::InputsDataMap  m_networkInputs;
+        InferenceEngine::OutputsDataMap m_networkOutputs;
 
-    std::shared_ptr<KmbAllocator> allocator;
-    void initVpualObjects();
+        std::shared_ptr<KmbAllocator> allocator;
+        void initVpualObjects();
 
-    int xlinkChannelIn;
-    int xlinkChannelOut;
+        int xlinkChannelIn;
+        int xlinkChannelOut;
 
-<<<<<<< HEAD
-    uint32_t _outTensorLen;
-    uint32_t _outTensorAddr;
-=======
         int _xlinkChannelInferenceInput;
         int _xlinkChannelInferenceOutput;
 
         uint32_t _outTensorLen;
         uint32_t _outTensorAddr;
         uint32_t * _inferenceVirtAddr;
->>>>>>> b7456206
 };
 
 typedef std::shared_ptr<KmbExecutor> KmbExecutorPtr;
