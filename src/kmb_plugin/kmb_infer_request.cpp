--- conflicted
+++ resolved
@@ -284,13 +284,7 @@
     return dstBlob;
 }
 
-<<<<<<< HEAD
 static Blob::Ptr reallocateBlobToLayout(const Blob::Ptr& blob, const Layout& layout, const KmbAllocator::Ptr& allocator) {
-=======
-static Blob::Ptr reallocateBlobToLayout(const Blob::Ptr& blob, Layout layout) {
-    auto allocator = getKmbAllocator();
-
->>>>>>> c02d5a7a
     TensorDesc dstTensorDesc = {blob->getTensorDesc().getPrecision(), blob->getTensorDesc().getDims(), layout};
     Blob::Ptr kmbBlob = make_blob_with_precision(dstTensorDesc, allocator);
     kmbBlob->allocate();
@@ -312,33 +306,16 @@
     // HACK: to overcome inability python API to pass a blob of NHWC layout
     if (_config.forceNCHWToNHWC()) {
         _logger->warning("VPU_KMB_FORCE_NCHW_TO_NHWC is enabled. Need to do re-layout.");
-<<<<<<< HEAD
         return reallocateBlobToLayoutIgnoringOriginalLayout(actualInput, Layout::NCHW, Layout::NHWC, _executor->getKmbAllocator());
-    } else {
-        Blob::Ptr inputForInference;
-        if (!isBlobPlacedInShareableMemory(actualInput, _executor->getKmbAllocator())) {
-            _logger->warning("Input blob is located in non-shareable memory. Need to do re-allocation.");
-            inputForInference = reallocateBlob(actualInput);
-        } else {
-            inputForInference = actualInput;
-        }
-
-        if (needRepacking(actualInput, expectedDesc)) {
-            _logger->warning("Input blob is inconsistent with network input. Need to do re-layout.");
-            inputForInference = reallocateBlobToLayout(actualInput, expectedDesc.getLayout(), _executor->getKmbAllocator());
-        }
-=======
-        return reallocateBlobToLayoutIgnoringOriginalLayout(actualInput, Layout::NCHW, Layout::NHWC);
     }
 
     Blob::Ptr inputForInference;
-    if (!isBlobPlacedInShareableMemory(actualInput)) {
+    if (!isBlobPlacedInShareableMemory(actualInput, _executor->getKmbAllocator())) {
         _logger->warning("Input blob is located in non-shareable memory. Need to do re-allocation.");
         inputForInference = reallocateBlob(actualInput);
     } else {
         inputForInference = actualInput;
     }
->>>>>>> c02d5a7a
 
     const auto& actualDesc = actualInput->getTensorDesc();
     const auto& deviceLayout = deviceDesc.getLayout();
@@ -352,7 +329,7 @@
         const auto outputMemory = outputMemoryBlob->rmap();
         const auto outputPtr = outputMemory.as<void*>();
         Blob::Ptr actualView4D = make_blob_with_precision(getNCHW(actualInput->getTensorDesc()), outputPtr);
-        inputForInference = reallocateBlobToLayout(actualView4D, deviceLayout);
+        inputForInference = reallocateBlobToLayout(actualView4D, deviceLayout, _executor->getKmbAllocator());
     }
 
     return inputForInference;
