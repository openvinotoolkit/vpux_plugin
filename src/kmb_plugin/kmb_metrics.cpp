//
// Copyright 2020 Intel Corporation.
//
// This software and the related documents are Intel copyrighted materials,
// and your use of them is governed by the express license under which they
// were provided to you (End User License Agreement for the Intel(R) Software
// Development Products (Version May 2017)). Unless the License provides
// otherwise, you may not use, modify, copy, publish, distribute, disclose or
// transmit this software or the related documents without Intel's prior
// written permission.
//
// This software and the related documents are provided as is, with no
// express or implied warranties, other than those that are expressly
// stated in the License.
//

#include "kmb_metrics.h"

#include <algorithm>
#include <vpu/kmb_plugin_config.hpp>
#include <vpu/utils/error.hpp>
#include <vpux.hpp>

using namespace vpu::KmbPlugin;
using namespace InferenceEngine::VPUConfigParams;
using namespace InferenceEngine::PluginConfigParams;

//------------------------------------------------------------------------------
// Implementation of methods of class KmbMetrics
//------------------------------------------------------------------------------

KmbMetrics::KmbMetrics(const std::map<std::string, std::shared_ptr<vpux::Device>>& devices) {
    _supportedMetrics = {
        METRIC_KEY(SUPPORTED_METRICS),
        METRIC_KEY(AVAILABLE_DEVICES),
        METRIC_KEY(FULL_DEVICE_NAME),
        METRIC_KEY(SUPPORTED_CONFIG_KEYS),
        METRIC_KEY(OPTIMIZATION_CAPABILITIES),
        METRIC_KEY(RANGE_FOR_ASYNC_INFER_REQUESTS),
        METRIC_KEY(RANGE_FOR_STREAMS),
    };

    _supportedConfigKeys = {
        VPU_KMB_CONFIG_KEY(PLATFORM),
        CONFIG_KEY(DEVICE_ID),
        CONFIG_KEY(LOG_LEVEL),
        KMB_CONFIG_KEY(THROUGHPUT_STREAMS),
<<<<<<< HEAD
        VPU_KMB_CONFIG_KEY(PREPROCESSING_SHAVES),
        VPU_KMB_CONFIG_KEY(PREPROCESSING_LPI),
#ifdef ENABLE_M2I
=======
>>>>>>> 7d4629de
        VPU_KMB_CONFIG_KEY(USE_M2I),
#endif
    };

    for (const auto& elem : devices) {
        const auto& device = elem.second;
        _availableDevices.emplace_back(device->getName());
    }
}

std::vector<std::string> KmbMetrics::AvailableDevicesNames() const { return _availableDevices; }

const std::vector<std::string>& KmbMetrics::SupportedMetrics() const { return _supportedMetrics; }

std::string KmbMetrics::GetFullDevicesNames() { return {"Gen3 Intel(R) Movidius(TM) VPU code-named Keem Bay"}; }

const std::vector<std::string>& KmbMetrics::GetSupportedConfigKeys() const { return _supportedConfigKeys; }

const std::vector<std::string>& KmbMetrics::GetOptimizationCapabilities() const { return _optimizationCapabilities; }

const std::tuple<uint32_t, uint32_t, uint32_t>& KmbMetrics::GetRangeForAsyncInferRequest() const {
    return _rangeForAsyncInferRequests;
}

const std::tuple<uint32_t, uint32_t>& KmbMetrics::GetRangeForStreams() const { return _rangeForStreams; }<|MERGE_RESOLUTION|>--- conflicted
+++ resolved
@@ -45,12 +45,7 @@
         CONFIG_KEY(DEVICE_ID),
         CONFIG_KEY(LOG_LEVEL),
         KMB_CONFIG_KEY(THROUGHPUT_STREAMS),
-<<<<<<< HEAD
-        VPU_KMB_CONFIG_KEY(PREPROCESSING_SHAVES),
-        VPU_KMB_CONFIG_KEY(PREPROCESSING_LPI),
 #ifdef ENABLE_M2I
-=======
->>>>>>> 7d4629de
         VPU_KMB_CONFIG_KEY(USE_M2I),
 #endif
     };
