//
// Copyright 2020 Intel Corporation.
//
// This software and the related documents are Intel copyrighted materials,
// and your use of them is governed by the express license under which they
// were provided to you (End User License Agreement for the Intel(R) Software
// Development Products (Version May 2017)). Unless the License provides
// otherwise, you may not use, modify, copy, publish, distribute, disclose or
// transmit this software or the related documents without Intel's prior
// written permission.
//
// This software and the related documents are provided as is, with no
// express or implied warranties, other than those that are expressly
// stated in the License.
//

#include "vpux.hpp"

#include <file_utils.h>

#include <cstdlib>
#include <details/ie_so_pointer.hpp>
#include <memory>

namespace vpux {

// expected format VPU-#, where # is device id
int extractIdFromDeviceName(const std::string& name) {
    const size_t expectedSize = 5;
    if (name.size() != expectedSize) {
#ifdef __aarch64__
        IE_THROW() << "Unexpected device name: " << name;
#else
        return -1;
#endif
    }

    return name.at(expectedSize - 1) - '0';
}

bool isBlobAllocatedByAllocator(const InferenceEngine::Blob::Ptr& blob,
                                const std::shared_ptr<InferenceEngine::IAllocator>& allocator) {
    const auto memoryBlob = InferenceEngine::as<InferenceEngine::MemoryBlob>(blob);
    IE_ASSERT(memoryBlob != nullptr);
    auto lockedMemory = memoryBlob->rmap();
    return allocator->lock(lockedMemory.as<void*>());
}

enum class EngineBackendType : uint8_t { VPUAL = 1, HDDL2 = 2, ZeroApi = 3, Emulator = 4 };

//------------------------------------------------------------------------------
EngineBackend::EngineBackend(std::string pathToLib): _impl(pathToLib) {
}

inline const std::shared_ptr<Device> wrapDeviceWithImpl(const std::shared_ptr<IDevice>& device,
                                                        const IEngineBackendPtr backendPtr) {
    if (device == nullptr) {
        return nullptr;
    }
    return std::make_shared<Device>(device, backendPtr);
}
const std::shared_ptr<Device> EngineBackend::getDevice() const {
    return wrapDeviceWithImpl(_impl->getDevice(), _impl);
}

const std::shared_ptr<Device> EngineBackend::getDevice(const std::string& specificDeviceName) const {
    return wrapDeviceWithImpl(_impl->getDevice(specificDeviceName), _impl);
}

const std::shared_ptr<Device> EngineBackend::getDevice(const InferenceEngine::ParamMap& paramMap) const {
    return wrapDeviceWithImpl(_impl->getDevice(paramMap), _impl);
}

<<<<<<< HEAD
//------------------------------------------------------------------------------
std::shared_ptr<EngineBackend> EngineBackendConfigurator::findBackend(const InferenceEngine::ParamMap& params) {
    auto logLevel = vpu::LogLevel::Warning;
    if (params.find(CONFIG_KEY(LOG_LEVEL)) != params.end()) {
        logLevel = params.at(CONFIG_KEY(LOG_LEVEL));
    }
    vpu::Logger logger("EngineBackendConfigurator", logLevel, vpu::consoleOutput());

#if defined(__arm__) || defined(__aarch64__)
    const EngineBackendType type = EngineBackendType::VPUAL;
#else
    const char* const env_p = std::getenv("IE_PLUGIN_USE_ZERO_BACKEND");
    const EngineBackendType type =
            params.at(CONFIG_KEY(DEVICE_ID)).as<std::string>() == "EMULATOR"
                    ? EngineBackendType::Emulator
                    : ((env_p && env_p[0] == '1') ? EngineBackendType::ZeroApi : EngineBackendType::HDDL2);
#endif

    try {
        switch (type) {
        case EngineBackendType::VPUAL: {
            return std::shared_ptr<EngineBackend>(new EngineBackend(getLibFilePath("vpual_backend")));
        }
        case EngineBackendType::HDDL2: {
            return std::shared_ptr<EngineBackend>(new EngineBackend(getLibFilePath("hddl2_backend")));
        }
        case EngineBackendType::ZeroApi: {
            return std::shared_ptr<EngineBackend>(new EngineBackend(getLibFilePath("zero_backend")));
        }
        case EngineBackendType::Emulator: {
            return std::shared_ptr<EngineBackend>(new EngineBackend(getLibFilePath("emulator_backend")));
        }
        default:
            return std::shared_ptr<EngineBackend>(new EngineBackend());
        }
    } catch (const InferenceEngine::Exception& e) {
        logger.warning("Could not find a suitable backend. Will be used null backend: %s", e.what());
        return nullptr;
    } catch (const std::exception& e) {
        logger.warning("Could not find a suitable backend. Will be used null backend: %s", e.what());
        return nullptr;
    } catch (...) {
        logger.warning("Could not find a suitable backend. Will be used null backend");
        return nullptr;
    }
}
=======
>>>>>>> a82977a0
const std::shared_ptr<IDevice> IEngineBackend::getDevice() const {
    IE_THROW() << "Default getDevice() not implemented";
}
const std::shared_ptr<IDevice> IEngineBackend::getDevice(const std::string&) const {
    IE_THROW() << "Specific device search not implemented";
}
const std::shared_ptr<IDevice> IEngineBackend::getDevice(const InferenceEngine::ParamMap&) const {
    IE_THROW() << "Get device based on params not implemented";
}
const std::vector<std::string> IEngineBackend::getDeviceNames() const {
    IE_THROW() << "Get all device names not implemented";
}

std::unordered_set<std::string> IEngineBackend::getSupportedOptions() const {
    return {};
}

void* Allocator::wrapRemoteMemory(const InferenceEngine::ParamMap&) noexcept {
    std::cerr << "Wrapping remote memory not implemented" << std::endl;
    return nullptr;
}
std::shared_ptr<Allocator> IDevice::getAllocator(const InferenceEngine::ParamMap&) const {
    IE_THROW() << "Not supported";
}

}  // namespace vpux<|MERGE_RESOLUTION|>--- conflicted
+++ resolved
@@ -71,55 +71,6 @@
     return wrapDeviceWithImpl(_impl->getDevice(paramMap), _impl);
 }
 
-<<<<<<< HEAD
-//------------------------------------------------------------------------------
-std::shared_ptr<EngineBackend> EngineBackendConfigurator::findBackend(const InferenceEngine::ParamMap& params) {
-    auto logLevel = vpu::LogLevel::Warning;
-    if (params.find(CONFIG_KEY(LOG_LEVEL)) != params.end()) {
-        logLevel = params.at(CONFIG_KEY(LOG_LEVEL));
-    }
-    vpu::Logger logger("EngineBackendConfigurator", logLevel, vpu::consoleOutput());
-
-#if defined(__arm__) || defined(__aarch64__)
-    const EngineBackendType type = EngineBackendType::VPUAL;
-#else
-    const char* const env_p = std::getenv("IE_PLUGIN_USE_ZERO_BACKEND");
-    const EngineBackendType type =
-            params.at(CONFIG_KEY(DEVICE_ID)).as<std::string>() == "EMULATOR"
-                    ? EngineBackendType::Emulator
-                    : ((env_p && env_p[0] == '1') ? EngineBackendType::ZeroApi : EngineBackendType::HDDL2);
-#endif
-
-    try {
-        switch (type) {
-        case EngineBackendType::VPUAL: {
-            return std::shared_ptr<EngineBackend>(new EngineBackend(getLibFilePath("vpual_backend")));
-        }
-        case EngineBackendType::HDDL2: {
-            return std::shared_ptr<EngineBackend>(new EngineBackend(getLibFilePath("hddl2_backend")));
-        }
-        case EngineBackendType::ZeroApi: {
-            return std::shared_ptr<EngineBackend>(new EngineBackend(getLibFilePath("zero_backend")));
-        }
-        case EngineBackendType::Emulator: {
-            return std::shared_ptr<EngineBackend>(new EngineBackend(getLibFilePath("emulator_backend")));
-        }
-        default:
-            return std::shared_ptr<EngineBackend>(new EngineBackend());
-        }
-    } catch (const InferenceEngine::Exception& e) {
-        logger.warning("Could not find a suitable backend. Will be used null backend: %s", e.what());
-        return nullptr;
-    } catch (const std::exception& e) {
-        logger.warning("Could not find a suitable backend. Will be used null backend: %s", e.what());
-        return nullptr;
-    } catch (...) {
-        logger.warning("Could not find a suitable backend. Will be used null backend");
-        return nullptr;
-    }
-}
-=======
->>>>>>> a82977a0
 const std::shared_ptr<IDevice> IEngineBackend::getDevice() const {
     IE_THROW() << "Default getDevice() not implemented";
 }
