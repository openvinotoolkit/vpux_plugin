//
// Copyright 2019 Intel Corporation.
//
// This software and the related documents are Intel copyrighted materials,
// and your use of them is governed by the express license under which they
// were provided to you (End User License Agreement for the Intel(R) Software
// Development Products (Version May 2017)). Unless the License provides
// otherwise, you may not use, modify, copy, publish, distribute, disclose or
// transmit this software or the related documents without Intel's prior
// written permission.
//
// This software and the related documents are provided as is, with no
// express or implied warranties, other than those that are expressly
// stated in the License.
//

// System include
#include <fstream>
#include <map>
#include <memory>
#include <string>

// Inference Engine include
#include <ie_ngraph_utils.hpp>
#include <ie_icore.hpp>
#include <ie_metric_helpers.hpp>
#include <ie_ngraph_utils.hpp>


// Plugin include
#include "file_reader.h"
#include "vpux.hpp"
#include "vpux_executable_network.h"
#include "vpux_metrics.h"
#include "vpux_plugin.h"
#include "vpux_remote_context.h"

#include "vpux/utils/IE/itt.hpp"
#include "vpux/utils/core/helper_macros.hpp"

namespace vpux {
namespace IE = InferenceEngine;

//------------------------------------------------------------------------------
//      Helpers
//------------------------------------------------------------------------------
static VPUXConfig mergePluginAndNetworkConfigs(const VPUXConfig& pluginConfig,
                                               const std::map<std::string, std::string>& config) {
    auto parsedConfigCopy = pluginConfig;
    parsedConfigCopy.update(config);
    return parsedConfigCopy;
}

//------------------------------------------------------------------------------
// TODO: generation of available backends list can be done during execution of CMake scripts
static const std::vector<std::string> backendRegistry = {
#if defined(_WIN32) || defined(_WIN64)
        "zero_backend",
#endif
#if defined(__arm__) || defined(__aarch64__)
        "vpual_backend",
#endif
#if defined(ENABLE_HDDL2)
        "hddl2_backend",
#endif
#if defined(ENABLE_EMULATOR)
        "emulator_backend",
#endif
};
Engine::Engine(): _backends(std::make_shared<VPUXBackends>(backendRegistry)), _metrics(_backends) {
    _pluginName = DEVICE_NAME;  // "VPUX"
    const auto compiler = Compiler::create(_parsedConfig);
    _parsedConfig.expandSupportedCompileOptions(compiler->getSupportedOptions());
    _parsedConfig.expandSupportedRunTimeOptions(_backends->getSupportedOptions());
}

//------------------------------------------------------------------------------
//      Load network
//------------------------------------------------------------------------------
IE::ExecutableNetworkInternal::Ptr Engine::LoadExeNetwork(const IE::CNNNetwork& network,
                                                          std::shared_ptr<Device>& device,
                                                          const VPUXConfig& networkConfig) {
    OV_ITT_SCOPED_TASK(itt::domains::VPUXPlugin, "LoadExeNetwork");
    try {
        return std::make_shared<ExecutableNetwork>(network, device, networkConfig);
    } catch (const std::exception&) {
        throw;
    } catch (...) {
        THROW_IE_EXCEPTION << "VPUX LoadExeNetwork got unexpected exception from ExecutableNetwork";
    }
}

IE::ExecutableNetworkInternal::Ptr Engine::LoadExeNetworkImpl(const IE::CNNNetwork& network,
                                                              const std::map<std::string, std::string>& config) {
    auto networkConfig = mergePluginAndNetworkConfigs(_parsedConfig, config);
    auto device = _backends->getDevice(networkConfig.deviceId());
    return LoadExeNetwork(network, device, networkConfig);
}

IE::ExecutableNetworkInternal::Ptr Engine::LoadExeNetworkImpl(const IE::CNNNetwork& network,
                                                              IE::RemoteContext::Ptr context,
                                                              const std::map<std::string, std::string>& config) {
    auto networkConfig = mergePluginAndNetworkConfigs(_parsedConfig, config);
    auto device = _backends->getDevice(context);
    return LoadExeNetwork(network, device, networkConfig);
}

//------------------------------------------------------------------------------
//      Import network
//------------------------------------------------------------------------------
IE::IExecutableNetworkInternal::Ptr Engine::ImportNetwork(const std::string& modelFileName,
                                                          const std::map<std::string, std::string>& config) {
    std::ifstream blobStream(modelFileName, std::ios::binary);
    return ImportNetworkImpl(vpu::KmbPlugin::utils::skipMagic(blobStream), config);
}

IE::ExecutableNetworkInternal::Ptr Engine::ImportNetworkImpl(std::istream& networkModel,
                                                             const std::map<std::string, std::string>& config) {
    OV_ITT_SCOPED_TASK(itt::domains::VPUXPlugin, "ImportNetwork");
    auto networkConfig = mergePluginAndNetworkConfigs(_parsedConfig, config);
    auto device = _backends->getDevice(networkConfig.deviceId());
    return std::make_shared<ExecutableNetwork>(networkModel, device, networkConfig);
}

IE::ExecutableNetworkInternal::Ptr Engine::ImportNetworkImpl(std::istream& networkModel, const IE::RemoteContext::Ptr& context,
                                                             const std::map<std::string, std::string>& config) {
    OV_ITT_SCOPED_TASK(itt::domains::VPUXPlugin, "ImportNetwork");
    auto networkConfig = mergePluginAndNetworkConfigs(_parsedConfig, config);
    auto device = _backends->getDevice(context);
    return std::make_shared<ExecutableNetwork>(networkModel, device, networkConfig);
}

//------------------------------------------------------------------------------
void Engine::SetConfig(const std::map<std::string, std::string>& config) {
    _parsedConfig.update(config);
    if (_backends != nullptr)
        _backends->setup(_parsedConfig);
    for (const auto& entry : config) {
        _config[entry.first] = entry.second;
    }
}

IE::QueryNetworkResult Engine::QueryNetwork(const IE::CNNNetwork& network,
                                            const std::map<std::string, std::string>& config) const {
<<<<<<< HEAD
    VPUX_UNUSED(network);
    VPUX_UNUSED(config);
    IE_THROW(NotImplemented);
    return {};
=======
    OV_ITT_SCOPED_TASK(itt::domains::VPUXPlugin, "QueryNetwork");

    if (nullptr == network.getFunction()) {
         THROW_IE_EXCEPTION << "VPUX Plugin supports only ngraph cnn network representation";
    }

    auto networkConfig = mergePluginAndNetworkConfigs(_parsedConfig, config);
    Compiler::Ptr compiler = Compiler::create(networkConfig);

    return compiler->query(network, networkConfig);
>>>>>>> db0d80af
}

IE::RemoteContext::Ptr Engine::CreateContext(const IE::ParamMap& map) {
    // Device in this case will be searched inside RemoteContext creation
    const auto device = _backends->getDevice(map);
    if (device == nullptr) {
        IE_THROW() << "CreateContext: Failed to find suitable device to use";
    }
    return std::make_shared<VPUXRemoteContext>(device, map, _parsedConfig);
}

IE::Parameter Engine::GetConfig(const std::string& name,
                                const std::map<std::string, IE::Parameter>& /*options*/) const {
    if (name == CONFIG_KEY(LOG_LEVEL)) {
        return IE::Parameter(static_cast<int>(_parsedConfig.logLevel()));
    } else if (name == CONFIG_KEY(PERF_COUNT)) {
        return IE::Parameter(_parsedConfig.performanceCounting());
    } else if (name == CONFIG_KEY(DEVICE_ID)) {
        return IE::Parameter(_parsedConfig.deviceId());
    } else if ((name == VPUX_CONFIG_KEY(THROUGHPUT_STREAMS)) || (name == KMB_CONFIG_KEY(THROUGHPUT_STREAMS))) {
        return IE::Parameter(_parsedConfig.throughputStreams());
    } else if (name == VPUX_CONFIG_KEY(PLATFORM)) {
        return IE::Parameter(static_cast<int>(_parsedConfig.platform()));
    } else {
        IE_THROW(NotImplemented);
    }
}

IE::Parameter Engine::GetMetric(const std::string& name,
                                const std::map<std::string, IE::Parameter>& /*options*/) const {
    if (name == METRIC_KEY(AVAILABLE_DEVICES)) {
        IE_SET_METRIC_RETURN(AVAILABLE_DEVICES, _metrics.GetAvailableDevicesNames());
    } else if (name == METRIC_KEY(SUPPORTED_METRICS)) {
        IE_SET_METRIC_RETURN(SUPPORTED_METRICS, _metrics.SupportedMetrics());
    } else if (name == METRIC_KEY(FULL_DEVICE_NAME)) {
        IE_SET_METRIC_RETURN(FULL_DEVICE_NAME, _metrics.GetFullDevicesNames());
    } else if (name == METRIC_KEY(SUPPORTED_CONFIG_KEYS)) {
        IE_SET_METRIC_RETURN(SUPPORTED_CONFIG_KEYS, _metrics.GetSupportedConfigKeys());
    } else if (name == METRIC_KEY(OPTIMIZATION_CAPABILITIES)) {
        IE_SET_METRIC_RETURN(OPTIMIZATION_CAPABILITIES, _metrics.GetOptimizationCapabilities());
    } else if (name == METRIC_KEY(RANGE_FOR_ASYNC_INFER_REQUESTS)) {
        IE_SET_METRIC_RETURN(RANGE_FOR_ASYNC_INFER_REQUESTS, _metrics.GetRangeForAsyncInferRequest());
    } else if (name == METRIC_KEY(RANGE_FOR_STREAMS)) {
        IE_SET_METRIC_RETURN(RANGE_FOR_STREAMS, _metrics.GetRangeForStreams());
    } else if (name == METRIC_KEY(IMPORT_EXPORT_SUPPORT)) {
        IE_SET_METRIC_RETURN(IMPORT_EXPORT_SUPPORT, true);
    }
    IE_THROW(NotImplemented);
}

static const IE::Version version = {{2, 1}, CI_BUILD_NUMBER, "VPUXPlugin"};
IE_DEFINE_PLUGIN_CREATE_FUNCTION(Engine, version)

}  // namespace vpux<|MERGE_RESOLUTION|>--- conflicted
+++ resolved
@@ -86,7 +86,7 @@
     } catch (const std::exception&) {
         throw;
     } catch (...) {
-        THROW_IE_EXCEPTION << "VPUX LoadExeNetwork got unexpected exception from ExecutableNetwork";
+        IE_THROW() << "VPUX LoadExeNetwork got unexpected exception from ExecutableNetwork";
     }
 }
 
@@ -142,23 +142,16 @@
 
 IE::QueryNetworkResult Engine::QueryNetwork(const IE::CNNNetwork& network,
                                             const std::map<std::string, std::string>& config) const {
-<<<<<<< HEAD
-    VPUX_UNUSED(network);
-    VPUX_UNUSED(config);
-    IE_THROW(NotImplemented);
-    return {};
-=======
     OV_ITT_SCOPED_TASK(itt::domains::VPUXPlugin, "QueryNetwork");
 
     if (nullptr == network.getFunction()) {
-         THROW_IE_EXCEPTION << "VPUX Plugin supports only ngraph cnn network representation";
+         IE_THROW() << "VPUX Plugin supports only ngraph cnn network representation";
     }
 
     auto networkConfig = mergePluginAndNetworkConfigs(_parsedConfig, config);
     Compiler::Ptr compiler = Compiler::create(networkConfig);
 
     return compiler->query(network, networkConfig);
->>>>>>> db0d80af
 }
 
 IE::RemoteContext::Ptr Engine::CreateContext(const IE::ParamMap& map) {
