#include "include/mcm/base/jsonable.hpp"

mv::Jsonable::~Jsonable()
{
    
<<<<<<< HEAD
=======
}

mv::json::Value mv::Jsonable::toJsonValue(const Jsonable &obj)
{
    return obj.toJsonValue();
}

mv::json::Value mv::Jsonable::toJsonValue(int_type value)
{
    return mv::json::Value(value);
}

mv::json::Value mv::Jsonable::toJsonValue(float_type value)
{
    return mv::json::Value(value);
}

mv::json::Value mv::Jsonable::toJsonValue(unsigned_type value)
{
    return mv::json::Value(value);
}

mv::json::Value mv::Jsonable::toJsonValue(size_t value)
{
    return mv::json::Value(value);
}

mv::json::Value mv::Jsonable::toJsonValue(byte_type value)
{
    return mv::json::Value((unsigned_type)value);
}

mv::json::Value mv::Jsonable::toJsonValue(dim_type value)
{
    return mv::json::Value((unsigned_type)value);
}

mv::json::Value mv::Jsonable::toJsonValue(bool value)
{
    return mv::json::Value(value);
}

mv::json::Value mv::Jsonable::toJsonValue(DType value)
{
    return mv::json::Value(mv::dtypeStrings.at(value));
}

mv::json::Value mv::Jsonable::toJsonValue(Order value)
{
    return mv::json::Value(mv::orderStrings.at(value));
}

mv::json::Value mv::Jsonable::toJsonValue(AttrType value)
{
    return mv::json::Value(mv::attrTypeStrings.at(value));
}

mv::json::Value mv::Jsonable::toJsonValue(OpType value)
{
    return mv::json::Value(mv::opsStrings.at(value));
}

mv::json::Value mv::Jsonable::toJsonValue(const string& value)
{
    return mv::json::Value(value);
}

mv::json::Value mv::Jsonable::toJsonValue(const char *value)
{
    return mv::json::Value(string(value));
}


//-----------------Base types constructor---------------------

mv::int_type mv::Jsonable::constructIntTypeFromJson(mv::json::Value& v)
{
    return v.get<long long>();
}

mv::unsigned_type mv::Jsonable::constructUnsignedTypeFromJson(mv::json::Value& v)
{
    return v.get<long long>();
}

size_t mv::Jsonable::constructSizeTypeFromJson(mv::json::Value& v)
{
    return v.get<long long>();
}


mv::float_type mv::Jsonable::constructFloatTypeFromJson(mv::json::Value& v)
{
    return v.get<mv::float_type>();
}

mv::byte_type mv::Jsonable::constructByteTypeFromJson(mv::json::Value& v)
{
    return v.get<long long>();
}

mv::dim_type mv::Jsonable::constructDimTypeFromJson(mv::json::Value& v)
{
    return v.get<long long>();
}

bool mv::Jsonable::constructBoolTypeFromJson(mv::json::Value& v)
{
    return v.get<bool>();
}

mv::DType mv::Jsonable::constructDTypeFromJson(mv::json::Value& v)
{
    return mv::dtypeStringsReversed.at(v.get<mv::string>());
}

mv::Order mv::Jsonable::constructOrderTypeFromJson(mv::json::Value& v)
{
    return mv::orderStringsReversed.at(v.get<mv::string>());
}

mv::AttrType mv::Jsonable::constructAttrTypeFromJson(mv::json::Value& v)
{
    return mv::attrTypeStringsReversed.at(v.get<mv::string>());
}

mv::OpType mv::Jsonable::constructOpTypeFromJson(mv::json::Value& v)
{
    return mv::opsStringsReversed.at(v.get<mv::string>());
}

mv::string mv::Jsonable::constructStringFromJson(mv::json::Value& v)
{
    return v.get<mv::string>();
}

mv::FloatVector2D mv::Jsonable::constructFloatVector2DFromJson(mv::json::Value& v)
{
    mv::FloatVector2D vec;
    vec.e0 = constructFloatTypeFromJson(v[0]);
    vec.e1 = constructFloatTypeFromJson(v[1]);
    return vec;
}

mv::FloatVector3D mv::Jsonable::constructFloatVector3DFromJson(mv::json::Value& v)
{
    mv::FloatVector3D vec;
    vec.e0 = constructFloatTypeFromJson(v[0]);
    vec.e1 = constructFloatTypeFromJson(v[1]);
    vec.e2 = constructFloatTypeFromJson(v[2]);
    return vec;
}

mv::FloatVector4D mv::Jsonable::constructFloatVector4DFromJson(mv::json::Value& v)
{
    mv::FloatVector4D vec;
    vec.e0 = constructFloatTypeFromJson(v[0]);
    vec.e1 = constructFloatTypeFromJson(v[1]);
    vec.e2 = constructFloatTypeFromJson(v[2]);
    vec.e3 = constructFloatTypeFromJson(v[3]);
    return vec;
}

mv::IntVector2D mv::Jsonable::constructIntVector2DFromJson(mv::json::Value& v)
{
    mv::IntVector2D vec;
    vec.e0 = constructIntTypeFromJson(v[0]);
    vec.e1 = constructIntTypeFromJson(v[1]);
    return vec;
}

mv::IntVector3D mv::Jsonable::constructIntVector3DFromJson(mv::json::Value& v)
{
    mv::IntVector3D vec;
    vec.e0 = constructIntTypeFromJson(v[0]);
    vec.e1 = constructIntTypeFromJson(v[1]);
    vec.e2 = constructIntTypeFromJson(v[2]);
    return vec;
}

mv::IntVector4D mv::Jsonable::constructIntVector4DFromJson(mv::json::Value& v)
{
    mv::IntVector4D vec;
    vec.e0 = constructIntTypeFromJson(v[0]);
    vec.e1 = constructIntTypeFromJson(v[1]);
    vec.e2 = constructIntTypeFromJson(v[2]);
    vec.e3 = constructIntTypeFromJson(v[3]);
    return vec;
}

mv::UnsignedVector2D mv::Jsonable::constructUnsignedVector2DFromJson(mv::json::Value& v)
{
    mv::UnsignedVector2D vec;
    vec.e0 = constructUnsignedTypeFromJson(v[0]);
    vec.e1 = constructUnsignedTypeFromJson(v[1]);
    return vec;
}

mv::UnsignedVector3D mv::Jsonable::constructUnsignedVector3DFromJson(mv::json::Value& v)
{
    mv::UnsignedVector3D vec;
    vec.e0 = constructUnsignedTypeFromJson(v[0]);
    vec.e1 = constructUnsignedTypeFromJson(v[1]);
    vec.e2 = constructUnsignedTypeFromJson(v[2]);
    return vec;
}

mv::UnsignedVector4D mv::Jsonable::constructUnsignedVector4DFromJson(mv::json::Value& v)
{
    mv::UnsignedVector4D vec;
    vec.e0 = constructUnsignedTypeFromJson(v[0]);
    vec.e1 = constructUnsignedTypeFromJson(v[1]);
    vec.e2 = constructUnsignedTypeFromJson(v[2]);
    vec.e3 = constructUnsignedTypeFromJson(v[3]);
    return vec;
}

mv::dynamic_vector<mv::float_type> mv::Jsonable::constructFloatVectorFromJson(mv::json::Value &v)
{
    mv::dynamic_vector<mv::float_type> vec;
    for(unsigned i = 0; i < v.size(); ++i)
        vec.push_back(constructFloatTypeFromJson(v[i]));
    return vec;
}

mv::dynamic_vector<mv::string> mv::Jsonable::constructStringVectorFromJson(mv::json::Value &v)
{
    mv::dynamic_vector<mv::string> vec;
    for(unsigned i = 0; i < v.size(); ++i)
        vec.push_back(constructStringFromJson(v[i]));
    return vec;
}

mv::dynamic_vector<unsigned> mv::Jsonable::constructUnsignedVectorFromJson(mv::json::Value &v)
{
    mv::dynamic_vector<unsigned> vec;
    for(unsigned i = 0; i < v.size(); ++i)
        vec.push_back(constructUnsignedTypeFromJson(v[i]));
    return vec;
}

mv::dynamic_vector<size_t> mv::Jsonable::constructSizeVectorFromJson(mv::json::Value &v)
{
    mv::dynamic_vector<size_t> vec;
    for(unsigned i = 0; i < v.size(); ++i)
        vec.push_back(constructSizeTypeFromJson(v[i]));
    return vec;
>>>>>>> feb44976
}<|MERGE_RESOLUTION|>--- conflicted
+++ resolved
@@ -3,254 +3,4 @@
 mv::Jsonable::~Jsonable()
 {
     
-<<<<<<< HEAD
-=======
-}
-
-mv::json::Value mv::Jsonable::toJsonValue(const Jsonable &obj)
-{
-    return obj.toJsonValue();
-}
-
-mv::json::Value mv::Jsonable::toJsonValue(int_type value)
-{
-    return mv::json::Value(value);
-}
-
-mv::json::Value mv::Jsonable::toJsonValue(float_type value)
-{
-    return mv::json::Value(value);
-}
-
-mv::json::Value mv::Jsonable::toJsonValue(unsigned_type value)
-{
-    return mv::json::Value(value);
-}
-
-mv::json::Value mv::Jsonable::toJsonValue(size_t value)
-{
-    return mv::json::Value(value);
-}
-
-mv::json::Value mv::Jsonable::toJsonValue(byte_type value)
-{
-    return mv::json::Value((unsigned_type)value);
-}
-
-mv::json::Value mv::Jsonable::toJsonValue(dim_type value)
-{
-    return mv::json::Value((unsigned_type)value);
-}
-
-mv::json::Value mv::Jsonable::toJsonValue(bool value)
-{
-    return mv::json::Value(value);
-}
-
-mv::json::Value mv::Jsonable::toJsonValue(DType value)
-{
-    return mv::json::Value(mv::dtypeStrings.at(value));
-}
-
-mv::json::Value mv::Jsonable::toJsonValue(Order value)
-{
-    return mv::json::Value(mv::orderStrings.at(value));
-}
-
-mv::json::Value mv::Jsonable::toJsonValue(AttrType value)
-{
-    return mv::json::Value(mv::attrTypeStrings.at(value));
-}
-
-mv::json::Value mv::Jsonable::toJsonValue(OpType value)
-{
-    return mv::json::Value(mv::opsStrings.at(value));
-}
-
-mv::json::Value mv::Jsonable::toJsonValue(const string& value)
-{
-    return mv::json::Value(value);
-}
-
-mv::json::Value mv::Jsonable::toJsonValue(const char *value)
-{
-    return mv::json::Value(string(value));
-}
-
-
-//-----------------Base types constructor---------------------
-
-mv::int_type mv::Jsonable::constructIntTypeFromJson(mv::json::Value& v)
-{
-    return v.get<long long>();
-}
-
-mv::unsigned_type mv::Jsonable::constructUnsignedTypeFromJson(mv::json::Value& v)
-{
-    return v.get<long long>();
-}
-
-size_t mv::Jsonable::constructSizeTypeFromJson(mv::json::Value& v)
-{
-    return v.get<long long>();
-}
-
-
-mv::float_type mv::Jsonable::constructFloatTypeFromJson(mv::json::Value& v)
-{
-    return v.get<mv::float_type>();
-}
-
-mv::byte_type mv::Jsonable::constructByteTypeFromJson(mv::json::Value& v)
-{
-    return v.get<long long>();
-}
-
-mv::dim_type mv::Jsonable::constructDimTypeFromJson(mv::json::Value& v)
-{
-    return v.get<long long>();
-}
-
-bool mv::Jsonable::constructBoolTypeFromJson(mv::json::Value& v)
-{
-    return v.get<bool>();
-}
-
-mv::DType mv::Jsonable::constructDTypeFromJson(mv::json::Value& v)
-{
-    return mv::dtypeStringsReversed.at(v.get<mv::string>());
-}
-
-mv::Order mv::Jsonable::constructOrderTypeFromJson(mv::json::Value& v)
-{
-    return mv::orderStringsReversed.at(v.get<mv::string>());
-}
-
-mv::AttrType mv::Jsonable::constructAttrTypeFromJson(mv::json::Value& v)
-{
-    return mv::attrTypeStringsReversed.at(v.get<mv::string>());
-}
-
-mv::OpType mv::Jsonable::constructOpTypeFromJson(mv::json::Value& v)
-{
-    return mv::opsStringsReversed.at(v.get<mv::string>());
-}
-
-mv::string mv::Jsonable::constructStringFromJson(mv::json::Value& v)
-{
-    return v.get<mv::string>();
-}
-
-mv::FloatVector2D mv::Jsonable::constructFloatVector2DFromJson(mv::json::Value& v)
-{
-    mv::FloatVector2D vec;
-    vec.e0 = constructFloatTypeFromJson(v[0]);
-    vec.e1 = constructFloatTypeFromJson(v[1]);
-    return vec;
-}
-
-mv::FloatVector3D mv::Jsonable::constructFloatVector3DFromJson(mv::json::Value& v)
-{
-    mv::FloatVector3D vec;
-    vec.e0 = constructFloatTypeFromJson(v[0]);
-    vec.e1 = constructFloatTypeFromJson(v[1]);
-    vec.e2 = constructFloatTypeFromJson(v[2]);
-    return vec;
-}
-
-mv::FloatVector4D mv::Jsonable::constructFloatVector4DFromJson(mv::json::Value& v)
-{
-    mv::FloatVector4D vec;
-    vec.e0 = constructFloatTypeFromJson(v[0]);
-    vec.e1 = constructFloatTypeFromJson(v[1]);
-    vec.e2 = constructFloatTypeFromJson(v[2]);
-    vec.e3 = constructFloatTypeFromJson(v[3]);
-    return vec;
-}
-
-mv::IntVector2D mv::Jsonable::constructIntVector2DFromJson(mv::json::Value& v)
-{
-    mv::IntVector2D vec;
-    vec.e0 = constructIntTypeFromJson(v[0]);
-    vec.e1 = constructIntTypeFromJson(v[1]);
-    return vec;
-}
-
-mv::IntVector3D mv::Jsonable::constructIntVector3DFromJson(mv::json::Value& v)
-{
-    mv::IntVector3D vec;
-    vec.e0 = constructIntTypeFromJson(v[0]);
-    vec.e1 = constructIntTypeFromJson(v[1]);
-    vec.e2 = constructIntTypeFromJson(v[2]);
-    return vec;
-}
-
-mv::IntVector4D mv::Jsonable::constructIntVector4DFromJson(mv::json::Value& v)
-{
-    mv::IntVector4D vec;
-    vec.e0 = constructIntTypeFromJson(v[0]);
-    vec.e1 = constructIntTypeFromJson(v[1]);
-    vec.e2 = constructIntTypeFromJson(v[2]);
-    vec.e3 = constructIntTypeFromJson(v[3]);
-    return vec;
-}
-
-mv::UnsignedVector2D mv::Jsonable::constructUnsignedVector2DFromJson(mv::json::Value& v)
-{
-    mv::UnsignedVector2D vec;
-    vec.e0 = constructUnsignedTypeFromJson(v[0]);
-    vec.e1 = constructUnsignedTypeFromJson(v[1]);
-    return vec;
-}
-
-mv::UnsignedVector3D mv::Jsonable::constructUnsignedVector3DFromJson(mv::json::Value& v)
-{
-    mv::UnsignedVector3D vec;
-    vec.e0 = constructUnsignedTypeFromJson(v[0]);
-    vec.e1 = constructUnsignedTypeFromJson(v[1]);
-    vec.e2 = constructUnsignedTypeFromJson(v[2]);
-    return vec;
-}
-
-mv::UnsignedVector4D mv::Jsonable::constructUnsignedVector4DFromJson(mv::json::Value& v)
-{
-    mv::UnsignedVector4D vec;
-    vec.e0 = constructUnsignedTypeFromJson(v[0]);
-    vec.e1 = constructUnsignedTypeFromJson(v[1]);
-    vec.e2 = constructUnsignedTypeFromJson(v[2]);
-    vec.e3 = constructUnsignedTypeFromJson(v[3]);
-    return vec;
-}
-
-mv::dynamic_vector<mv::float_type> mv::Jsonable::constructFloatVectorFromJson(mv::json::Value &v)
-{
-    mv::dynamic_vector<mv::float_type> vec;
-    for(unsigned i = 0; i < v.size(); ++i)
-        vec.push_back(constructFloatTypeFromJson(v[i]));
-    return vec;
-}
-
-mv::dynamic_vector<mv::string> mv::Jsonable::constructStringVectorFromJson(mv::json::Value &v)
-{
-    mv::dynamic_vector<mv::string> vec;
-    for(unsigned i = 0; i < v.size(); ++i)
-        vec.push_back(constructStringFromJson(v[i]));
-    return vec;
-}
-
-mv::dynamic_vector<unsigned> mv::Jsonable::constructUnsignedVectorFromJson(mv::json::Value &v)
-{
-    mv::dynamic_vector<unsigned> vec;
-    for(unsigned i = 0; i < v.size(); ++i)
-        vec.push_back(constructUnsignedTypeFromJson(v[i]));
-    return vec;
-}
-
-mv::dynamic_vector<size_t> mv::Jsonable::constructSizeVectorFromJson(mv::json::Value &v)
-{
-    mv::dynamic_vector<size_t> vec;
-    for(unsigned i = 0; i < v.size(); ++i)
-        vec.push_back(constructSizeTypeFromJson(v[i]));
-    return vec;
->>>>>>> feb44976
 }