--- conflicted
+++ resolved
@@ -73,18 +73,6 @@
         virtual mv::Data::TensorIterator regionYolo(Data::TensorIterator data, const unsigned& coords, const unsigned& classes, const bool& do_softmax, const unsigned& num = 0, const std::vector<unsigned>& mask = {}, const DType& dType = mv::DType("Default"), const QuantizationParams& quantParams = {{},{},{},{}}, const std::string& name = "") = 0;
         virtual mv::Data::TensorIterator relu(Data::TensorIterator data, const DType& dType = mv::DType("Default"), const QuantizationParams& quantParams = {{},{},{},{}}, const std::string& name = "") = 0;
         virtual mv::Data::TensorIterator reorder(Data::TensorIterator data, const Order& order, const std::string& name = "") = 0;
-<<<<<<< HEAD
-        virtual mv::Data::TensorIterator reorgYolo(Data::TensorIterator data, const unsigned& stride, const DType& dType = mv::DType("Default"), const QuantizationParams& quantParams = {{},{},{},{}}, const std::string& name = "") = 0;
-        virtual mv::Data::TensorIterator resample(Data::TensorIterator input, const std::string& interpolation, const bool& antialias, const Shape& output_shape, const DType& dType = mv::DType("Default"), const QuantizationParams& quantParams = {{},{},{},{}}, const std::string& name = "") = 0;
-        virtual mv::Data::TensorIterator reshape(Data::TensorIterator data, const Shape& shape, const DType& dType = mv::DType("Default"), const QuantizationParams& quantParams = {{},{},{},{}}, const std::string& name = "") = 0;
-        virtual mv::Data::TensorIterator scale(Data::TensorIterator data, Data::TensorIterator weights, const DType& dType = mv::DType("Default"), const QuantizationParams& quantParams = {{},{},{},{}}, const std::string& name = "") = 0;
-        virtual mv::Data::TensorIterator sigmoid(Data::TensorIterator data, const DType& dType = mv::DType("Default"), const QuantizationParams& quantParams = {{},{},{},{}}, const std::string& name = "") = 0;
-        virtual mv::Data::TensorIterator slice(Data::TensorIterator data, const Shape& begin, const Shape& size, const QuantizationParams& quantParams = {{},{},{},{}}, const std::string& name = "") = 0;
-        virtual mv::Data::TensorIterator softmax(Data::TensorIterator data, const std::string& axis = "C", const DType& dType = mv::DType("Default"), const QuantizationParams& quantParams = {{},{},{},{}}, const std::string& name = "") = 0;
-        virtual mv::Data::TensorIterator tanh(Data::TensorIterator data, const std::string& name = "") = 0;
-        virtual mv::Data::TensorIterator tile(Data::TensorIterator data, const unsigned& axis, const unsigned& tiles, const DType& dType = mv::DType("Default"), const QuantizationParams& quantParams = {{},{},{},{}}, const std::string& name = "") = 0;
-        virtual mv::Data::TensorIterator topK(Data::TensorIterator data, const std::string& sort, const std::string& mode, const int64_t& top_k, const int64_t& axis = 99, const DType& dType = mv::DType("Default"), const QuantizationParams& quantParams = {{},{},{},{}}, const std::string& name = "") = 0;
-=======
         virtual mv::Data::TensorIterator reorgYolo(Data::TensorIterator data, const unsigned& stride, const DType& dType = mv::DType("Default"), const mv::QuantizationParams& quantParams = {{},{},{},{}}, const std::string& name = "") = 0;
         virtual mv::Data::TensorIterator resample(Data::TensorIterator input, const std::string& interpolation, const bool& antialias, const Shape& output_shape, const DType& dType = mv::DType("Default"), const mv::QuantizationParams& quantParams = {{},{},{},{}}, const std::string& name = "") = 0;
         virtual mv::Data::TensorIterator reshape(Data::TensorIterator data, const Shape& shape, const DType& dType = mv::DType("Default"), const mv::QuantizationParams& quantParams = {{},{},{},{}}, const std::string& name = "") = 0;
@@ -95,7 +83,6 @@
         virtual mv::Data::TensorIterator tanh(Data::TensorIterator data, const DType& dType = mv::DType("Default"), const mv::QuantizationParams& quantParams = {{},{},{},{}}, const std::string& name = "") = 0;
         virtual mv::Data::TensorIterator tile(Data::TensorIterator data, const unsigned& axis, const unsigned& tiles, const DType& dType = mv::DType("Default"), const mv::QuantizationParams& quantParams = {{},{},{},{}}, const std::string& name = "") = 0;
         virtual mv::Data::TensorIterator topK(Data::TensorIterator data, const std::string& sort, const std::string& mode, const int64_t& top_k, const int64_t& axis = 99, const DType& dType = mv::DType("Default"), const mv::QuantizationParams& quantParams = {{},{},{},{}}, const std::string& name = "") = 0;
->>>>>>> 382b49d2
 
         virtual Data::OpListIterator getSourceOp(Data::TensorIterator tensor) = 0;
         virtual void addAttr(Data::OpListIterator op, const std::string& name, const Attribute& attr) = 0;
