#ifndef MODEL_ITERATOR_HPP_
#define MODEL_ITERATOR_HPP_

#include <memory>
#include "include/mcm/graph/conjoined_graph.hpp"

namespace mv
{   

    namespace IteratorDetail
    {

        template <class IteratorType>
        class ModelIterator
        {
            
            template <class OtherIteratorType> friend class ModelIterator;

        protected:

            IteratorType it_;
            
        public:

<<<<<<< HEAD
            ModelIterator(): 
=======
            ModelIterator() :
>>>>>>> 829a135e
            it_()
            {

            }

            virtual ~ModelIterator()
            {

            }

            template <class OtherIteratorType>
            ModelIterator(const ModelIterator<OtherIteratorType> &other) :
            it_(other.it_)
            {

            }

            ModelIterator(const IteratorType &it) :
            it_(it)
            {

            }
            
            virtual ModelIterator& operator++()
            {
                ++it_;
                return *this;
            }

            template <class OtherIteratorType>
            bool operator==(const ModelIterator<OtherIteratorType> &other) const
            {
                return it_ == other.it_;
            }

            template <class OtherIteratorType>
            bool operator!=(const ModelIterator<OtherIteratorType> &other) const
            {
                return !operator==(other);
            }

            template <class OtherIteratorType>
            ModelIterator& operator=(ModelIterator<OtherIteratorType> &other)
            {
                this->it_ = other.it_;
                return *this;
            }

            operator IteratorType&()
            {
                return it_;
            }
            
        };

        template <class IteratorType, class ContentType>
        class ModelLinearIterator : public ModelIterator<IteratorType>
        {

            //allocator::access_ptr<ContentType> ptr_;

        public:

            ModelLinearIterator()
            {
                
            }

            template <class OtherIteratorType>
            ModelLinearIterator(const ModelLinearIterator<OtherIteratorType, ContentType> &other) :
            ModelIterator<IteratorType>(other)
            //ptr_(*other.it_)
            {
                
            }

            ModelLinearIterator(const IteratorType &it) :
            ModelIterator<IteratorType>(it)
            //ptr_(*it)
            {

            }

            ModelLinearIterator& operator++()
            {
                ++this->it_;
                //ptr_ = *this->it_;
                return *this;
            }

            ContentType& operator*() const
            {
                return *(*this->it_);
            }

            ContentType* operator->() const
            {
                return (*this->it_).operator->();
            }

            operator bool() const
            {
                //return (bool)ptr_;
                return (bool)*this->it_;
            }

        };


        template <class IteratorType, class ContentType>
        class ModelValueIterator : public ModelIterator<IteratorType>
        {
            
            //allocator::access_ptr<ContentType> ptr_;

        public:

            ModelValueIterator()
            {
                
            }

            template <class OtherIteratorType>
            ModelValueIterator(const ModelValueIterator<OtherIteratorType, ContentType> &other) :
            ModelIterator<IteratorType>(other)
            //ptr_(other.it_->second)
            {

            }

            ModelValueIterator(const IteratorType &it) :
            ModelIterator<IteratorType>(it)
            //ptr_(it->second)
            {

            }

            ModelValueIterator& operator++()
            {
                ++this->it_;
                //ptr_ = this->it_->second;
                return *this;
            }

            ContentType& operator*() const
            {
                return *this->it_->second;
            }

            ContentType* operator->() const
            {
                return this->it_->second.operator->();
            }

            operator bool() const
            {
                return (bool)this->it_->second;
            }

        };


        template <class IteratorType>
        class ModelGraphIterator : public ModelIterator<IteratorType>
        {

            template <class OtherIteratorType> friend class ModelGraphIterator;

        public:

            ModelGraphIterator()
            {

            }

            template <class OtherIteratorType>
            ModelGraphIterator(const ModelGraphIterator<OtherIteratorType> &other) :
            ModelIterator<IteratorType>(other.it_)
            {

            }

            ModelGraphIterator(const IteratorType &it) :
            ModelIterator<IteratorType>(it)
            {

            }

            std::size_t childrenSize()
            {
                return this->it_->children_size();
            }

            std::size_t siblingsSize()
            {
                return this->it_->siblings_size();
            }

            std::size_t parentsSize()
            {
                return this->it_->parents_size();
            }

            operator bool() const
            {
                return (bool)this->it_;
            }

        };

        template <class GraphType, class IteratorType, class NodeContentType, class EdgeContentType> class OpIterator;
        template <class GraphType, class IteratorType, class EdgeContentType, class NodeContentType> class FlowIterator;
        
        template <class GraphType, class IteratorType, class NodeContentType, class EdgeContentType>
        class OpIterator : public ModelGraphIterator<IteratorType>
        {

        public:

            OpIterator()
            {

            }

            OpIterator(const IteratorType &it) :
            ModelGraphIterator<IteratorType>(it)
            {

            }

            template <class OtherIteratorType>
            OpIterator(const OpIterator<GraphType, OtherIteratorType, NodeContentType, EdgeContentType> &other) :
            ModelGraphIterator<IteratorType>(other)
            {

            }

            NodeContentType& operator*() const
            {
                return *this->it_;
            }

            NodeContentType* operator->() const
            {
                return &(*this->it_);
            }

            template <class OtherIteratorType>
            OpIterator& operator=(OpIterator<GraphType, OtherIteratorType, NodeContentType, EdgeContentType> &other)
            {
                ModelGraphIterator<IteratorType>::operator=(other);
                return *this;
            }

            std::size_t inputsSize()
            {
                return this->it_->inputs_size();
            }

            std::size_t outputsSize()
            {
                return this->it_->outputs_size();
            }

            OpIterator<GraphType, typename GraphType::node_child_iterator, NodeContentType, EdgeContentType> leftmostChild();
            OpIterator<GraphType, typename GraphType::node_child_iterator, NodeContentType, EdgeContentType> rightmostChild();
            OpIterator<GraphType, typename GraphType::node_parent_iterator, NodeContentType, EdgeContentType> leftmostParent();
            OpIterator<GraphType, typename GraphType::node_parent_iterator, NodeContentType, EdgeContentType> rightmostParent();
            OpIterator<GraphType, typename GraphType::node_sibling_iterator, NodeContentType, EdgeContentType> leftmostSibling();
            OpIterator<GraphType, typename GraphType::node_sibling_iterator, NodeContentType, EdgeContentType> rightmostSibling();

            FlowIterator<GraphType, typename GraphType::edge_sibling_iterator, EdgeContentType, NodeContentType> leftmostInput();
            FlowIterator<GraphType, typename GraphType::edge_sibling_iterator, EdgeContentType, NodeContentType> rightmostInput();
            FlowIterator<GraphType, typename GraphType::edge_sibling_iterator, EdgeContentType, NodeContentType> leftmostOutput();
            FlowIterator<GraphType, typename GraphType::edge_sibling_iterator, EdgeContentType, NodeContentType> rightmostOutput();

        };

        template <class GraphType, class IteratorType, class EdgeContentType, class NodeContentType>
        class FlowIterator : public ModelGraphIterator<IteratorType>
        {

        public:

            FlowIterator()
            {

            }

            FlowIterator(const IteratorType &it) :
            ModelGraphIterator<IteratorType>(it)
            {

            }

            template <class OtherIteratorType>
            FlowIterator(const FlowIterator<GraphType, OtherIteratorType, EdgeContentType, NodeContentType> &other) :
            ModelGraphIterator<IteratorType>(other)
            {

            }

            template <class OtherIteratorType>
            FlowIterator& operator=(FlowIterator<GraphType, OtherIteratorType, EdgeContentType, NodeContentType> &other)
            {
                ModelGraphIterator<IteratorType>::operator=(other);
                return *this;
            }

            EdgeContentType& operator*() const
            {
                return  *this->it_;
            }

            EdgeContentType* operator->() const
            {
                return &(*this->it_);
            }

            FlowIterator<GraphType, typename GraphType::edge_child_iterator, EdgeContentType, NodeContentType> leftmostChild();
            FlowIterator<GraphType, typename GraphType::edge_child_iterator, EdgeContentType, NodeContentType> rightmostChild();
            FlowIterator<GraphType, typename GraphType::edge_parent_iterator, EdgeContentType, NodeContentType> leftmostParent();
            FlowIterator<GraphType, typename GraphType::edge_parent_iterator, EdgeContentType, NodeContentType> rightmostParent();
            FlowIterator<GraphType, typename GraphType::edge_sibling_iterator, EdgeContentType, NodeContentType> leftmostSibling();
            FlowIterator<GraphType, typename GraphType::edge_sibling_iterator, EdgeContentType, NodeContentType> rightmostSibling();

            OpIterator<GraphType, typename GraphType::node_list_iterator, NodeContentType, EdgeContentType> source();
            OpIterator<GraphType, typename GraphType::node_list_iterator, NodeContentType, EdgeContentType> sink();

        };

        template <class GraphType, class IteratorType, class NodeContentType, class EdgeContentType>
        OpIterator<GraphType, typename GraphType::node_child_iterator, NodeContentType, EdgeContentType> OpIterator<GraphType, IteratorType, NodeContentType, EdgeContentType>::leftmostChild()
        {
            return this->it_->leftmost_child();
        }

        template <class GraphType, class IteratorType, class NodeContentType, class EdgeContentType>
        OpIterator<GraphType, typename GraphType::node_child_iterator, NodeContentType, EdgeContentType> OpIterator<GraphType, IteratorType, NodeContentType, EdgeContentType>::rightmostChild()
        {
            return this->it_->rightmost_child();
        }

        template <class GraphType, class IteratorType, class NodeContentType, class EdgeContentType>
        OpIterator<GraphType, typename GraphType::node_parent_iterator, NodeContentType, EdgeContentType> OpIterator<GraphType, IteratorType, NodeContentType, EdgeContentType>::leftmostParent()
        {
            return this->it_->leftmost_parent();
        }

        template <class GraphType, class IteratorType, class NodeContentType, class EdgeContentType>
        OpIterator<GraphType, typename GraphType::node_parent_iterator, NodeContentType, EdgeContentType> OpIterator<GraphType, IteratorType, NodeContentType, EdgeContentType>::rightmostParent()
        {
            return this->it_->rightmost_parent();
        }

        template <class GraphType, class IteratorType, class NodeContentType, class EdgeContentType>
        OpIterator<GraphType, typename GraphType::node_sibling_iterator, NodeContentType, EdgeContentType> OpIterator<GraphType, IteratorType, NodeContentType, EdgeContentType>::leftmostSibling()
        {
            return this->it_->leftmost_sibling();
        }

        template<class GraphType, class IteratorType, class NodeContentType, class EdgeContentType>
        OpIterator<GraphType, typename GraphType::node_sibling_iterator, NodeContentType, EdgeContentType> OpIterator<GraphType, IteratorType, NodeContentType, EdgeContentType>::rightmostSibling()
        {
            return this->it_->rightmost_sibling();
        }

        template<class GraphType, class IteratorType, class NodeContentType, class EdgeContentType>
        FlowIterator<GraphType, typename GraphType::edge_sibling_iterator, EdgeContentType, NodeContentType> OpIterator<GraphType, IteratorType, NodeContentType, EdgeContentType>::leftmostInput()
        {
            return this->it_->leftmost_input();
        }

        template<class GraphType, class IteratorType, class NodeContentType, class EdgeContentType>
        FlowIterator<GraphType, typename GraphType::edge_sibling_iterator, EdgeContentType, NodeContentType> OpIterator<GraphType, IteratorType, NodeContentType, EdgeContentType>::rightmostInput()
        {
            return this->it_->rightmost_input();
        }
        
        template<class GraphType, class IteratorType, class NodeContentType, class EdgeContentType>
        FlowIterator<GraphType, typename GraphType::edge_sibling_iterator, EdgeContentType, NodeContentType> OpIterator<GraphType, IteratorType, NodeContentType, EdgeContentType>::leftmostOutput()
        {
            return this->it_->leftmost_output();
        }

        template<class GraphType, class IteratorType, class NodeContentType, class EdgeContentType>
        FlowIterator<GraphType, typename GraphType::edge_sibling_iterator, EdgeContentType, NodeContentType> OpIterator<GraphType, IteratorType, NodeContentType, EdgeContentType>::rightmostOutput()
        {
            return this->it_->rightmost_output();
        }

        template <class GraphType, class IteratorType, class EdgeContentType, class NodeContentType>
        FlowIterator<GraphType, typename GraphType::edge_child_iterator, EdgeContentType, NodeContentType> FlowIterator<GraphType, IteratorType, EdgeContentType, NodeContentType>::leftmostChild()
        {
            return this->it_->leftmost_child();
        }

        template <class GraphType, class IteratorType, class EdgeContentType, class NodeContentType>
        FlowIterator<GraphType, typename GraphType::edge_child_iterator, EdgeContentType, NodeContentType> FlowIterator<GraphType, IteratorType, EdgeContentType, NodeContentType>::rightmostChild()
        {
            return this->it_->rightmost_child();
        }

        template <class GraphType, class IteratorType, class EdgeContentType, class NodeContentType>
        FlowIterator<GraphType, typename GraphType::edge_parent_iterator, EdgeContentType, NodeContentType> FlowIterator<GraphType, IteratorType, EdgeContentType, NodeContentType>::leftmostParent()
        {
            return this->it_->leftmost_parent();
        }

        template <class GraphType, class IteratorType, class EdgeContentType, class NodeContentType>
        FlowIterator<GraphType, typename GraphType::edge_parent_iterator, EdgeContentType, NodeContentType> FlowIterator<GraphType, IteratorType, EdgeContentType, NodeContentType>::rightmostParent()
        {
            return this->it_->rightmost_parent();
        }

        template <class GraphType, class IteratorType, class EdgeContentType, class NodeContentType>
        FlowIterator<GraphType, typename GraphType::edge_sibling_iterator, EdgeContentType, NodeContentType> FlowIterator<GraphType, IteratorType, EdgeContentType, NodeContentType>::leftmostSibling()
        {
            return this->it_->leftmost_sibling();
        }

        template <class GraphType, class IteratorType, class EdgeContentType, class NodeContentType>
        FlowIterator<GraphType, typename GraphType::edge_sibling_iterator, EdgeContentType, NodeContentType> FlowIterator<GraphType, IteratorType, EdgeContentType, NodeContentType>::rightmostSibling()
        {
            return this->it_->rightmost_sibling();
        }

        template<class GraphType, class IteratorType, class EdgeContentType, class NodeContentType>
        OpIterator<GraphType, typename GraphType::node_list_iterator, NodeContentType, EdgeContentType> FlowIterator<GraphType, IteratorType, EdgeContentType, NodeContentType>::source()
        {
            return this->it_->source();
        }
        
        template <class GraphType, class IteratorType, class EdgeContentType, class NodeContentType>
        OpIterator<GraphType, typename GraphType::node_list_iterator, NodeContentType, EdgeContentType> FlowIterator<GraphType, IteratorType, EdgeContentType, NodeContentType>::sink()
        {
            return this->it_->sink();
        }

    }

}

#endif // MODEL_ITERATOR_HPP_<|MERGE_RESOLUTION|>--- conflicted
+++ resolved
@@ -22,11 +22,7 @@
             
         public:
 
-<<<<<<< HEAD
-            ModelIterator(): 
-=======
             ModelIterator() :
->>>>>>> 829a135e
             it_()
             {
 
