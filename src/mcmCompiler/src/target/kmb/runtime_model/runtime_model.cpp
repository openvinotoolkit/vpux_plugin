#include "include/mcm/target/kmb/runtime_model/runtime_model.hpp"
#include "include/mcm/op_model.hpp"
#include "flatbuffers/util.h"
#include "include/mcm/base/exception/argument_error.hpp"
#include "include/mcm/utils/warning_manager.hpp"
#include "include/mcm/utils/custom_math.hpp"
#include "include/mcm/utils/custom_strings.hpp"
#include <fstream>
#include <iostream>
#include <iomanip>
#include <unordered_set>
#include <memory>

const std::unordered_map<std::string, MVCNN::DType> mv::RuntimeModel::dTypeMapping_ =
{
    {"Float64", MVCNN::DType::DType_FP64},
    {"Float32", MVCNN::DType::DType_FP32},
    {"Float16", MVCNN::DType::DType_FP16},
    {"Float8", MVCNN::DType::DType_FP8},
    {"UInt64", MVCNN::DType::DType_U64},
    {"UInt32", MVCNN::DType::DType_U32},
    {"UInt16", MVCNN::DType::DType_U16},
    {"UInt8", MVCNN::DType::DType_U8},
    {"Int64", MVCNN::DType::DType_I64},
    {"Int32", MVCNN::DType::DType_I32},
    {"Int16", MVCNN::DType::DType_I16},
    {"Int8", MVCNN::DType::DType_I8},
    {"Int4", MVCNN::DType::DType_I4},
    {"Int2", MVCNN::DType::DType_I2},
    {"Int2X", MVCNN::DType::DType_I2X},
    {"Int4X", MVCNN::DType::DType_I4X},
    {"Bin", MVCNN::DType::DType_BIN},
    {"Log", MVCNN::DType::DType_LOG}
};

const std::unordered_map<MVCNN::DType, std::string> mv::RuntimeModel::reverseDTypeMapping_ =
{
    {MVCNN::DType::DType_FP64, "Float64"},
    {MVCNN::DType::DType_FP32, "Float32"},
    {MVCNN::DType::DType_FP16, "Float16"},
    {MVCNN::DType::DType_FP8, "Float8"},
    {MVCNN::DType::DType_U64, "UInt64"},
    {MVCNN::DType::DType_U32, "UInt32"},
    {MVCNN::DType::DType_U16, "UInt16"},
    {MVCNN::DType::DType_U8, "UInt8"},
    {MVCNN::DType::DType_I64, "Int64"},
    {MVCNN::DType::DType_I32, "Int32"},
    {MVCNN::DType::DType_I16, "Int16"},
    {MVCNN::DType::DType_I8, "Int8"},
    {MVCNN::DType::DType_I4, "Int4"},
    {MVCNN::DType::DType_I2, "Int2"},
    {MVCNN::DType::DType_I2X, "Int2X"},
    {MVCNN::DType::DType_I4X, "Int4X"},
    {MVCNN::DType::DType_BIN, "Bin"},
    {MVCNN::DType::DType_LOG, "Log"}
};

const std::unordered_map<std::string, MVCNN::MemoryLocation> mv::RuntimeModel::memoryLocationMapping_ =
{
    {"ProgrammableInput", MVCNN::MemoryLocation::MemoryLocation_ProgrammableInput},
    {"ProgrammableOutput", MVCNN::MemoryLocation::MemoryLocation_ProgrammableOutput},
    {"VPU_DDR_Heap", MVCNN::MemoryLocation::MemoryLocation_VPU_DDR_Heap},
    {"GraphFile", MVCNN::MemoryLocation::MemoryLocation_GraphFile},
    {"VPU_CMX_NN", MVCNN::MemoryLocation::MemoryLocation_VPU_CMX_NN},
    {"VPU_CMX_UPA", MVCNN::MemoryLocation::MemoryLocation_VPU_CMX_UPA},
    {"VPU_DDR_BSS", MVCNN::MemoryLocation::MemoryLocation_VPU_DDR_BSS}
};

const std::unordered_map<std::string, MVCNN::DPULayerType> mv::RuntimeModel::dpuLayerMapping_ =
{
    {"Conv",MVCNN::DPULayerType::DPULayerType_CONV},
    {"DepthwiseConv",MVCNN::DPULayerType::DPULayerType_DWCONV},
    {"MaxPool",MVCNN::DPULayerType::DPULayerType_MAXPOOL},
    {"AveragePool",MVCNN::DPULayerType::DPULayerType_AVEPOOL},
    {"FullyConnected",MVCNN::DPULayerType::DPULayerType_FCL},
    {"Eltwise",MVCNN::DPULayerType::DPULayerType_ELTWISE},
    {"Identity",MVCNN::DPULayerType::DPULayerType_IDENTITY},
    {"ChannelMajorConvolution",MVCNN::DPULayerType::DPULayerType_CMCONV}
};

const std::unordered_map<mv::PPELayerTypeEnum, MVCNN::PPELayerType, mv::EnumClassHash> mv::RuntimeModel::ppeLayerTypeMapping_ =
{
   {PPELayerType_STORE, MVCNN::PPELayerType::PPELayerType_STORE},
   {PPELayerType_LOAD, MVCNN::PPELayerType::PPELayerType_LOAD},
   {PPELayerType_CLEAR, MVCNN::PPELayerType::PPELayerType_CLEAR},
   {PPELayerType_NOOP, MVCNN::PPELayerType::PPELayerType_NOOP},
   {PPELayerType_HALT, MVCNN::PPELayerType::PPELayerType_HALT},
   {PPELayerType_ADD, MVCNN::PPELayerType::PPELayerType_ADD},
   {PPELayerType_SUB, MVCNN::PPELayerType::PPELayerType_SUB},
   {PPELayerType_MULT, MVCNN::PPELayerType::PPELayerType_MULT},
   {PPELayerType_RELU, MVCNN::PPELayerType::PPELayerType_LRELU},
   {PPELayerType_RELUX, MVCNN::PPELayerType::PPELayerType_LRELUX},
   {PPELayerType_LPRELU, MVCNN::PPELayerType::PPELayerType_LPRELU},
   {PPELayerType_MAXIMUM, MVCNN::PPELayerType::PPELayerType_MAXIMUM},
   {PPELayerType_MINIMUM, MVCNN::PPELayerType::PPELayerType_MINIMUM},
   {PPELayerType_CEIL, MVCNN::PPELayerType::PPELayerType_CEIL},
   {PPELayerType_FLOOR, MVCNN::PPELayerType::PPELayerType_FLOOR},
   {PPELayerType_AND, MVCNN::PPELayerType::PPELayerType_AND},
   {PPELayerType_OR, MVCNN::PPELayerType::PPELayerType_OR},
   {PPELayerType_XOR, MVCNN::PPELayerType::PPELayerType_XOR},
   {PPELayerType_NOT, MVCNN::PPELayerType::PPELayerType_NOT},
   {PPELayerType_ABS, MVCNN::PPELayerType::PPELayerType_ABS},
   {PPELayerType_NEG, MVCNN::PPELayerType::PPELayerType_NEG},
   {PPELayerType_POW, MVCNN::PPELayerType::PPELayerType_POW},
   {PPELayerType_EXP, MVCNN::PPELayerType::PPELayerType_EXP},
   {PPELayerType_SIGMOID, MVCNN::PPELayerType::PPELayerType_SIGMOID},
   {PPELayerType_TANH, MVCNN::PPELayerType::PPELayerType_TANH},
   {PPELayerType_SQRT, MVCNN::PPELayerType::PPELayerType_SQRT},
   {PPELayerType_RSQRT, MVCNN::PPELayerType::PPELayerType_RSQRT},
   {PPELayerType_FLEXARB, MVCNN::PPELayerType::PPELayerType_FLEXARB}
};

template <typename T1, typename T2>
void setIfPresent(T1& fieldToFill, mv::Element& compilationDescriptor, const std::string& key)
{
    if(compilationDescriptor.hasAttr(key))
        fieldToFill = compilationDescriptor.get<T2>(key);
}

//Note: 16/8 used below depend on the dtype
void mv::RuntimeModel::alignTensor(mv::ComputationModel& cm, std::unique_ptr<MVCNN::TensorReferenceT>& tensorT, mv::Tensor& tensor, const size_t dimension, bool padFinalOutput)
{

    if(dimension == IO_CHANNEL_DIMENSION)
    {
        auto globalConfigParams = cm.getGlobalConfigParams();
        int pad = tensor.computeAppropriatePadding();
        std::vector<std::size_t> dimensions = tensor.getShape();
        auto outputChannelsPadded = mv::round_up(dimensions[mv::IO_CHANNEL_DIMENSION], pad);
        dimensions = {dimensions[mv::IO_WIDTH_DIMENSION], dimensions[mv::IO_HEIGHT_DIMENSION], outputChannelsPadded, dimensions[mv::IO_BATCH_DIMENSION]};
        auto numericStrides = tensor.getOrder().computeByteStrides(mv::Shape(dimensions), tensor.getDType().getSizeInBits() / 8);
        numericStrides.push_back(tensor.getDType().getSizeInBits() / 8);
        std::reverse(dimensions.begin(), dimensions.end());
        std::reverse(numericStrides.begin(), numericStrides.end());
        tensorT->strides = numericStrides; // NOTE: Maybe directly bufferIt->computeStrides() in the future
        if(padFinalOutput)
            tensorT->dimensions = std::vector<uint32_t>(dimensions.begin(), dimensions.end());
    }
    else if (dimension == IO_WIDTH_DIMENSION)
    {
        std::vector<std::size_t> dimensions = tensor.getShape();
        auto widthPadded = mv::round_up(dimensions[mv::IO_WIDTH_DIMENSION], 16);
        dimensions = {widthPadded, dimensions[mv::IO_HEIGHT_DIMENSION],dimensions[mv::IO_CHANNEL_DIMENSION] , dimensions[mv::IO_BATCH_DIMENSION]};
        auto numericStrides = tensor.getOrder().computeByteStrides(mv::Shape(dimensions), tensor.getDType().getSizeInBits() / 8);
        numericStrides.push_back(tensor.getDType().getSizeInBits() / 8);
        std::reverse(dimensions.begin(), dimensions.end());
        std::reverse(numericStrides.begin(), numericStrides.end());
        tensorT->strides = numericStrides;

    }
}

MVCNN::DType mv::RuntimeModel::convertDtype(const mv::DType& dtype)
{
    return dTypeMapping_.at(dtype.toString());
}

mv::DType mv::RuntimeModel::convertDtype(const MVCNN::DType& dtype)
{
    return reverseDTypeMapping_.at(dtype);
}

MVCNN::MemoryLocation mv::RuntimeModel::convertAllocatorToMemoryLocale(const std::string& allocatorName,
                                                                       mv::Tensor::MemoryLocation& tensorLocation)
{
    if (tensorLocation == mv::Tensor::MemoryLocation::Location::CSRAM)
    {
        return MVCNN::MemoryLocation::MemoryLocation_VPU_CSRAM;
    }
    else
    {
        // TODO: It's unclear that the allocator is the correct way to
        // find the tensor's memory locale; it might be better to use
        // the MemoryLocation in all cases.
        return memoryLocationMapping_.at(allocatorName);
    }
}

MVCNN::PPELayerType mv::RuntimeModel::convertPPELayerType(PPELayerTypeEnum ppe)
{
    return ppeLayerTypeMapping_.at(ppe);
}


std::unique_ptr<MVCNN::GraphNodeT> mv::RuntimeModel::buildGraphNodeT(mv::ComputationModel &cm, mv::Element&, mv::Data::OpListIterator op)
{
    std::unique_ptr<MVCNN::GraphNodeT> toBuild = std::unique_ptr<MVCNN::GraphNodeT>(new MVCNN::GraphNodeT());

    mv::OpModel opModel(cm);
    toBuild->name = op->getName();
    toBuild->thisID = op->get<unsigned>("opId");

    for (auto nextChildOp = op.leftmostChild(); nextChildOp != opModel.opEnd(); ++nextChildOp)
        toBuild->sinkID.push_back(nextChildOp->get<unsigned>("opId"));

    for (auto nextParentOp = op.leftmostParent(); nextParentOp != opModel.opEnd(); ++nextParentOp)
        toBuild->sourceID.push_back(nextParentOp->get<unsigned>("opId"));

    return toBuild;
}

std::unique_ptr<MVCNN::SourceStructureT> mv::RuntimeModel::buildSourceStructureT(mv::ComputationModel &cm, mv::Element &compilationDescriptor)
{
    std::unique_ptr<MVCNN::SourceStructureT> toBuild = std::unique_ptr<MVCNN::SourceStructureT>(new MVCNN::SourceStructureT());

    mv::OpModel opModel(cm);
    for (auto inputOp : opModel.getNetworkInputs())
        toBuild->first_ID.push_back(inputOp->get<unsigned>("opId"));
    toBuild->nodes = std::vector<std::unique_ptr<MVCNN::GraphNodeT>>(opModel.opsCount());
    unsigned i = 0;

    for(auto opIt = opModel.opBegin(); opIt != opModel.opEnd(); ++opIt)
        toBuild->nodes[i++] = buildGraphNodeT(cm, compilationDescriptor, opIt);

    return toBuild;
}

std::vector<unsigned> mv::RuntimeModel::reduceQuantVector_(std::vector<unsigned> inVec)
{
    if (inVec.size() > 1)
    {
        auto firstVal = inVec[0];
        auto onlyOneValue = true;
        for (size_t i = 1; i < inVec.size(); i++)
            if (firstVal != inVec[i])
                onlyOneValue = false;
        if (onlyOneValue)
        {
            inVec.clear();
            inVec.push_back(firstVal);
        }
    }
    return inVec;
}

//build tensorReference for Tensors - 1 cluster case
std::unique_ptr<MVCNN::TensorReferenceT> mv::RuntimeModel::buildTensorReferenceT(mv::ComputationModel& model, mv::Element&, mv::Data::TensorIterator t, const std::string &allocatorName)
{
    mv::DataModel dm(model);
    mv::OpModel om(model);

    std::unique_ptr<MVCNN::TensorReferenceT> toBuild = std::unique_ptr<MVCNN::TensorReferenceT>(new MVCNN::TensorReferenceT());

    toBuild->name = t->getName();

    auto tensorLocation = t->get<mv::Tensor::MemoryLocation>("Location");

    auto tensorAllocators = t->get<std::set<std::string>>("allocators");

    auto tensorAllocatorName = tensorAllocators.begin();
    if(!allocatorName.empty())
        tensorAllocatorName = tensorAllocators.find(allocatorName);

    if(tensorAllocatorName == tensorAllocators.end()){
        throw mv::ArgumentError(om, "buildTensorReferenceT", "0", "No tensor allocators found");
    }
    auto tensorAllocator = dm.getAllocator(*tensorAllocatorName);
    mv::Data::BufferIterator tensorBufferIt = tensorAllocator.getBuffer(0, t); // 0 is the only stage for now, but this will probably change in the future

    auto underlyingTensor = tensorBufferIt->getData();
    std::vector<uint32_t> dimensions = underlyingTensor->getShape();
    //NOTE: the buffer strides are used only for changing between the normal strides and the buffer strides
    std::vector<float> dilatedStrides(4, 0);
    std::vector<float> bufferStrides(4, 0);

    auto masterBuffer = tensorAllocator.getTopMasterBuffer(tensorBufferIt);
    std::vector<float> numericStrides;
    if ((t->hasAttr("leadingOffset") && *tensorAllocatorName == "VPU_CMX_NN" ) ||
            (t->hasAttr("dilatedSlice") && *tensorAllocatorName == "VPU_CMX_NN" ))
        numericStrides = tensorBufferIt->getData()->computeNumericStrides();
    else
        numericStrides = (*masterBuffer)->getData()->computeNumericStrides();

    if ((t->hasAttr("dilatedWidthConcat") && t->get<bool>("dilatedWidthConcat")) ||
            (t->hasAttr("dilatedSlices3DDMA") && t->get<bool>("dilatedSlices3DDMA")))
    {
        //NOTE: Covered only strides for z-major convolution
        for (unsigned idx = 0; idx < numericStrides.size(); idx++)
        {
            auto dilationFactor = t->get<unsigned>("dilationFactor");
            if (idx == 0 || idx == 1)
                dilatedStrides[idx] = dilationFactor * numericStrides[idx];
            else
                dilatedStrides[idx] = numericStrides[idx];
        }
        bufferStrides = numericStrides;
        numericStrides = dilatedStrides;
        dilatedStrides = bufferStrides;
    }

    numericStrides.push_back(underlyingTensor->getDType().getSizeInBits() / 8);

    //Because according to graphfile order is given as NCHW, which is exactly the reverse of our shape assumption WHCN
    std::reverse(dimensions.begin(), dimensions.end());
    std::reverse(numericStrides.begin(), numericStrides.end());

    toBuild->dimensions = std::vector<uint32_t>(dimensions.begin(), dimensions.end());
    toBuild->strides = numericStrides; // NOTE: Maybe directly bufferIt->computeStrides() in the future?

    toBuild->data = std::unique_ptr<MVCNN::IndirectDataReferenceT>(new MVCNN::IndirectDataReferenceT());
    if (*tensorAllocatorName == "GraphFile")
    {
        toBuild->data->data_index = 0;
        unsigned graphfileIndex = t->get<unsigned>("graphFileIndex");
        toBuild->locale_index = std::vector<unsigned int>(1);
        toBuild->locale_index[0] = graphfileIndex;
    }
    else if(*tensorAllocatorName == "ProgrammableInput" || *tensorAllocatorName == "ProgrammableOutput")
    {
        toBuild->data->data_index = 0;
        toBuild->locale_index = std::vector<unsigned int>(1,0);

        if ((*masterBuffer)->getData()->hasAttr("inputIndex"))
            toBuild->locale_index[0] = (*masterBuffer)->getData()->get<uint8_t>("inputIndex");
        else if ((*masterBuffer)->getData()->hasAttr("outputIndex"))
            toBuild->locale_index[0] = (*masterBuffer)->getData()->get<uint8_t>("outputIndex");

        if (t->hasAttr("dilatedWidthConcat") && t->get<bool>("dilatedWidthConcat"))
        {
            toBuild->data->data_index += dilatedStrides[0] * t->get<std::size_t>("inputConcatTensorIdx");
            toBuild->data->data_index += dilatedStrides[1] * t->get<std::size_t>("lineofConcatHeight");
            if (t->hasAttr("streamKId"))
                //NOTE could use dimensions[1], dim[2] but the last stream can have dim < than the previous
                toBuild->data->data_index += t->get<unsigned>("streamKId") * t->get<std::size_t>("symmetrical_first_dimensionK");
            else if (t->hasAttr("streamHId"))
                toBuild->data->data_index += t->get<unsigned>("streamHId")
                    * numericStrides[3] * t->get<std::size_t>("symmetrical_first_dimensionH");

        }
        else if (t->hasAttr("dilatedSlices3DDMA") &&
                             t->get<bool>("dilatedSlices3DDMA"))
        {
            toBuild->data->data_index += dilatedStrides[0] * t->get<std::size_t>("inputConcatTensorIdx");
            toBuild->data->data_index += dilatedStrides[1] * t->get<std::size_t>("lineofConcatHeight");

            if (t->hasAttr("streamHId"))
            {
                auto strides = tensorBufferIt->getStrides();
                auto tShape = t->getShape();
                //leading offset = (number of lines before) * C * W (C and W are the same for all streams over H)
                auto leading_offset = strides[0]/(tShape[mv::IO_WIDTH_DIMENSION] * tShape[mv::IO_CHANNEL_DIMENSION]);

                //NOTE could use dimensions[1], dim[2] but the last stream can have dim < than the previous
                toBuild->data->data_index += numericStrides[3]
                        *leading_offset;
            }

        }
        else
        {
            auto strides = tensorBufferIt->getStrides();
            auto leading_offset = strides[0];
            if (leading_offset)
                toBuild->data->data_index += leading_offset;
        }
    }
    else
    {
        //NOTE: Sometimes we need to align and use the strides[0], cause when we change axis in concats
        //in the end we need to mutiply the offsets with the dimensions of the last master Buffer, but
        //WATCH OUT!!! not when the axis remain the same...more See allocate_memory_kmb.cpp line 552
        auto strides = tensorBufferIt->getStrides();
        std::size_t leading_offset = strides[0];
        auto temporaryBuffer = tensorBufferIt;
        auto recursiveBuffer = tensorBufferIt;
        if (t->hasAttr("leftIndex"))
        {
            bool sameAxisMasterBuffers = true;
            while (recursiveBuffer->getData()->getName() !=
                   (*tensorAllocator.getTopMasterBuffer(recursiveBuffer))->getData()->getName())
            {
                recursiveBuffer = tensorAllocator.getSimpleMasterBuffer(recursiveBuffer);
                auto newMaster = *tensorAllocator.getSimpleMasterBuffer(recursiveBuffer);
                if (dm.getTensor(recursiveBuffer->getData()->getName())->hasAttr("concatAxis") &&
                        dm.getTensor(newMaster->getData()->getName())->hasAttr("concatAxis") )
                {
                    if (dm.getTensor(recursiveBuffer->getData()->getName())->get<std::string>("concatAxis") !=
                            dm.getTensor(newMaster->getData()->getName())->get<std::string>("concatAxis"))
                    {
                        sameAxisMasterBuffers = false;
                        break;
                    }
                }
            }
            if (sameAxisMasterBuffers)
            {
                leading_offset = t->get<std::size_t>("leftIndex") * toBuild->strides[0];
                while (temporaryBuffer->getData()->getName() != (*masterBuffer)->getData()->getName())
                {
                    temporaryBuffer = temporaryBuffer->getMaster();
                    if (dm.getTensor(temporaryBuffer->getData()->getName())->hasAttr("leftIndex"))
                        leading_offset += dm.getTensor(temporaryBuffer->getData()->getName())->get<std::size_t>("leftIndex") *
                                toBuild->strides[0];
                }
            }
        }
//        if (leading_offset != strides[0])
//        {
//            std::size_t initAddr = 0;
//            if (t->hasAttr("address"))
//                initAddr = t->getAddress();
//            else
//                initAddr = (*masterBuffer)->getOffset();
//            std::cout << "Tensor with name: " + t->getName()  + " and with data index: " + std::to_string(initAddr) +
//                         " has difference in values leading offset of: " + std::to_string(leading_offset) + " and stride[0]: " +
//                         std::to_string(strides[0]) << std::endl;
//        }
        toBuild->locale_index = std::vector<unsigned int>(1,0);

        // This part is for concat
        if(t->hasAttr("address"))
            toBuild->data->data_index = t->getAddress();
        else
        {
            // The storage element pointers offsets generated in populateActivationStorageElementMapForLayerAfterDilatedConvolution()
            // are calculated from the smallest address of the input tenor to the ImplicitUnion operation
            // Here we have to ensure that the data_index of this tensor is the same smallest address otherwise the SEPs
            // offsets will point to the wrong location
            auto parentOp = om.getSourceOp(t);
            if(parentOp->getOpType() == "ImplicitJoin")
            {
                auto numberInputs = parentOp.inputsSize();
                auto minBaseAddress = parentOp->getInputTensor(0)->getAddress();
                for (size_t i=1; i < numberInputs; i++)
                {
                    auto address = parentOp->getInputTensor(i)->getAddress();
                    if (address < minBaseAddress)
                    minBaseAddress = address;
                }
                toBuild->data->data_index = minBaseAddress;
            }
            else
                //toBuild->data->data_index = tensorBufferIt->getOffset();
                toBuild->data->data_index = (*masterBuffer)->getOffset();
        }


        if (t->hasAttr("dilatedWidthConcat") && t->get<bool>("dilatedWidthConcat"))
        {
            toBuild->data->data_index += dilatedStrides[0] * t->get<std::size_t>("inputConcatTensorIdx");
            toBuild->data->data_index += dilatedStrides[1] * t->get<std::size_t>("lineofConcatHeight");
            if (t->hasAttr("streamKId"))
                //NOTE could use dimensions[1], dim[2] but the last stream can have dim < than the previous
                toBuild->data->data_index += t->get<unsigned>("streamKId") * t->get<std::size_t>("symmetrical_first_dimensionK");
            else if (t->hasAttr("streamHId"))
                toBuild->data->data_index += t->get<unsigned>("streamHId")
                    * numericStrides[3] * t->get<std::size_t>("symmetrical_first_dimensionH");

        }
        else if (t->hasAttr("dilatedSlices3DDMA") &&
                             t->get<bool>("dilatedSlices3DDMA"))
        {
            toBuild->data->data_index += dilatedStrides[0] * t->get<std::size_t>("inputConcatTensorIdx");
            toBuild->data->data_index += dilatedStrides[1] * t->get<std::size_t>("lineofConcatHeight");
            if (t->hasAttr("streamHId"))
            {
                auto tShape = t->getShape();
                //leading offset = (number of lines before) * C * W (C and W are the same for all streams over H)
                auto local_leading_offset = leading_offset /
                        (tShape[mv::IO_WIDTH_DIMENSION] * tShape[mv::IO_CHANNEL_DIMENSION]);

                //NOTE could use dimensions[1], dim[2] but the last stream can have dim < than the previous
                toBuild->data->data_index += numericStrides[3]
                        * local_leading_offset;
            }
        }
        else
            toBuild->data->data_index += leading_offset;

        if(t->isSparse())
        {
            toBuild->data->sparsity_index = t->getSparsityMap()->getAddress();
            if(!t->isPopulated())
                toBuild->data->storage_element_index = t->getStorageElement()->getAddress();
            else
                toBuild->data->storage_element_index = 0;
        }

    }

    toBuild->locale = convertAllocatorToMemoryLocale(*tensorAllocatorName, tensorLocation);
    toBuild->data_dtype = convertDtype(t->getDType());

    // could also be t->hasAttr("quantizationParameters")
    // but in my opinion quantization for a tensor of floats makes very little sense
    // leaving this comment here for future generations
    // future generations say that needs to be serialized even in case of 0s and 1s(z_p, sc)
    if(t->isQuantized())
    {
        auto quantizationParams = t->get<mv::QuantizationParams>("quantParams");

        auto quantZero = quantizationParams.getZeroPoint();
        if (quantZero.size() > 0)
        {
            toBuild->quant_zero = std::vector<unsigned char>(quantZero.begin(), quantZero.end());
        }
        else
        {
            Logger::log(mv::Logger::MessageType::Info, "RuntimeModel", "no zeropoints are specifed");
        }

        std::vector<unsigned> quantMult = {};
        if (quantizationParams.hasAttr("mult"))
        {
            quantMult = quantizationParams.getMult();
        
            if (quantMult.size() > 0)
            {
                quantMult = reduceQuantVector_(quantMult);
                toBuild->quant_mult = std::vector<unsigned short int>(quantMult.begin(), quantMult.end());
            }
            else
            {
                Logger::log(mv::Logger::MessageType::Info, "RuntimeModel", "no mults are specified");
            }
        }

        std::vector<unsigned> quantShift;
        if (quantizationParams.hasAttr("shift"))
        {
            quantShift = quantizationParams.getShift();
        
            if (quantShift.size() > 0)
            {
                quantShift = reduceQuantVector_(quantShift);
                toBuild->quant_shift = std::vector<unsigned char>(quantShift.begin(), quantShift.end());
            }
            else
            {
                Logger::log(mv::Logger::MessageType::Info, "RuntimeModel", "no shifts are specified");
            }
        }
        toBuild->quant_post_shift_right = quantizationParams.getPostShift();
    }

    return toBuild;
}

//update tensorReference for subTensors - multiple clusters
void mv::RuntimeModel::updateTensorReferenceT(mv::ComputationModel& cm, mv::Element&, mv::Data::TensorIterator s, mv::Data::TensorIterator d, unsigned clusterId, std::unique_ptr<MVCNN::TensorReferenceT>& tensorT, const std::string& allocatorName)
{
    mv::DataModel dm(cm);

    auto tensorAllocators = s->get<std::set<std::string>>("allocators");

    auto tensorAllocatorName = tensorAllocators.begin();
    if(!allocatorName.empty())
        tensorAllocatorName = tensorAllocators.find(allocatorName);

    if(tensorAllocatorName == tensorAllocators.end()){
        throw mv::ArgumentError(cm, "updateTensorReferenceT", "0", "No tensor allocators found");
    }
    auto tensorAllocator = dm.getAllocator(*tensorAllocatorName);
    mv::Data::BufferIterator tensorBufferIt = tensorAllocator.getBuffer(0, s); // 0 is the only stage for now, but this will probably change in the future

    const mv::Tensor& subtensor = d->getSubTensor(clusterId);

    // Shape is always of the subtensor
    // If the tensor is broadcasted, then the shape of the subtensor is equal to the shape of the master tensor
    // if not, the subtensor shape is adjusted accordingly

    // Strides are computed depending on the memory location
    // Since subtensors are split only in CMX
    // In CMX we use the strides of the subtensor
    // In DDRs style memory we use the strides of the master tensor

    auto offset = subtensor.get<std::vector<std::size_t>>("offset");
    auto index = d->getOrder().subToInd(d->getShape(), offset);
    auto byte_index = index * d->getDType().getSizeInBits() / 8;

    // NOTE: This probably has to be done also when DDR kicks in
    // as CMX is the only memory with the cluster/slice approach
    auto starting_address = 0;
    auto masterBuffer = tensorAllocator.getTopMasterBuffer(tensorBufferIt);
    if(s->hasAttr("address"))
        starting_address = s->get<std::size_t>("address");
    else
    {
        starting_address = (*masterBuffer)->getOffset();
    }
    tensorT->data->data_index = starting_address + byte_index;

    auto strides = tensorBufferIt->getStrides();
    auto leading_offset = strides[0];
    tensorT->locale_index = std::vector<unsigned int>(1,0);
    if (leading_offset)
        tensorT->data->data_index += leading_offset;
}

//build tensorReference for subTensors - multiple clusters
std::unique_ptr<MVCNN::TensorReferenceT> mv::RuntimeModel::buildTensorReferenceT(mv::ComputationModel& cm, mv::Element&, mv::Data::TensorIterator t, unsigned clusterId, const std::string& allocatorName)
{
    mv::DataModel dm(cm);
    mv::OpModel om(cm);

    const mv::Tensor& subtensor = t->getSubTensor(clusterId);

    std::unique_ptr<MVCNN::TensorReferenceT> toBuild = std::unique_ptr<MVCNN::TensorReferenceT>(new MVCNN::TensorReferenceT());

    toBuild->name = subtensor.getName();

    auto tensorLocation = t->get<mv::Tensor::MemoryLocation>("Location");

    auto tensorAllocators = t->get<std::set<std::string>>("allocators");
    if (tensorAllocators.empty())
        throw mv::ArgumentError("buildTensorReferenceT", "",  "Tensor Allocators empty", "");
    auto tensorAllocatorName = tensorAllocators.begin();
    if(!allocatorName.empty())
        tensorAllocatorName = tensorAllocators.find(allocatorName);
    auto tensorAllocator = dm.getAllocator(*tensorAllocatorName);

    mv::Data::BufferIterator tensorBufferIt = tensorAllocator.getBuffer(0, t); // 0 is the only stage for now, but this will probably change in the future

    // Shape is always of the subtensor
    // If the tensor is broadcasted, then the shape of the subtensor is equal to the shape of the master tensor
    // if not, the subtensor shape is adjusted accordingly
    std::vector<uint32_t> dimensions = subtensor.getShape();

    // Strides are computed depending on the memory location
    // Since subtensors are split only in CMX
    // In CMX we use the strides of the subtensor
    // In DDRs style memory we use the strides of the master tensor
    auto numericStrides = t->computeNumericStrides();
    numericStrides.push_back(t->getDType().getSizeInBits() / 8);

    // TODO
    // Double check whether the change is correct
    if(*tensorAllocatorName == "VPU_CMX_NN" || *tensorAllocatorName == "ProgrammableOutput" ||
		    (*tensorAllocatorName == "VPU_DDR_Heap" && !subtensor.getOrder().isColMajor()))
    {
        auto masterBuffer = tensorAllocator.getTopMasterBuffer(tensorBufferIt);
        numericStrides = (*masterBuffer)->getData()->getSubTensor(clusterId).computeNumericStrides();
        numericStrides.push_back(subtensor.getDType().getSizeInBits() / 8);
    }

    //Because according to graphfile order is given as NCHW, which is exactly the reverse of our shape assumption WHCN
    std::reverse(dimensions.begin(), dimensions.end());
    std::reverse(numericStrides.begin(), numericStrides.end());

    toBuild->dimensions = dimensions;
    toBuild->strides = numericStrides;

    toBuild->data = std::unique_ptr<MVCNN::IndirectDataReferenceT>(new MVCNN::IndirectDataReferenceT());
    if (*tensorAllocatorName == "GraphFile")
    {
        if(!t->isSparse())
        {

            // SOK non-sparse weights are serialised individually so that they can be compressed by the HDE
            // Weight tables and sparsity maps are not compressed
            if(t->get<std::string>("splitStrategy") == "SplitOverK" && !t->hasAttr("weightTable") && !t->hasAttr("sparsityMap")
               && !t->hasAttr("dilatedSubConvSM") && !t->hasAttr("dilatedSubConvSE"))
            {
                unsigned graphfileIndex = subtensor.get<unsigned>("graphFileIndex");
                toBuild->locale_index = std::vector<unsigned int>(1);
                toBuild->locale_index[0] = graphfileIndex;
                toBuild->data->data_index = 0;
            }
            else
            {
                unsigned graphfileIndex = t->get<unsigned>("graphFileIndex");
                toBuild->locale_index = std::vector<unsigned int>(1);
                toBuild->locale_index[0] = graphfileIndex;

                auto offset = subtensor.get<std::vector<std::size_t>>("offset");
                auto index = t->getOrder().subToInd(t->getShape(), offset);
                auto byte_index = index * t->getDType().getSizeInBits() / 8;
                toBuild->data->data_index = byte_index;
            }
        }
        else //Sparse
        {
            // In case data is sparse, packed subtensors are serialiazed. This simplifies our life a lot.
            // No data index to be provided, just have to take the graphfile index from the subtensor

            unsigned graphfileIndex = subtensor.get<unsigned>("graphFileIndex");
            toBuild->locale_index = std::vector<unsigned int>(1);
            toBuild->locale_index[0] = graphfileIndex;

            toBuild->data->data_index = 0;
        }
    }
    else if(*tensorAllocatorName == "ProgrammableInput" || *tensorAllocatorName == "ProgrammableOutput")
    {
        auto offset = subtensor.get<std::vector<std::size_t>>("offset");

        auto masterBuffer = tensorAllocator.getTopMasterBuffer(tensorBufferIt);
        auto index = (*masterBuffer)->getData()->getOrder().subToInd((*masterBuffer)->getData()->getShape(), offset);
        auto byte_index = index * t->getDType().getSizeInBits() / 8;
        toBuild->data->data_index = byte_index;
        auto strides = tensorBufferIt->getStrides();

        auto leading_offset = strides[0];
        toBuild->locale_index = std::vector<unsigned int>(1,0);


        if ((*masterBuffer)->getData()->hasAttr("inputIndex"))
            toBuild->locale_index[0] = (*masterBuffer)->getData()->get<uint8_t>("inputIndex");
        else if ((*masterBuffer)->getData()->hasAttr("outputIndex"))
            toBuild->locale_index[0] = (*masterBuffer)->getData()->get<uint8_t>("outputIndex");

        if (leading_offset)
            toBuild->data->data_index += leading_offset;

    }
    else if(*tensorAllocatorName == "VPU_DDR_BSS" || *tensorAllocatorName == "VPU_DDR_Heap")
    {
        unsigned byte_index;

        if (subtensor.hasAttr("offset_byte_index"))
        {
          byte_index = subtensor.get<unsigned>("offset_byte_index");
        }
        else
        {
          auto offset = subtensor.get<std::vector<std::size_t>>("offset");
          auto index = t->getOrder().subToInd(t->getShape(), offset);
          byte_index = index * t->getDType().getSizeInBits() / 8;
          auto tensorStrides = t->computeNumericStrides();
          tensorStrides.push_back(t->getDType().getSizeInBits() / 8);
          std::reverse(tensorStrides.begin(), tensorStrides.end());
          //NOTE: the division is going to extinguish the data type offset!!!
          if(numericStrides[4] != tensorStrides[4])
              byte_index = index * (double(numericStrides[4])/double(tensorStrides[4])) * t->getDType().getSizeInBits() / 8;
        }

        auto masterBuffer = tensorAllocator.getTopMasterBuffer(tensorBufferIt);

        // NOTE: This probably has to be done also when DDR kicks in
        // as CMX is the only memory with the cluster/slice approach
        auto starting_address = 0;

        if(t->hasAttr("address"))
            starting_address = t->get<std::size_t>("address");
        else
        {
            starting_address = (*masterBuffer)->getOffset();
        }

        toBuild->data->data_index = starting_address + byte_index;

        auto strides = tensorBufferIt->getStrides();
        auto leading_offset = strides[0];
        toBuild->locale_index = std::vector<unsigned int>(1,0);
        if (leading_offset)
            toBuild->data->data_index += leading_offset;

    }
    else
    {

        // This part is for concat
        if(t->hasAttr("address"))
            toBuild->data->data_index = subtensor.getAddress();
        else if (t->hasAttr("cmx_concat_buffer")) {
          size_t net_address = tensorBufferIt->getOffset();
          if (subtensor.hasAttr("offset")) {
              auto offset = subtensor.get<std::vector<std::size_t>>("offset");
              auto index = t->getOrder().subToInd(t->getShape(), offset);
              size_t byte_index = index * t->getDType().getSizeInBits() / 8;
              auto tensorStrides = t->computeNumericStrides();
              tensorStrides.push_back(t->getDType().getSizeInBits() / 8);
              std::reverse(tensorStrides.begin(), tensorStrides.end());

              if(numericStrides[4] != tensorStrides[4]){
                  byte_index = index * (double(numericStrides[4])/double(tensorStrides[4]));
              }
              net_address += byte_index;
          }
          toBuild->data->data_index = net_address;
        }
        else
            toBuild->data->data_index = tensorBufferIt->getOffset();

        auto strides = tensorBufferIt->getStrides();
        auto leading_offset = strides[0];
        toBuild->data->data_index += leading_offset;

        toBuild->locale_index = std::vector<unsigned int>(1, clusterId);

        if(t->isSparse())
        {
            toBuild->data->sparsity_index = subtensor.getSparsityMap()->getAddress();
            if(!t->isPopulated())
                toBuild->data->storage_element_index = subtensor.getStorageElement()->getAddress();
            else
                toBuild->data->storage_element_index = 0;
        }
    }

    toBuild->locale = convertAllocatorToMemoryLocale(*tensorAllocatorName, tensorLocation);
    toBuild->data_dtype = convertDtype(t->getDType());

    // could also be t->hasAttr("quantizationParameters")
    // but in my opinion quantization for a tensor of floats makes very little sense
    // leaving this comment here for future generations
    if(t->isQuantized())
    {
        auto quantizationParams = t->get<mv::QuantizationParams>("quantParams");

        auto quantZero = quantizationParams.getZeroPoint();
        toBuild->quant_zero = std::vector<unsigned char>(quantZero.begin(), quantZero.end());

        std::vector<unsigned> quantMult = {};
        if (quantizationParams.hasAttr("mult"))
            quantMult = quantizationParams.getMult();
        quantMult = reduceQuantVector_(quantMult);
        toBuild->quant_mult = std::vector<unsigned short int>(quantMult.begin(), quantMult.end());

        std::vector<unsigned> quantShift;
        if (quantizationParams.hasAttr("shift"))
            quantShift = quantizationParams.getShift();
        quantShift = reduceQuantVector_(quantShift);
        toBuild->quant_shift = std::vector<unsigned char>(quantShift.begin(), quantShift.end());
        toBuild->quant_post_shift_right = quantizationParams.getPostShift();

    }

    return toBuild;
}

std::unique_ptr<MVCNN::SummaryHeaderT> mv::RuntimeModel::buildSummaryHeaderMetaInformations(ComputationModel& cm, mv::Element& compilationDescriptor)
{
    mv::OpModel om(cm);

    std::unique_ptr<MVCNN::SummaryHeaderT> toBuild = std::unique_ptr<MVCNN::SummaryHeaderT>(new MVCNN::SummaryHeaderT());

    toBuild->version = buildVersionT(cm, compilationDescriptor);
    toBuild->original_structure = buildSourceStructureT(cm, compilationDescriptor);
    toBuild->layer_count = om.opsCount();

    return toBuild;
}


std::unique_ptr<MVCNN::SummaryHeaderT> mv::RuntimeModel::buildSummaryHeaderT(ComputationModel& cm, const mv::TargetDescriptor& td, mv::Element& compilationDescriptor, std::unique_ptr<MVCNN::SummaryHeaderT> originalHeader)
{
    mv::OpModel om(cm);

    std::unique_ptr<MVCNN::SummaryHeaderT> toBuild = std::unique_ptr<MVCNN::SummaryHeaderT>(new MVCNN::SummaryHeaderT());

    auto globalConfigurationParameters = cm.getGlobalConfigParams();
    auto paddOutput = globalConfigurationParameters->hasAttr("PadOutput") ? globalConfigurationParameters->get<bool>("PadOutput") : false;

    toBuild->version = std::move(originalHeader->version);
    toBuild->original_structure = std::move(originalHeader->original_structure);
    toBuild->resources = buildResourcesT(cm, td, compilationDescriptor);
    toBuild->identifier = cm.getName();

    // Support multiple inputs
    auto numInputs = om.getNumNetworkInputs();
    if (numInputs == 1)
    {
        auto inputIt = om.getInput()->getOutputTensor(0);
        // Rename input tensor - same as input operation name
        inputIt->setName(om.getInput()->getName());
        toBuild->net_input = std::vector<std::unique_ptr<MVCNN::TensorReferenceT>>(1);
        toBuild->net_input[0] = buildTensorReferenceT(cm, compilationDescriptor, om.getInput()->getOutputTensor(0));
        cm.bufferMap().addInput(inputIt->getName(), inputIt->getOrder(), inputIt->getShape(), inputIt->getDType());
    }
    else
    {
        auto implicitInputOps = om.getNetworkInputs();
        toBuild->net_input = std::vector<std::unique_ptr<MVCNN::TensorReferenceT>>(implicitInputOps.size());
        for (size_t i = 0; i < implicitInputOps.size(); i++)
        {
            toBuild->net_input[i] = buildTensorReferenceT(cm, compilationDescriptor, implicitInputOps[i]->getOutputTensor(0));
        }
    }

    auto numOutputs = om.getNumNetworkOutputs();

    if (numOutputs == 1)
    {
        toBuild->net_output = std::vector<std::unique_ptr<MVCNN::TensorReferenceT>>(1);
        auto outputIt = om.getOutput()->getInputTensor(0);
        // Rename output tensor - same as output operation name
        outputIt->setName(om.getOutput()->getName());
        toBuild->net_output[0] = buildTensorReferenceT(cm, compilationDescriptor, outputIt);
        cm.bufferMap().addOutput(outputIt->getName(), outputIt->getOrder(), outputIt->getShape(), outputIt->getDType());
    }
    else
    {
        auto implicitOutputOps = om.getNetworkOutputs();
        toBuild->net_output = std::vector<std::unique_ptr<MVCNN::TensorReferenceT>>(implicitOutputOps.size());
        for (size_t i = 0; i < implicitOutputOps.size(); i++)
        {
            auto destOp = implicitOutputOps[i];
            auto outputIt = destOp->getInputTensor(0);
            // Rename output tensor - same as output operation name
            outputIt->setName(destOp->get("networkOutputName"));
            toBuild->net_output[i] = buildTensorReferenceT(cm, compilationDescriptor, outputIt);
            cm.bufferMap().addOutput(outputIt->getName(), outputIt->getOrder(), outputIt->getShape(), outputIt->getDType());
        }
    }

    if (paddOutput && om.getOutput()->getInputTensor(0)->hasAttr("alignment"))
        alignTensor(cm, toBuild->net_output[0], *om.getOutput()->getInputTensor(0), IO_CHANNEL_DIMENSION, paddOutput);
    auto taskCount = [](mv::OpModel & m)
    {
        unsigned i = 0;
        for(auto opIt = m.opBegin(); opIt != m.opEnd(); ++opIt)
            if(opIt->getOpType().find("Task") != std::string::npos)
                ++i;
        return i;
    };

    toBuild->options = std::vector<MVCNN::ExecutionFlag>();
    //toBuild->options.push_back(MVCNN::ExecutionFlag_Compiled_For_VPU3);
    if(globalConfigurationParameters->get<std::string>("barrier_index_assignment") == "Dynamic")
        toBuild->options.push_back(MVCNN::ExecutionFlag_DynamicBarriers);

    toBuild->layer_count = originalHeader->layer_count;
    toBuild->task_count = taskCount(om);

    return toBuild;
}

std::unique_ptr<MVCNN::VersionT> mv::RuntimeModel::buildVersionT(ComputationModel&, mv::Element& compilationDescriptor)
{
    std::unique_ptr<MVCNN::VersionT> toBuild = std::unique_ptr<MVCNN::VersionT>(new MVCNN::VersionT());

    setIfPresent<uint32_t, int>(toBuild->majorV, compilationDescriptor, "VersionMajor");
    setIfPresent<uint32_t, int>(toBuild->minorV, compilationDescriptor, "VersionMinor");
    setIfPresent<uint32_t, int>(toBuild->patchV, compilationDescriptor, "VersionPatch");
    setIfPresent<std::string, std::string>(toBuild->hash, compilationDescriptor, "VersionHash");

    return toBuild;
}

MVCNN::PhysicalProcessor mapProcessorName(const string& processorName)
{
    if (processorName == "LeonRT")
        return MVCNN::PhysicalProcessor_LEON_RT;
    if (processorName == "LeonNN")
        return MVCNN::PhysicalProcessor_LEON_NN;
    if (processorName == "UPAShaves")
        return MVCNN::PhysicalProcessor_UPA_SHV;
    if (processorName == "NNShaves")
        return MVCNN::PhysicalProcessor_NN_SHV;
    if (processorName == "ARM")
        return MVCNN::PhysicalProcessor_ARM;
    return MVCNN::PhysicalProcessor_NULL;
}

std::unique_ptr<MVCNN::ResourcesT> mv::RuntimeModel::buildResourcesT(ComputationModel& cm, const mv::TargetDescriptor& td, mv::Element& compilationDescriptor)

{
    std::unique_ptr<MVCNN::ResourcesT> toBuild = std::unique_ptr<MVCNN::ResourcesT>(new MVCNN::ResourcesT());
    auto globalConfigurationParams = cm.getGlobalConfigParams();

    toBuild->processor_allocation = std::vector<std::unique_ptr<MVCNN::ProcessorMappingT>>();

    auto processDefs = td.processorDefs();
    for (const auto &proc : processDefs)
    {
        std::unique_ptr<MVCNN::ProcessorMappingT> processorEntry =
             std::unique_ptr<MVCNN::ProcessorMappingT>(new MVCNN::ProcessorMappingT());
        processorEntry->item = mapProcessorName(proc.first);
        processorEntry->number = proc.second;
        if (processorEntry->item != MVCNN::PhysicalProcessor_NULL)
            toBuild->processor_allocation.push_back(std::move(processorEntry));
     }
  
     if(globalConfigurationParams->hasAttr("Number_of_DPUs")){
        std::unique_ptr<MVCNN::ProcessorMappingT> NNDPUProcessor =
            std::unique_ptr<MVCNN::ProcessorMappingT>(new MVCNN::ProcessorMappingT());
        NNDPUProcessor->item= MVCNN::PhysicalProcessor_NCE_PerClusterDPU;
        setIfPresent<double, int>(NNDPUProcessor->number, *globalConfigurationParams , "Number_of_DPUs");
        if(globalConfigurationParams->hasAttr("Number_of_Clusters")){
            int clusterNumber = globalConfigurationParams->get<int>("Number_of_Clusters");
            NNDPUProcessor->number = NNDPUProcessor->number / (double)clusterNumber;
        }
        toBuild->processor_allocation.push_back(std::move(NNDPUProcessor));
    }

    //clusters
    std::unique_ptr<MVCNN::ProcessorMappingT> NNClusterProcessor =
        std::unique_ptr<MVCNN::ProcessorMappingT>(new MVCNN::ProcessorMappingT());
    NNClusterProcessor->item= MVCNN::PhysicalProcessor_NCE_Cluster ;
    setIfPresent<double, int>(NNClusterProcessor->number, *globalConfigurationParams , "Number_of_Clusters");
    toBuild->processor_allocation.push_back(std::move(NNClusterProcessor));

    toBuild->memory_sizes = std::vector<std::unique_ptr<MVCNN::MemoryMappingT>>();
    if(globalConfigurationParams->hasAttr("cmx")){
        std::unique_ptr<MVCNN::MemoryMappingT> cmxMemorySize =
            std::unique_ptr<MVCNN::MemoryMappingT>(new MVCNN::MemoryMappingT());
        cmxMemorySize->item= MVCNN::PhysicalMem_NN_CMX;
        setIfPresent<double, int>(cmxMemorySize->number, *globalConfigurationParams , "cmx");
        toBuild->memory_sizes.push_back(std::move(cmxMemorySize));
    }
    if(globalConfigurationParams->hasAttr("DDRScratch")){
        std::unique_ptr<MVCNN::MemoryMappingT> DDRMemorySize =
            std::unique_ptr<MVCNN::MemoryMappingT>(new MVCNN::MemoryMappingT());
        DDRMemorySize->item= MVCNN::PhysicalMem_DDR;
        // Set DDR scratch value to high watermark, which is saved in BufferMap
        // Actually globalConfigParams in cm is also reset by high watermark so they're the same
        DDRMemorySize->number= (cm.bufferMap().getScratch()) ? cm.bufferMap().getScratch()->getSize() : 0;
        toBuild->memory_sizes.push_back(std::move(DDRMemorySize));
    }

    toBuild->memory_bandwidth = std::vector<std::unique_ptr<MVCNN::MemoryRelationshipMappingT>>();
    if(globalConfigurationParams->hasAttr("memoryBandwidth")){
        std::unique_ptr<MVCNN::MemoryRelationshipMappingT> ddrToCMX =
            std::unique_ptr<MVCNN::MemoryRelationshipMappingT>(new MVCNN::MemoryRelationshipMappingT());
        ddrToCMX->from_item= MVCNN::PhysicalMem_DDR;
        ddrToCMX->to_item= MVCNN::PhysicalMem_NN_CMX;
        setIfPresent<double, int>(ddrToCMX->number, *globalConfigurationParams , "memoryBandwidth");
        toBuild->memory_bandwidth.push_back(std::move(ddrToCMX));

        std::unique_ptr<MVCNN::MemoryRelationshipMappingT> cmxToDDR =
            std::unique_ptr<MVCNN::MemoryRelationshipMappingT>(new MVCNN::MemoryRelationshipMappingT());
        cmxToDDR->from_item= MVCNN::PhysicalMem_NN_CMX;
        cmxToDDR->to_item= MVCNN::PhysicalMem_DDR;
        setIfPresent<double, int>(cmxToDDR->number, *globalConfigurationParams , "memoryBandwidth");
        toBuild->memory_bandwidth.push_back(std::move(cmxToDDR));
    }

    toBuild->processor_frequencies = std::vector<std::unique_ptr<MVCNN::ProcessorMappingT>>();
    if(globalConfigurationParams->hasAttr("systemClockMhz")){
        std::unique_ptr<MVCNN::ProcessorMappingT> dpuFreq =
            std::unique_ptr<MVCNN::ProcessorMappingT>(new MVCNN::ProcessorMappingT());
        dpuFreq->item= MVCNN::PhysicalProcessor_NCE_Cluster;
        setIfPresent<double, int>(dpuFreq->number, *globalConfigurationParams , "systemClockMhz");
        toBuild->processor_frequencies.push_back(std::move(dpuFreq));
    }

    return toBuild;
}

template <typename T>
std::vector<uint64_t> packToInt64(const std::vector<T>& origData, mv::DType dtype)
{
    unsigned dataSize = origData.size();
    unsigned origDataSize = dtype.getSizeInBits();

    unsigned nElementToPack = 64 / origDataSize;
    unsigned finalLength = mv::ceil_division(dataSize , nElementToPack);

    std::vector<uint64_t> toReturn(finalLength, 0);

    for(unsigned i = 0; i < finalLength; ++i)
        for(unsigned j = 0; j < nElementToPack; ++j)
            if ((i*nElementToPack + j) < dataSize) {
                // When the elements packed in the less significant part ot he long unsingned int value
                // are negative, the sign extension gets copied over the more significant parts. As a result,
                // when the next element gets packed it wil have its bits flipped due to XOR.
                // That's why the mask is needed.
                const long unsigned int mask = (static_cast<long unsigned int>(1) << origDataSize) - 1;
                toReturn[i] ^= (origData[i*nElementToPack + j] & mask) << (j * origDataSize);
            }

    return toReturn;
}

std::unique_ptr<MVCNN::BinaryDataT> mv::RuntimeModel::buildBinaryDataT(ComputationModel&, mv::Element&, mv::Tensor& t, bool huffmanCompression, bool csramCacheable)
{
    std::unique_ptr<MVCNN::BinaryDataT> toBuild = std::unique_ptr<MVCNN::BinaryDataT>(new MVCNN::BinaryDataT());

    /* Here we use the HDE to compress weights
     * We do not compress sparsity maps or fake sparsity maps yet
     * These should be comprssed for additional performance
    */

    if(huffmanCompression && t.isPopulatedTensor() && t.getDType() != mv::DType("Float16"))
    {
        auto weightSizeKb = t.computeTotalSize() / 1024;

        //Minimum size that can be compressed is 4kB
        if(weightSizeKb > 4) {
            auto dataPacked = t.getDataPacked();
            auto compressedData = hde_->hdeCompress(dataPacked, t);
            toBuild->data = packToInt64(compressedData.first, t.getDType());

            //sometimes even if the tensor is > 4KB it might not be compressable
            if(t.hasAttr("CompressedSize"))
                toBuild->length = t.get<int>("CompressedSize");
            else
                toBuild->length = dataPacked.size() * t.getDType().getSizeInBits() / 8;
            toBuild->underlying_type = MVCNN::DType::DType_U8;
        }
        else {
            auto dataPacked = t.getDataPacked();
            toBuild->data = packToInt64(dataPacked, t.getDType());
            toBuild->length = dataPacked.size() * t.getDType().getSizeInBits() / 8;
            toBuild->underlying_type = MVCNN::DType::DType_U8;
            t.set<bool>("Compression", false);
        }
    }
    else if (t.getDType() == mv::DType("Float16") && !t.isSparse())
    {
        if (t.hasAttr("quantParams"))
        {
            const auto& quantParams = t.get<mv::QuantizationParams>("quantParams");
            if (!quantParams.isEmpty() && !quantParams.isNeutral()) {
                throw std::runtime_error("Bad quantParams for Float16 Binary Data");
            }
        }

        auto dataPacked = t.getIntData();
        toBuild->data = packToInt64(dataPacked, t.getDType());
        toBuild->length = dataPacked.size() * t.getDType().getSizeInBits() / 8;
        toBuild->underlying_type = MVCNN::DType::DType_U8;
        t.set<bool>("Compression", false);
    }
    else
    {
        auto dataPacked = t.getDataPacked();
        toBuild->data = packToInt64(dataPacked, t.getDType());
        toBuild->length = dataPacked.size() * t.getDType().getSizeInBits() / 8;
        toBuild->underlying_type = MVCNN::DType::DType_U8;
        t.set<bool>("Compression", false);
    }

    toBuild->csram_cacheable = csramCacheable;

    return toBuild;
}

// We have three taskslist for POC:
// Tasklist 0: Contains all the tasks
// We need to topologically sort the control model graph to get the tasks in the correct order.

std::vector<std::unique_ptr<MVCNN::TaskListT>> mv::RuntimeModel::buildTaskListT(ComputationModel& cm, mv::Element& compilationDescriptor)
{
    mv::OpModel om(cm);
    mv::ControlModel controlModel(cm);
    std::vector<std::unique_ptr<MVCNN::TaskListT>> toBuild = std::vector<std::unique_ptr<MVCNN::TaskListT>>(3);
    toBuild[0] = std::unique_ptr<MVCNN::TaskListT>(new MVCNN::TaskListT());
    toBuild[1] = std::unique_ptr<MVCNN::TaskListT>(new MVCNN::TaskListT());
    toBuild[2] = std::unique_ptr<MVCNN::TaskListT>(new MVCNN::TaskListT());

    // DMA re-ordering has been disabled, reverting to original schedule

    auto sortedOps = controlModel.schedulingSort();
    int initialId = 0;
    uint8_t port = 0;

    for(auto vecIt = sortedOps.begin(); vecIt != sortedOps.end(); ++vecIt)
    {
        auto opIt = *vecIt;
        std::unique_ptr<MVCNN::TaskListT> * listToUse = &toBuild[0]; // default to DPU task
        std::string opType = opIt->getOpType();
        if(opType.find("DPU") != std::string::npos)
            listToUse = &toBuild[0];
        if(opType.find("UPA") != std::string::npos)
            listToUse = &toBuild[0];
        else if(opType.find("DMA") != std::string::npos)
            listToUse = &toBuild[1];
        auto tasks = buildTaskT(cm, compilationDescriptor, opIt, &port);
        for(auto& task: tasks)
            (*listToUse)->content.push_back(std::move(task));
    }

    //Barrier task list has to be built in the correct order
    auto barrierTasks = om.getOps("BarrierTask");
    std::sort(
        barrierTasks.begin(),
        barrierTasks.end(),
        [](const mv::Data::OpListIterator& a, const mv::Data::OpListIterator& b) -> bool { return a->get<mv::Barrier>("Barrier").getIndex() < b->get<mv::Barrier>("Barrier").getIndex(); }
        );

    unsigned n = barrierTasks.size();
    for(unsigned i = 0; i < n; ++i)
    {
        auto tasks = buildTaskT(cm, compilationDescriptor, controlModel.switchContext(barrierTasks[i]), &port);
        for(auto& task: tasks)
            toBuild[2]->content.push_back(std::move(task));
    }

    // Filling node IDs
    for(auto& serialTask: toBuild[0]->content)
        serialTask->nodeID = initialId++;
    for(auto& serialTask: toBuild[1]->content)
        serialTask->nodeID = initialId++;
    for(auto& serialTask: toBuild[2]->content)
        serialTask->nodeID = initialId++;

    return toBuild;
}

std::vector<std::unique_ptr<MVCNN::TaskT>> mv::RuntimeModel::buildBarrierTaskT(ComputationModel& cm, Element& compilationDescriptor, Control::OpListIterator opIt)
{
    std::vector<std::unique_ptr<MVCNN::TaskT>> toReturn = std::vector<std::unique_ptr<MVCNN::TaskT>>(1);

    toReturn[0] = std::unique_ptr<MVCNN::TaskT>(new MVCNN::TaskT());
    toReturn[0]->task.type = MVCNN::SpecificTask_ControllerTask;

    auto controllerTask = new MVCNN::ControllerTaskT();
    controllerTask->task.type = MVCNN::ControllerSubTask_BarrierConfigurationTask;

    auto barrierConfigurationTask = new MVCNN::BarrierConfigurationTaskT();
    barrierConfigurationTask->target = buildBarrierT(cm, compilationDescriptor, opIt);

    controllerTask->task.value = barrierConfigurationTask;
    toReturn[0]->task.value = controllerTask;

    return toReturn;
}

std::vector<std::unique_ptr<MVCNN::TaskT>> mv::RuntimeModel::buildSpecificTaskUnion(ComputationModel& cm, mv::Element &compilationDescriptor, Control::OpListIterator opIt, uint8_t* port)
{
    std::vector<std::unique_ptr<MVCNN::TaskT>> toBuild = std::vector<std::unique_ptr<MVCNN::TaskT>>();
    std::string taskType(opIt->getOpType());

    if(taskType == "MvTensorTask")
        toBuild = buildMvTensorTaskT(cm, compilationDescriptor, opIt);
    else if(taskType == "DMATask")
    {
        auto direction = opIt->get<mv::DmaDirection>("direction");
        if(direction == mv::DmaDirectionEnum::NNCMX2UPACMX ||
           direction == mv::DmaDirectionEnum::UPACMX2NNCMX ||
           direction == mv::DmaDirectionEnum::DDR2UPACMX   ||
           direction == mv::DmaDirectionEnum::UPACMX2DDR)
        {
            toBuild = buildUPADMATaskT(cm, compilationDescriptor, opIt);
        }
        else
        {
            std::string splitting = opIt->getOutputTensor(0)->get<std::string>("splitStrategy");
            toBuild = buildNNDMATaskT(cm, compilationDescriptor, opIt, splitting, port);
        }
    }
    else if(taskType == "NCE1Task")
        toBuild = buildNCE1TaskT(cm, compilationDescriptor, opIt);
    else if(taskType == "DPUTask")
    {
        std::string splitting = opIt->get<std::string>("splitStrategy");
        toBuild = buildNCE2TaskT(cm, compilationDescriptor, opIt, splitting);
    }
    else if(taskType == "UPATask")
        toBuild = buildUPATask(cm, compilationDescriptor, opIt);
    else if(taskType == "ControllerTask")
        toBuild = buildControllerTaskT(cm, compilationDescriptor, opIt);
    else if(taskType == "BarrierTask")
        toBuild = buildBarrierTaskT(cm, compilationDescriptor, opIt);
    return toBuild;
}

std::vector<std::unique_ptr<MVCNN::TaskT>> mv::RuntimeModel::buildMvTensorTaskT(ComputationModel& /*cm*/, mv::Element& /*compilationDescriptor*/, Control::OpListIterator /*opIt*/)
{
    std::vector<std::unique_ptr<MVCNN::TaskT>> toReturn = std::vector<std::unique_ptr<MVCNN::TaskT>>(1);
    return toReturn;
}

std::vector<std::unique_ptr<MVCNN::TaskT>> mv::RuntimeModel::buildUPADMATaskT(ComputationModel& cm, mv::Element &compilationDescriptor, Control::OpListIterator opIt)
{
    std::vector<std::unique_ptr<MVCNN::TaskT>> toReturn = std::vector<std::unique_ptr<MVCNN::TaskT>>(1);
    toReturn[0] = std::unique_ptr<MVCNN::TaskT>(new MVCNN::TaskT());
    toReturn[0]->task.type = MVCNN::SpecificTask_UPADMATask;
    auto tmp = new MVCNN::UPADMATaskT();
    tmp->src = buildTensorReferenceT(cm, compilationDescriptor, opIt->getInputTensor(0));
    tmp->dst = buildTensorReferenceT(cm, compilationDescriptor, opIt->getOutputTensor(0));
    toReturn[0]->task.value = tmp;
    return toReturn;
}

bool checkUnstridedDMA(mv::Data::TensorIterator src, int i, MVCNN::NNDMATaskT * tmp)
{
    // Note: Zero-padding populated tensor used for large kernel support needs to keep existing dst strides
    auto skip_unstriding_dst = false;
    if(src->hasAttr("is_pad") && src->get<bool>("is_pad"))
        skip_unstriding_dst = true;

    if(tmp->src->locale == MVCNN::MemoryLocation_GraphFile)
    {
        unsigned totalSize = src->getSubTensor(i).getShape().totalSize();
        unsigned totalSizeDst = src->getSubTensor(i).getShape().totalSize();

        if(src->isSparse())
        {
            totalSize = src->getSubTensor(i).dataPackedSize();
            totalSizeDst = src->getSubTensor(i).dataPackedSize();
        }

        if(src->getSubTensor(i).hasAttr("CompressedSize"))
            totalSize = src->getSubTensor(i).get<int>("CompressedSize");
        else
            totalSize *= src->getDType().getSizeInBits() / 8;
        
        if (totalSize == 0)
            return false;

        std::vector<uint32_t> dimensions = {totalSize, 1, 1, 1};
        totalSizeDst *= src->getDType().getSizeInBits() / 8;
        std::vector<uint32_t> dimensionsdst = {totalSizeDst, 1, 1, 1};
        std::vector<float> strides = {1, 1, 1, 1, 1};
        auto dtype = MVCNN::DType::DType_U8;

        tmp->src->dimensions = dimensions;
        tmp->src->strides = strides;
        tmp->src->data_dtype = dtype;

        if(skip_unstriding_dst)
            return true;

        tmp->dst->dimensions = dimensionsdst;
        tmp->dst->strides = strides;
        tmp->dst->data_dtype = dtype;

        return true;
    }
    return true;
}

void mv::RuntimeModel::case1MC(unsigned numTasks, mv::ComputationModel& cm, mv::DmaDirection direction, mv::Element &compilationDescriptor,
                               bool padFinalOutput, bool dmaToDma, std::vector<std::unique_ptr<MVCNN::TaskT>>& toReturn, mv::Data::TensorIterator src, mv::Data::TensorIterator dst, uint8_t* port, int portLimit, const std::string& srcAllocator, const std::string& dstAllocator)
{
    std::unique_ptr<MVCNN::TaskT> toPush = std::unique_ptr<MVCNN::TaskT>(new MVCNN::TaskT());
    std::unique_ptr<MVCNN::NNDMATaskT> tmp = std::unique_ptr<MVCNN::NNDMATaskT>(new MVCNN::NNDMATaskT());
    toPush->task.type = MVCNN::SpecificTask_NNDMATask;

    tmp->src = buildTensorReferenceT(cm, compilationDescriptor, src, srcAllocator);
    tmp->dst = buildTensorReferenceT(cm, compilationDescriptor, dst, dstAllocator);
    tmp->port = (*port)++;
    if (portLimit <= *port)
    {
        *port = 0;
    }

    if(dmaToDma)
    {
        tmp->src->dimensions = tmp->dst->dimensions;
    }
    if (direction != mv::DDR2NNCMX && direction != mv::CSRAM2NNCMX)
    {
        if (padFinalOutput && dst->hasAttr("alignment"))
            alignTensor(cm, tmp->dst, *dst, IO_CHANNEL_DIMENSION, padFinalOutput);
    }

    std::vector<unsigned int> locale_index;
    for (unsigned idx = numTasks; idx > 0; idx--)
        locale_index.push_back(idx - 1);

    if(direction == mv::DDR2NNCMX || direction == mv::CSRAM2NNCMX)
        tmp->dst->locale_index = locale_index;

    // Passing -1 as subtensor index, will have us get the full tensor
    if (!checkUnstridedDMA(src, -1, tmp.get()))
    {
        return;
    }

    // Check if the HDE engine compressed the weights
    if(tmp->src->dimensions[0] != tmp->dst->dimensions[0] && !(src->hasAttr("is_pad") && src->get<bool>("is_pad")))
        tmp->compression =  true;

    toPush->task.value = tmp.release();

    toReturn.push_back(std::move(toPush));
}

void mv::RuntimeModel::case2MC(unsigned numTasks, ComputationModel& cm,  mv::DmaDirection direction, mv::Element &compilationDescriptor,
                               bool padFinalOutput, bool dmaToDMA, std::vector<std::unique_ptr<MVCNN::TaskT>>& toReturn,
                               mv::Data::TensorIterator src, mv::Data::TensorIterator dst, uint8_t* port, int portLimit, const std::string& srcAllocator,
                               const std::string& dstAllocator)
{
    mv::OpModel om(cm);
    for(unsigned i = 0; i < numTasks; ++i)
    {
        std::unique_ptr<MVCNN::TaskT> toPush = std::unique_ptr<MVCNN::TaskT>(new MVCNN::TaskT());
        std::unique_ptr<MVCNN::NNDMATaskT> tmp = std::unique_ptr<MVCNN::NNDMATaskT>(new MVCNN::NNDMATaskT());
        toPush->task.type = MVCNN::SpecificTask_NNDMATask;
        tmp->dst = buildTensorReferenceT(cm, compilationDescriptor, dst, i, dstAllocator);
        tmp->src = buildTensorReferenceT(cm, compilationDescriptor, src, i, srcAllocator);

        // if the DMA Out tensor is input Tensor for DMA in, have to make sure the src/dst dims match for CM Conv
        if(dmaToDMA)
        {
            tmp->src->dimensions = tmp->dst->dimensions;
            updateTensorReferenceT(cm, compilationDescriptor, src, dst, i, tmp->src, srcAllocator);
        }

        tmp->port = (*port)++;
        if (portLimit <= *port)
        {
            *port = 0;
        }

        if (direction != mv::DDR2NNCMX && direction != mv::CSRAM2NNCMX)
        {
            if (padFinalOutput && dst->hasAttr("alignment"))
                alignTensor(cm, tmp->dst, dst->getSubTensor(i), IO_CHANNEL_DIMENSION, padFinalOutput);
        }

        //Check if DMA is DDR2CMX or CSRAM2NNCMX
        if (direction == mv::DDR2NNCMX || direction == mv::CSRAM2NNCMX)
        {
            if (dst->hasAttr("alignWidth")){
                alignTensor(cm, tmp->dst, dst->getSubTensor(i), IO_WIDTH_DIMENSION, false);
            }
        }



        if (!checkUnstridedDMA(src, i, tmp.get()))
        {
            continue;
        }

        // Check if the HDE engine compressed the weights
        if(tmp->src->dimensions[0] != tmp->dst->dimensions[0])
            tmp->compression =  true;

        toPush->task.value = tmp.release();
        toReturn.push_back(std::move(toPush));
    }
}

std::vector<std::unique_ptr<MVCNN::TaskT>> mv::RuntimeModel::buildNNDMATaskT(ComputationModel& cm, mv::Element &compilationDescriptor, Control::OpListIterator opIt, std::string splitting, uint8_t* port)
{
    mv::DataModel dm(cm);
    mv::OpModel om(cm);

    auto direction = opIt->get<mv::DmaDirection>("direction");
    auto globalConfigParams = cm.getGlobalConfigParams();
    unsigned numTasks = globalConfigParams->get<int>("Number_of_Clusters");
    auto padFinalOutput = false;
    auto dmaToDma = false;

    auto inputTensor = opIt->getInputTensor(0);
    auto outputTensor = opIt->getOutputTensor(0);
    bool sourceIsBroadCasted = inputTensor->isBroadcasted();

    //NOTE: When strategy is overwritten
    if (direction == mv::DmaDirectionEnum::DDR2NNCMX || direction == mv::DmaDirectionEnum::CSRAM2NNCMX)
    {
       // inputTensor->setShape(outputTensor->getShape());
        if (inputTensor->hasAttr("overwriteStrategy"))
        {
            if (inputTensor->get<std::string>("overwriteStrategy") == "ClusteringToSoH")
                sourceIsBroadCasted = false;
            else if (inputTensor->get<std::string>("overwriteStrategy") == "SoHToClustering")
                sourceIsBroadCasted = true;
        }
    }
    else if (direction == mv::DmaDirectionEnum::NNCMX2DDR)
    {
        if (outputTensor->hasAttr("overwriteStrategy"))
        {
            if (outputTensor->get<std::string>("overwriteStrategy") == "SoHToClustering")
            {
                sourceIsBroadCasted = false;
                splitting = "SoHToClustering";
            }
            else if (outputTensor->get<std::string>("overwriteStrategy") == "ClusteringToSoH")
                sourceIsBroadCasted = true;
        }
    }

    auto tensorAllocatorName = outputTensor->get<std::set<std::string>>("allocators").begin();

    if(tensorAllocatorName == outputTensor->get<std::set<std::string>>("allocators").end()) {
        throw mv::ArgumentError(om, "buildNNDMATaskT", "0", "No tensor allocators found");
    }

    if (*tensorAllocatorName == "ProgrammableOutput")
        //Only if we are DMA-ing to programmable output check if we need to padd it
        padFinalOutput = cm.getGlobalConfigParams()->hasAttr("PadOutput") ? cm.getGlobalConfigParams()->get<bool>("PadOutput") : false;

    // check if we have 2 DMAs back to back and if an output tensor for one DMA has to become an input tensor for the next DMA
    // have to switch context to OM as CM OpIt gives barrier tasks too.
    auto omOpIt = om.switchContext(opIt);
    auto parentOp = om.getSourceOp(omOpIt->getInputTensor(0));
    if (parentOp->getOpType() == "DMATask" || parentOp->getOpType() == "ImplicitConcat")
    {

        auto sinkOperators = findSinkLayers(dm, omOpIt->getOutputTensor(0));

        if ((sinkOperators[0]->getOpType() == "Align" && sinkOperators[0]->getOutputTensor(0)->get<std::string>("splitStrategy") == "SplitOverHOverlapped") ||
            (omOpIt->getOutputTensor(0)->hasAttr("splitStrategy") && omOpIt->getOutputTensor(0)->get<std::string>("splitStrategy") == "SplitOverHOverlapped"))
        {
            if (parentOp->getOpType() == "DMATask")
            {
                // Indicate dmaToDma case if we have DMA(CMX2DDR)->DMA(DDR2CMX)
                auto parentDirection = parentOp->get<mv::DmaDirection>("direction");
                if (parentDirection == mv::NNCMX2DDR && direction == mv::DDR2NNCMX)
                    dmaToDma = true;
            }
            else if ((parentOp->getOpType() == "ImplicitConcat" && direction == mv::DDR2NNCMX))
            {
                // Indicate dmaToDma case if we have DMA(CMX2DDR)->ImplicitConcat->DMA(DDR2CMX)
                // TODO: Concat case should be revisited as concat might happen in CMX
                dmaToDma = true;
            }
        }
    }

    // TODO: We ought to use the port assigned during scheduling, but scheduling
    //       doesn't currently get to see split DMAs, so it schedules an entire
    //       split group onto a single DMA controller -- which is clearly incorrect.
    //       So instead, we implement a simple round-robin port assignment.
    auto globalConfig = cm.getGlobalConfigParams();
    int portLimit = 1;
    if (globalConfig->hasAttr("dmaControllers"))
    {
        portLimit = globalConfig->get<int>("dmaControllers");
    }

    // Case 1 of MC DMAs - Source tensor is broadcasted, i.e. present in it's entirety
    // in all clusters, OR populated tensors going into clustering op
    // (which for some reason are not marked as broadcasted).

    // Weights sparsity maps with new approach should be handled here

    // Strategy: 1 DMA to multiple slices -  multiple slices to 1 place
    // The second condition is necessary because when we spill we replace
    // the strategies, so a SplitOverK unpopulated tensor could potentially
    // not be marked as broadcasted
    if(sourceIsBroadCasted ||
      (splitting == "SplitOverK" && !outputTensor->isPopulated()) ||
      (splitting == "Clustering" && numTasks == 1))
    {
        std::vector<std::unique_ptr<MVCNN::TaskT>> toReturn;

        case1MC(numTasks, cm, direction, compilationDescriptor, padFinalOutput, dmaToDma, toReturn, inputTensor, outputTensor, port, portLimit);

        if(inputTensor->isSparse())
        {
          if (inputTensor->isPopulated()) {
            // NOTE: Second usage ever of the concept one tensor -> Multiple allocators
            auto tensorSparsityMap =
                dm.getTensor(inputTensor->getSparsityMap()->getName());
            case1MC(numTasks, cm, direction, compilationDescriptor,
                padFinalOutput, dmaToDma, toReturn, tensorSparsityMap,
                  tensorSparsityMap, port, portLimit, "GraphFile", "VPU_CMX_NN");
          } else {
            auto inputSparsityMap =
                dm.getTensor(inputTensor->getSparsityMap()->getName());
            auto inputStorageElementTable =
                dm.getTensor(inputTensor->getStorageElement()->getName());
            auto outputSparsityMap =
                dm.getTensor(outputTensor->getSparsityMap()->getName());
            auto outputStorageElementTable =
                dm.getTensor(outputTensor->getStorageElement()->getName());

            case1MC(numTasks, cm, direction, compilationDescriptor,
                padFinalOutput, dmaToDma, toReturn, inputSparsityMap,
                  outputSparsityMap, port, portLimit);
            case1MC(numTasks, cm, direction, compilationDescriptor,
                padFinalOutput, dmaToDma, toReturn, inputStorageElementTable,
                  outputStorageElementTable, port, portLimit);
          }
        }

        return toReturn;
    }
    // Case 2 of MC DMAs - All cases that are not case 1 or 2. Mostly applied to SOH tensors for activation
    // and SOK for weights.

    // Weights sparsity maps with new approach has be handled in the future here, for the
    // case of SOK and weights sparsity.

    // Strategy: Multiple DMAs, yuppi!
    else
    {
        std::vector<std::unique_ptr<MVCNN::TaskT>> toReturn;

        case2MC(numTasks, cm, direction, compilationDescriptor, padFinalOutput,
            dmaToDma, toReturn, inputTensor, outputTensor, port, portLimit);
        // If the input tensor for a DMA task is sparse then we also need to
        // create DMA tasks which transfer Storage Element (SE) Table and
        // Sparsity Map (SM).
        if(inputTensor->isSparse())
        {
          if (inputTensor->isPopulated()) {
            // NOTE: Second usage ever of the concept one tensor -> Multiple allocators
            auto tensorSparsityMap = dm.getTensor(inputTensor->getSparsityMap()->getName());
            case2MC(numTasks, cm, direction, compilationDescriptor,
                padFinalOutput, dmaToDma, toReturn, tensorSparsityMap,
                  tensorSparsityMap, port, portLimit, "GraphFile", "VPU_CMX_NN");
          } else {
            auto inputSparsityMap =
                dm.getTensor(inputTensor->getSparsityMap()->getName());
            auto inputStorageElementTable =
                dm.getTensor(inputTensor->getStorageElement()->getName());
            auto outputSparsityMap =
                dm.getTensor(outputTensor->getSparsityMap()->getName());
            auto outputStorageElementTable =
                dm.getTensor(outputTensor->getStorageElement()->getName());

            case2MC(numTasks, cm, direction, compilationDescriptor,
                padFinalOutput, dmaToDma, toReturn, inputSparsityMap,
                  outputSparsityMap, port, portLimit);

            case2MC(numTasks, cm, direction, compilationDescriptor,
                padFinalOutput, dmaToDma, toReturn, inputStorageElementTable,
                  outputStorageElementTable, port, portLimit);
          }
        }
        return toReturn;
    }
}

std::vector<std::unique_ptr<MVCNN::TaskT>> mv::RuntimeModel::buildNCE1TaskT(ComputationModel& /*cm*/, mv::Element& /*compilationDescriptor*/, Control::OpListIterator /*opIt*/)
{
    std::vector<std::unique_ptr<MVCNN::TaskT>> toReturn = std::vector<std::unique_ptr<MVCNN::TaskT>>(1);
    return toReturn;
}

MVCNN::DPULayerType mv::RuntimeModel::convertTaskOp(const std::string& opName)
{
    return dpuLayerMapping_.at(opName);
}


std::unique_ptr<MVCNN::PPEFixedFunctionT> mv::RuntimeModel::buildPPEFixedFunctionT(ComputationModel&, mv::Element&, const mv::PPEFixedFunction& ppeFixedFunction)
{
    std::unique_ptr<MVCNN::PPEFixedFunctionT> toBuild = std::unique_ptr<MVCNN::PPEFixedFunctionT>(new MVCNN::PPEFixedFunctionT());

    auto layers = ppeFixedFunction.getLayers();
    unsigned n = layers.size();
    toBuild->Ops = std::vector<MVCNN::PPELayerType>(n);
    for(unsigned i = 0; i < n; ++i)
        toBuild->Ops[i] = convertPPELayerType(layers[i]);
    toBuild->Clamp_Low = ppeFixedFunction.getLowClamp();
    toBuild->Clamp_High = ppeFixedFunction.getHighClamp();
    toBuild->Lrelu_Mult = ppeFixedFunction.getLReluMult();
    toBuild->Lrelu_Shift = ppeFixedFunction.getLReluShift();

    return toBuild;
}

std::unique_ptr<MVCNN::PPETaskT> mv::RuntimeModel::buildPPETaskT(ComputationModel& cm, mv::Element& compilationDescriptor, Control::OpListIterator opIt)
{
    std::unique_ptr<MVCNN::PPETaskT> toBuild = std::unique_ptr<MVCNN::PPETaskT>(new MVCNN::PPETaskT());
    const mv::PPETask& ppeTask = opIt->get<PPETask>("PPETask");
    if(ppeTask.hasAttr("scaleData"))
        toBuild->scale_data = buildTensorReferenceT(cm, compilationDescriptor, ppeTask.getScaleData());
    toBuild->fixed_function = buildPPEFixedFunctionT(cm, compilationDescriptor, ppeTask.getFixedFunction());
    if (opIt->hasAttr("firstConvWithLRelu")
                      && opIt->get<bool>("firstConvWithLRelu"))
    {
        auto index = opIt->get<std::size_t>("instructionListTableIndex");
        toBuild->instruction_list_data = buildTensorReferenceT(cm, compilationDescriptor, opIt->getInputTensor()[index]);
    }
    return toBuild;
}

std::unique_ptr<MVCNN::PPETaskT> mv::RuntimeModel::buildPPETaskT()
{
    std::unique_ptr<MVCNN::PPETaskT> toBuild = std::unique_ptr<MVCNN::PPETaskT>(new MVCNN::PPETaskT());
    toBuild->fixed_function = std::unique_ptr<MVCNN::PPEFixedFunctionT>(new MVCNN::PPEFixedFunctionT());
    toBuild->fixed_function->Clamp_High = 2147483647;
    toBuild->fixed_function->Clamp_Low = -2147483648;
    toBuild->fixed_function->Ops = std::vector<MVCNN::PPELayerType>();
    toBuild->fixed_function->Lrelu_Mult = 1;
    toBuild->fixed_function->Lrelu_Shift = 0;
    toBuild->fixed_function->Ops.reserve(5);

    return toBuild;
}

using fakeSparseAdaptorFunc = std::function<void(
    std::unique_ptr<MVCNN::NCEInvariantFieldsT>& inv,
    mv::Control::OpListIterator opIt)>;

void mv::RuntimeModel::adaptFakeSparsityIndex(
    std::unique_ptr<MVCNN::NCEInvariantFieldsT>& inv,
    Control::OpListIterator opIt,
    int clusterId)
{
    auto seTensorIdx = opIt->get<std::vector<std::size_t>>
        ("storageElementIndex");
    auto smTensorIdx = opIt->get<std::vector<std::size_t>>
        ("unpopulatedSparsityMapIndex");

    const std::unordered_map<std::string, fakeSparseAdaptorFunc> fakeSparseAdaptors =
    {
        {
            "Conv",
            [seTensorIdx, smTensorIdx, clusterId](
                    std::unique_ptr<MVCNN::NCEInvariantFieldsT>& inv1,
                    Control::OpListIterator opIt1) {
                inv1->input_data->data->storage_element_index =
                    opIt1->getInputTensor(seTensorIdx[0])
                        ->getAddress();
                inv1->input_data->data->sparsity_index =
                    opIt1->getInputTensor(smTensorIdx[0])
                        ->getAddress();
            }
        },
        {
            "Eltwise",
            [seTensorIdx, smTensorIdx, clusterId](
                    std::unique_ptr<MVCNN::NCEInvariantFieldsT>& inv1,
                    Control::OpListIterator opIt1) {
                inv1->input_data->data->storage_element_index =
                    opIt1->getInputTensor(seTensorIdx[0])
                        ->getSubTensor(clusterId)
                        .getAddress();
                inv1->weights_data->data->storage_element_index =
                    opIt1->getInputTensor(seTensorIdx[1])
                        ->getSubTensor(clusterId)
                        .getAddress();

                inv1->input_data->data->sparsity_index =
                    opIt1->getInputTensor(smTensorIdx[0])
                        ->getSubTensor(clusterId)
                        .getAddress();
                inv1->weights_data->data->sparsity_index =
                    opIt1->getInputTensor(smTensorIdx[1])
                        ->getSubTensor(clusterId)
                        .getAddress();
            }
        }
    };

    auto fakeSparseAdaptor = fakeSparseAdaptors.find(
        opIt->get<std::string>("taskOp"));

    if (fakeSparseAdaptor != fakeSparseAdaptors.cend())
        fakeSparseAdaptor->second(inv, opIt);
    else
        Logger::log(mv::Logger::MessageType::Error, "RuntimeModel",
            opIt->getName() + ": No registered fake sparse adapter op type " +
            opIt->get<std::string>("taskOp"));
}

void mv::RuntimeModel::adaptFakeSparsityIndex(
    std::unique_ptr<MVCNN::NCEInvariantFieldsT>& inv,
    Control::OpListIterator opIt)
{
    auto seTensorIdx = opIt->get<std::vector<std::size_t>>
        ("storageElementIndex");
    auto smTensorIdx = opIt->get<std::vector<std::size_t>>
        ("unpopulatedSparsityMapIndex");

    const std::unordered_map<std::string, fakeSparseAdaptorFunc> fakeSparseAdaptors =
    {
        {
            "Conv",
            [seTensorIdx, smTensorIdx](std::unique_ptr<MVCNN::NCEInvariantFieldsT>& inv1,
                     Control::OpListIterator opIt1) {
                inv1->input_data->data->storage_element_index =
                    opIt1->getInputTensor(seTensorIdx[0])
                        ->getAddress();
                inv1->input_data->data->sparsity_index =
                    opIt1->getInputTensor(smTensorIdx[0])
                        ->getAddress();
            }
        },
        {
            "Eltwise",
            [seTensorIdx, smTensorIdx](std::unique_ptr<MVCNN::NCEInvariantFieldsT>& inv1,
                     Control::OpListIterator opIt1) {
                inv1->input_data->data->storage_element_index =
                    opIt1->getInputTensor(seTensorIdx[0])
                        ->getAddress();
                inv1->weights_data->data->storage_element_index =
                    opIt1->getInputTensor(seTensorIdx[1])
                        ->getAddress();

                inv1->input_data->data->sparsity_index =
                    opIt1->getInputTensor(smTensorIdx[0])
                        ->getAddress();
                inv1->weights_data->data->sparsity_index =
                    opIt1->getInputTensor(smTensorIdx[1])
                        ->getAddress();
            }
        }
    };

    auto fakeSparseAdaptor = fakeSparseAdaptors.find(
        opIt->get<std::string>("taskOp"));

    if (fakeSparseAdaptor != fakeSparseAdaptors.cend())
        fakeSparseAdaptor->second(inv, opIt);
    else
        Logger::log(mv::Logger::MessageType::Error, "RuntimeModel",
            opIt->getName() + ": No registered fake sparse adapter op type " +
            opIt->get<std::string>("taskOp"));
}

void mv::RuntimeModel::updatePWLTaskT(std::unique_ptr<MVCNN::NCEInvariantFieldsT>& toBuild , Control::OpListIterator& opIt){
    if (!opIt->hasAttr("pwlQuantParams"))
        return;

    auto pwlQuant = opIt->get<mv::QuantizationParams>("pwlQuantParams");
    auto quantMult = reduceQuantVector_(pwlQuant.getMult());
    toBuild->output_data->quant_mult = std::vector<unsigned short int>(quantMult.begin(), quantMult.end());
    toBuild->parent_output_tensor->quant_mult = std::vector<unsigned short int>(quantMult.begin(), quantMult.end());
    auto quantShift = reduceQuantVector_(pwlQuant.getShift());
    toBuild->output_data->quant_shift = std::vector<unsigned char>(quantShift.begin(), quantShift.end());
    toBuild->parent_output_tensor->quant_shift = std::vector<unsigned char>(quantShift.begin(), quantShift.end());
    auto quantZero = pwlQuant.getZeroPoint();
    toBuild->output_data->quant_zero = std::vector<unsigned char>(quantZero.begin(), quantZero.end());
    toBuild->parent_output_tensor->quant_zero = std::vector<unsigned char>(quantZero.begin(), quantZero.end());
    auto quantPostShift = pwlQuant.getPostShift();
    toBuild->output_data->quant_post_shift_right = quantPostShift;
    toBuild->parent_output_tensor->quant_post_shift_right = quantPostShift;
}

std::unique_ptr<MVCNN::NCEInvariantFieldsT> mv::RuntimeModel::buildNCEInvariantFieldsT(ComputationModel& cm, mv::Element &compilationDescriptor, Control::OpListIterator opIt)
{
    std::unique_ptr<MVCNN::NCEInvariantFieldsT> toBuild = std::unique_ptr<MVCNN::NCEInvariantFieldsT>(new MVCNN::NCEInvariantFieldsT());

    toBuild->dpu_task_type = convertTaskOp(opIt->get<std::string>("taskOp"));

    if(opIt->hasAttr("PPETask"))
        toBuild->ppe_task = buildPPETaskT(cm, compilationDescriptor, opIt);
    else
        toBuild->ppe_task = buildPPETaskT();

    if (opIt->hasAttr("kSize"))
    {
        auto kernelShape = opIt->get<std::array<unsigned short, 2>>("kSize");
        toBuild->kernelW = kernelShape[0];
        toBuild->kernelH = kernelShape[1];
    }

    if (opIt->hasAttr("stride"))
    {
        auto kernelStride = opIt->get<std::array<unsigned short, 2>>("stride");
        toBuild->kernel_strideW = kernelStride[0];
        toBuild->kernel_strideH = kernelStride[1];
    }

    if (opIt->hasAttr("padding"))
    {
        auto kernelPadding = opIt->get<std::array<unsigned short, 4>>("padding");
        toBuild->kernel_padLeft = kernelPadding[0];
        toBuild->kernel_padRight = kernelPadding[1];
        toBuild->kernel_padTop = kernelPadding[2];
        toBuild->kernel_padBottom = kernelPadding[3];
    }
    //input
    auto inputTensor = opIt->getInputTensor(0);

    toBuild->input_data = buildTensorReferenceT(cm, compilationDescriptor, inputTensor);
    toBuild->parent_input_tensor = buildTensorReferenceT(cm, compilationDescriptor, inputTensor);
    toBuild->parent_input_tensor->data->sparsity_index = 999999999999999999;
    toBuild->parent_input_tensor->data->storage_element_index = 999999999999999999;

    //output
    auto outputTensor = opIt->getOutputTensor(0);

    toBuild->output_data = buildTensorReferenceT(cm, compilationDescriptor, outputTensor);
    toBuild->parent_output_tensor = buildTensorReferenceT(cm, compilationDescriptor, outputTensor);
    toBuild->parent_output_tensor->data->sparsity_index = 999999999999999999;
    toBuild->parent_output_tensor->data->storage_element_index = 999999999999999999;

    updatePWLTaskT(toBuild, opIt);

    if(opIt->hasAttr("fakeSparsity"))
    {
        auto activationWindowTensorIterator = opIt->getInputTensor(opIt->get<std::size_t>("fakeSparsityIndex"));
        toBuild->activation_window = buildTensorReferenceT(cm, compilationDescriptor, activationWindowTensorIterator);
        toBuild->activation_window_channel_length = activationWindowTensorIterator->get<int>("channelLength");
    }

    if(toBuild->dpu_task_type != MVCNN::DPULayerType_ELTWISE)
    {
        auto weightsTableTensorIterator = opIt->getInputTensor(opIt->get<std::size_t>("weightsTableIndex"));
        toBuild->weights_table = buildTensorReferenceT(cm, compilationDescriptor, weightsTableTensorIterator);
    }

    switch (toBuild->dpu_task_type)
    {
        case MVCNN::DPULayerType_CONV:
        case MVCNN::DPULayerType_DWCONV:
        case MVCNN::DPULayerType_CMCONV:
        case MVCNN::DPULayerType_FCL:
        case MVCNN::DPULayerType_ELTWISE:
            //std::unique_ptr<TensorReferenceT> parent_weights_tensor;
            toBuild->weights_data = buildTensorReferenceT(cm, compilationDescriptor, opIt->getInputTensor(1));
            break;
        default:
            break;
    }

    if ((opIt->hasAttr("activationSparsityCompilerSolving")
        && opIt->get<bool>("activationSparsityCompilerSolving")) ||
            (opIt->hasAttr("activationSparsityCompilerSolvingForDilatedConv") &&
             opIt->get<bool>("activationSparsityCompilerSolvingForDilatedConv")))
        adaptFakeSparsityIndex(toBuild, opIt);

    // Note: odu_offset to be set on the input of the eltwise that ensures a positive number
    if(opIt->hasAttr("needsODUoffset"))
    {
        auto other_elt_input = cm.getTensor(opIt->get<std::string>("needsODUoffset"));
        if(toBuild->output_data->data->data_index > other_elt_input->getAddress())
           toBuild->odu_offset = toBuild->output_data->data->data_index - other_elt_input->getAddress();
    }

    return toBuild;
}


// Multicluster version
std::unique_ptr<MVCNN::NCEInvariantFieldsT> mv::RuntimeModel::buildNCEInvariantFieldsT(ComputationModel& cm, mv::Element &compilationDescriptor, Control::OpListIterator opIt, int clusterId)
{
    std::unique_ptr<MVCNN::NCEInvariantFieldsT> toBuild = std::unique_ptr<MVCNN::NCEInvariantFieldsT>(new MVCNN::NCEInvariantFieldsT());


    toBuild->dpu_task_type = convertTaskOp(opIt->get<std::string>("taskOp"));

    if(opIt->hasAttr("PPETask"))
        toBuild->ppe_task = buildPPETaskT(cm, compilationDescriptor, opIt);
    else
        toBuild->ppe_task = buildPPETaskT();

    if (opIt->hasAttr("kSize"))
    {
        auto kernelShape = opIt->get<std::array<unsigned short, 2>>("kSize");
        toBuild->kernelW = kernelShape[0];
        toBuild->kernelH = kernelShape[1];
    }

    if (opIt->hasAttr("stride"))
    {
        auto kernelStride = opIt->get<std::array<unsigned short, 2>>("stride");
        toBuild->kernel_strideW = kernelStride[0];
        toBuild->kernel_strideH = kernelStride[1];
    }

    if (opIt->hasAttr("padding"))
    {
        auto kernelPadding = opIt->get<std::array<unsigned short, 4>>("padding");
        if (opIt->get<std::string>("taskOp") == "ChannelMajorConvolution")
        {
            unsigned numClusters = cm.getGlobalConfigParams()->get<int>("Number_of_Clusters");
            kernelPadding = getNewPadding(kernelPadding, clusterId, numClusters);
        }

        toBuild->kernel_padLeft = kernelPadding[0];
        toBuild->kernel_padRight = kernelPadding[1];
        toBuild->kernel_padTop = kernelPadding[2];
        toBuild->kernel_padBottom = kernelPadding[3];
    }
    //input
    auto parentInputTensor = opIt->getInputTensor(0);
    if (opIt->get<std::string>("splitStrategy") == "SplitOverK")
    {
        toBuild->input_data = buildTensorReferenceT(cm, compilationDescriptor, parentInputTensor);
        std::vector<unsigned int> locale_index;
        locale_index.push_back(clusterId);
        toBuild->input_data->locale_index = locale_index;
        toBuild->out_channel_offset = 0;
        for (int i = 0; i < clusterId; i++)
            toBuild->out_channel_offset += opIt->getOutputTensor(0)->getSubTensor(i).getShape()[IO_CHANNEL_DIMENSION];
    }
    else
        toBuild->input_data = buildTensorReferenceT(cm, compilationDescriptor, parentInputTensor, clusterId);

    toBuild->parent_input_tensor = buildTensorReferenceT(cm, compilationDescriptor, parentInputTensor);
    toBuild->parent_input_tensor->data->sparsity_index = 999999999999999999;
    toBuild->parent_input_tensor->data->storage_element_index = 999999999999999999;

    if (opIt->hasAttr("cmx_concat_reader")) {
      toBuild->input_data->strides = toBuild->parent_input_tensor->strides;
    }

    //output
    auto parentOutputTensor = opIt->getOutputTensor(0);
    toBuild->output_data = buildTensorReferenceT(cm, compilationDescriptor, parentOutputTensor, clusterId);



    if (opIt->hasAttr("multiCast"))
    {
        if (opIt->get<bool>("multiCast"))
        {
            unsigned numTasks = cm.getGlobalConfigParams()->get<int>("Number_of_Clusters");
            toBuild->output_data = buildTensorReferenceT(cm, compilationDescriptor, parentOutputTensor, clusterId);
            std::vector<unsigned int> locale_index;
            for (unsigned idx = numTasks; idx > 0; idx--)
                locale_index.push_back(idx-1);
            toBuild->output_data->locale_index = locale_index;
            auto numericStrides = parentOutputTensor->computeNumericStrides();
            numericStrides.push_back(parentOutputTensor->getDType().getSizeInBits() / 8);
            std::reverse(numericStrides.begin(), numericStrides.end());
            toBuild->output_data->strides = numericStrides;
        }
    }


    toBuild->parent_output_tensor = buildTensorReferenceT(cm, compilationDescriptor, parentOutputTensor);
    toBuild->parent_output_tensor->data->sparsity_index = 999999999999999999;
    toBuild->parent_output_tensor->data->storage_element_index = 999999999999999999;

    if (opIt->hasAttr("cmx_concat_writer")) {
      toBuild->output_data->strides = toBuild->parent_output_tensor->strides;
    }

    if (opIt->get<bool>("multiCast"))
    {
        if (opIt->get<std::string>("splitStrategy") == "HKSwitch")
        {
            auto outputTensor = opIt->getOutputTensor(0);
            const auto& subtensor = opIt->getOutputTensor(0)->getSubTensor(clusterId);
            auto offset = subtensor.get<std::vector<std::size_t>>("offset");
            auto index = outputTensor->getOrder().subToInd(outputTensor->getShape(), offset);
            auto byte_index = index * outputTensor->getDType().getSizeInBits() / 8;

            toBuild->output_data->data->data_index += byte_index;
        }
    }

    updatePWLTaskT(toBuild, opIt);

    //OP inputs == n ->
    // n - 2 activation window (when present)
    // n - 1 weights table
    if(opIt->hasAttr("fakeSparsity"))
    {
        auto activationWindowTensorIterator = opIt->getInputTensor(opIt->get<std::size_t>("fakeSparsityIndex"));
        toBuild->activation_window = buildTensorReferenceT(cm, compilationDescriptor, activationWindowTensorIterator, clusterId);
        toBuild->activation_window_channel_length = activationWindowTensorIterator->get<int>("channelLength");
    }

    if(toBuild->dpu_task_type != MVCNN::DPULayerType_ELTWISE)
    {
        auto weightsTableTensorIterator = opIt->getInputTensor(opIt->get<std::size_t>("weightsTableIndex"));
        toBuild->weights_table = buildTensorReferenceT(cm, compilationDescriptor, weightsTableTensorIterator, clusterId);
    }

    switch (toBuild->dpu_task_type)
    {
        case MVCNN::DPULayerType_CONV:
        case MVCNN::DPULayerType_DWCONV:
        case MVCNN::DPULayerType_CMCONV:
        case MVCNN::DPULayerType_FCL:
        case MVCNN::DPULayerType_ELTWISE:
            toBuild->weights_data = buildTensorReferenceT(cm, compilationDescriptor, opIt->getInputTensor(1), clusterId);
            break;
        default:
            break;
    }

    if ((opIt->hasAttr("activationSparsityCompilerSolving")
        && opIt->get<bool>("activationSparsityCompilerSolving")) ||
            (opIt->hasAttr("activationSparsityCompilerSolvingForDilatedConv") &&
             opIt->get<bool>("activationSparsityCompilerSolvingForDilatedConv")))
        adaptFakeSparsityIndex(toBuild, opIt);

    // Note: odu_offset to be set on the input of the eltwise that ensures a positive number
    if(opIt->hasAttr("needsODUoffset"))
    {
        auto other_elt_input = cm.getTensor(opIt->get<std::string>("needsODUoffset"));
        if(toBuild->output_data->data->data_index > other_elt_input->getAddress())
            toBuild->odu_offset = toBuild->output_data->data->data_index - other_elt_input->getAddress();
    }

    return toBuild;
}

MVCNN::MPE_Mode mv::RuntimeModel::convertMPEMode(mv::MPE_Mode mpe)
{
    switch (mpe)
    {
        case mv::MPE_Mode::Matrix:
            return MVCNN::MPE_Mode::MPE_Mode_MATRIX;
        case mv::MPE_Mode::Vector:
            return MVCNN::MPE_Mode::MPE_Mode_VECTOR;
        case mv::MPE_Mode::Vector_FP16:
            return MVCNN::MPE_Mode::MPE_Mode_VECTOR_FP16;
        case mv::MPE_Mode::CUBOID_16x16:
            return MVCNN::MPE_Mode::MPE_Mode_CUBOID_16x16;
        case mv::MPE_Mode::CUBOID_4x16:
            return MVCNN::MPE_Mode::MPE_Mode_CUBOID_4x16;
        case mv::MPE_Mode::CUBOID_8x16:
            return MVCNN::MPE_Mode::MPE_Mode_CUBOID_8x16;
        default:
            return MVCNN::MPE_Mode::MPE_Mode_VECTOR;
    }
}

bool mv::RuntimeModel::hardwareBugDepthwise(Control::OpListIterator opIt)
{
    auto splitStrategy = opIt->get<std::string>("splitStrategy");
    auto padding = opIt->get<std::array<unsigned short, 4>>("padding");
    auto kernelSize = opIt->get<std::array<unsigned short, 2>>("kSize");
    return (((splitStrategy == "SplitOverH") || splitStrategy == "SplitOverHOverlapped") &&
        (padding[0] % 2 == 1) &&
        (kernelSize[mv::KERNEL_HEIGHT] > 1));
}

void mv::RuntimeModel::getWorkloadPadding(Control::OpListIterator opIt, Workload &workload)
{
    if (opIt->get<std::string>("taskOp") == "Eltwise")
    {
        workload.padLeft = 0;
        workload.padTop = 0;
        workload.padRight = 0;
        workload.padBottom = 0;
    }
    else
    {
        auto padding = opIt->get<std::array<unsigned short, 4>>("padding");
        auto outputWidth = opIt->getOutputTensor(0)->getShape()[mv::IO_WIDTH_DIMENSION];
        auto outputHeight = opIt->getOutputTensor(0)->getShape()[mv::IO_HEIGHT_DIMENSION];
        if (hardwareBugDepthwise(opIt))
        {
            workload.padLeft = (workload.MinX == 0) ? padding[0] : 0;
            workload.padTop = (workload.MinY == 0) ? padding[2] : 0;
            workload.padRight = ((workload.MaxX + unsigned(1)) == outputWidth) ? padding[1] : 0;
            workload.padBottom = ((workload.MaxY + unsigned(1)) == outputHeight) ? padding[3] : 0;
        }
        else
        {
            workload.padLeft = (workload.MinX == 0) ? padding[0] : 0;
            workload.padTop = (workload.MinY == 0) ? padding[2] : 0;
            workload.padRight = ((workload.MaxX + unsigned(1)) == outputWidth) ? padding[1] : 0;
            workload.padBottom = ((workload.MaxY + unsigned(1)) == outputHeight) ? padding[3] : 0;
        }
    }
    return;
}

std::array<unsigned short, 4> mv::RuntimeModel::getNewPadding(std::array<unsigned short, 4> padding, int clusterId, int numClusters)
{
        if (clusterId == 0)
        {
            padding[3] = 0;
        }
        else if (clusterId == numClusters - 1)
        {
            padding[2] = 0;
        }
        else
        {
            padding[2] = 0;
            padding[3] = 0;
        }
        return padding;
}

void mv::RuntimeModel::getWorkloadPadding(Control::OpListIterator opIt, Workload &workload, unsigned clusterId)
{
    if (opIt->get<std::string>("taskOp") == "Eltwise")
    {
        workload.padLeft = 0;
        workload.padTop = 0;
        workload.padRight = 0;
        workload.padBottom = 0;
    }
    else
    {
        auto padding = getPadding(opIt, clusterId);
        auto outputWidth = opIt->getOutputTensor(0)->getShape()[mv::IO_WIDTH_DIMENSION];
        auto outputHeight = opIt->getOutputTensor(0)->getShape()[mv::IO_HEIGHT_DIMENSION];

        if (hardwareBugDepthwise(opIt))
        {
            workload.padLeft = (workload.MinX == 0) ? padding[0] : 0;
            workload.padTop = (workload.MinY == 0) ? padding[2] : 0;
            workload.padRight = ((workload.MaxX + unsigned(1)) == outputWidth) ? padding[1] : 0;
            workload.padBottom = ((workload.MaxY + unsigned(1)) == outputHeight) ? padding[3] : 0;
        }

        else
        {
            workload.padLeft = (workload.MinX == 0) ? padding[0] : 0;
            workload.padTop = (workload.MinY == 0) ? padding[2] : 0;
            workload.padRight = ((workload.MaxX + unsigned(1)) == outputWidth) ? padding[1] : 0;
            workload.padBottom = ((workload.MaxY + unsigned(1)) == outputHeight) ? padding[3] : 0;
        }
    }
    return;
}

std::array <unsigned short, 4>  mv::RuntimeModel::getPadding(Control::OpListIterator opIt, unsigned clusterId)
{
    std::array <unsigned short, 4> padding = opIt->get<std::array<unsigned short, 4>>("padding");

    if(clusterId !=0)
    {
        const auto& subTensor = opIt->getOutputTensor(0)->getSubTensor(clusterId);
        std::vector<std::size_t> offset = subTensor.get<std::vector<std::size_t>>("offset");

        //NOTE:Padding up
        if (offset[1] != 0)
            padding[2] = 0;

        //NOTE:Padding left
        if (offset[0] != 0)
            padding[0] = 0;

        //NOTE:Padding down
        if (subTensor.getShape()[IO_HEIGHT_DIMENSION] + offset[1] != opIt->getOutputTensor(0)->getShape()[IO_HEIGHT_DIMENSION])
            padding[3] = 0;

        if (subTensor.getShape()[IO_WIDTH_DIMENSION] + offset[0] != opIt->getOutputTensor(0)->getShape()[IO_WIDTH_DIMENSION])
            padding[1] = 0;
    }

    return padding;
}

std::unique_ptr<MVCNN::NCEVariantFieldsT> mv::RuntimeModel::buildNCEVariantFieldsT(ComputationModel& , mv::Element& /*compilationDescriptor*/, Control::OpListIterator opIt, Workload workload, unsigned clusterId, std::string strategy)
{
    std::unique_ptr<MVCNN::NCEVariantFieldsT> toBuild = std::unique_ptr<MVCNN::NCEVariantFieldsT>(new MVCNN::NCEVariantFieldsT());

    toBuild->mpe_mode = convertMPEMode(workload.MPEMode);
    toBuild->workload_start_X = workload.MinX;
    toBuild->workload_start_Y = workload.MinY;
    toBuild->workload_start_Z = workload.MinZ;
    toBuild->workload_end_X = workload.MaxX;
    toBuild->workload_end_Y = workload.MaxY;
    toBuild->workload_end_Z = workload.MaxZ;
    if (strategy != "Clustering")
        //Padding should be computed for every cluster
        getWorkloadPadding(opIt, workload, clusterId);
    else
        getWorkloadPadding(opIt, workload);
    toBuild->padLeft = workload.padLeft;
    toBuild->padRight = workload.padRight;
    toBuild->padTop = workload.padTop;
    toBuild->padBottom = workload.padBottom;

    return toBuild;
}

std::vector<std::unique_ptr<MVCNN::NCEVariantFieldsT>> mv::RuntimeModel::buildNCEVariantFieldsTVector(ComputationModel& cm, mv::Element &compilationDescriptor,
                                                                                                      Control::OpListIterator opIt, unsigned numTask, std::string strategy)
{
    std::vector <mv::Workload> workloads;
    //NOTE: For Clustering SubTensors equal Workloads per Subtensor
    if (strategy == "Clustering" && numTask > 0)
        workloads = opIt->get<mv::Workloads>("Workloads" + std::to_string(0)).getWorkloads();
    else
        workloads = opIt->get<mv::Workloads>("Workloads" + std::to_string(numTask)).getWorkloads();
    unsigned n = workloads.size();
    std::vector<std::unique_ptr<MVCNN::NCEVariantFieldsT>> toBuild = std::vector<std::unique_ptr<MVCNN::NCEVariantFieldsT>>(n);
    for(unsigned i = 0; i < n; ++i)
    {
        toBuild[i] = buildNCEVariantFieldsT(cm, compilationDescriptor, opIt, workloads[i], numTask, strategy);
    }
    return toBuild;
}

std::vector<std::unique_ptr<MVCNN::TaskT>> mv::RuntimeModel::buildNCE2TaskT(ComputationModel& cm, mv::Element &compilationDescriptor, Control::OpListIterator opIt, std::string splitting)
{
    unsigned numTask = 0;
    numTask = cm.getGlobalConfigParams()->get<int>("Number_of_Clusters");

    std::vector<std::unique_ptr<MVCNN::TaskT>> toReturn = std::vector<std::unique_ptr<MVCNN::TaskT>>(numTask);
    if (splitting != "Clustering")
        for(unsigned i = 0; i < numTask; ++i)
        {
            toReturn[i] = std::unique_ptr<MVCNN::TaskT>(new MVCNN::TaskT());
            toReturn[i]->task.type = MVCNN::SpecificTask_NCE2Task;
            auto toBuild = new MVCNN::NCE2TaskT();
            toBuild->variant = buildNCEVariantFieldsTVector(cm, compilationDescriptor, opIt, i, splitting);
            toBuild->invariant = buildNCEInvariantFieldsT(cm, compilationDescriptor, opIt, i);

            auto hash = [](const MVCNN::MPE_Mode &g){ return static_cast<std::size_t>(g); };
            auto comp = [](const MVCNN::MPE_Mode &l, const MVCNN::MPE_Mode &r){ return l == r; };

            std::unordered_map<MVCNN::MPE_Mode, unsigned, decltype(hash), decltype(comp)> frequencyCounter(4, hash, comp);
            for(auto& variantField : toBuild->variant)
                ++frequencyCounter[variantField->mpe_mode];

            unsigned maxFrequency = 0;
            for(auto& frequencyCouple : frequencyCounter)
                if(frequencyCouple.second > maxFrequency)
                    toBuild->invariant->mpe_frequent_mode = frequencyCouple.first;

            toReturn[i]->task.value = toBuild;
        }
    else
        for(unsigned i = 0; i < numTask; ++i)
        {
            //Clustering in multiple clusters has to be executed in every cluster
            toReturn[i] = std::unique_ptr<MVCNN::TaskT>(new MVCNN::TaskT());
            toReturn[i]->task.type = MVCNN::SpecificTask_NCE2Task;
            auto toBuild = new MVCNN::NCE2TaskT();
            toBuild->variant = buildNCEVariantFieldsTVector(cm, compilationDescriptor, opIt, i, splitting);
            toBuild->invariant = buildNCEInvariantFieldsT(cm, compilationDescriptor, opIt);


            auto locale_index = std::vector<unsigned int>(1,i);
            toBuild->invariant->input_data->locale_index = locale_index;
            toBuild->invariant->output_data->locale_index = locale_index;

            if (opIt->hasAttr("cmx_concatable")) {
              // clustering DPU task set locale = [0, 1, 2, 4] //
              std::vector<unsigned int> cmx_concat_locale_index;
              for (unsigned idx = numTask; idx > 0; idx--) {
                cmx_concat_locale_index.push_back(idx-1);
              }
              toBuild->invariant->output_data->locale_index =
                  cmx_concat_locale_index;
            }


            if (opIt->get<std::string>("taskOp") != "MaxPool")
                toBuild->invariant->weights_data->locale_index = locale_index;
            else if (opIt->get<std::string>("taskOp") == "MaxPool" ||
                     opIt->get<std::string>("taskOp") == "ChannelMajorConvolution" ||
                     opIt->get<std::string>("taskOp") == "DepthwiseConv")
                toBuild->invariant->activation_window->locale_index = locale_index;

            auto hash = [](const MVCNN::MPE_Mode &g){ return static_cast<std::size_t>(g); };
            auto comp = [](const MVCNN::MPE_Mode &l, const MVCNN::MPE_Mode &r){ return l == r; };

            std::unordered_map<MVCNN::MPE_Mode, unsigned, decltype(hash), decltype(comp)> frequencyCounter(4, hash, comp);
            for(auto& variantField : toBuild->variant)
                ++frequencyCounter[variantField->mpe_mode];

            unsigned maxFrequency = 0;
            for(auto& frequencyCouple : frequencyCounter)
                if(frequencyCouple.second > maxFrequency)
                    toBuild->invariant->mpe_frequent_mode = frequencyCouple.first;

            toReturn[i]->task.value = toBuild;
        }
    return toReturn;
}

MVCNN::UPALayerTaskT * mv::RuntimeModel::buildUPASoftmaxTask(ComputationModel& cm, Element &compilationDescriptor, Control::OpListIterator opIt)
{
    auto input = opIt->getInputTensor(0);
    auto output = opIt->getOutputTensor(0);
    auto toBuild = new MVCNN::UPALayerTaskT();
    //toBuild->maxShaves = ;
    toBuild->softLayerParams.type = MVCNN::SoftwareLayerParams_SoftmaxParams;
    auto softLayerParamsValue = new MVCNN::SoftmaxParamsT();

    std::string axis = opIt->get<std::string>("axis");
    // TODO: magic numbers
    if (axis.compare(std::string("C")) == 0)
        softLayerParamsValue->axis = 1;
    else if (axis.compare(std::string("H")) == 0)
        softLayerParamsValue->axis = 2;
    else if (axis.compare(std::string("W")) == 0)
        softLayerParamsValue->axis = 3;

    toBuild->softLayerParams.value = softLayerParamsValue;

    toBuild->inputs.push_back(std::move(buildTensorReferenceT(cm, compilationDescriptor, input)));

    toBuild->outputs.push_back(std::move(buildTensorReferenceT(cm, compilationDescriptor, output)));

    return toBuild;
}

MVCNN::UPALayerTaskT * mv::RuntimeModel::buildUPASigmoidTask(ComputationModel& cm, Element &compilationDescriptor, Control::OpListIterator opIt)
{
    auto input = opIt->getInputTensor(0);
    auto output = opIt->getOutputTensor(0);
    auto toBuild = new MVCNN::UPALayerTaskT();
    //toBuild->maxShaves = ;
    toBuild->softLayerParams.type = MVCNN::SoftwareLayerParams_UnaryOpParams;
    auto softLayerParamsValue = new MVCNN::UnaryOpParamsT();

    softLayerParamsValue->nested_params.type = MVCNN::UnaryOpNestedParams_SigmoidParams;
    toBuild->softLayerParams.value = softLayerParamsValue;

    toBuild->inputs.push_back(std::move(buildTensorReferenceT(cm, compilationDescriptor, input)));
    toBuild->outputs.push_back(std::move(buildTensorReferenceT(cm, compilationDescriptor, output)));

    return toBuild;
}

MVCNN::UPALayerTaskT * mv::RuntimeModel::buildUPAClampTask(ComputationModel &cm, Element &compilationDescriptor, Control::OpListIterator opIt)
{
    auto input = opIt->getInputTensor(0);
    auto output = opIt->getOutputTensor(0);
    auto toBuild = new MVCNN::UPALayerTaskT();

    toBuild->softLayerParams.type = MVCNN::SoftwareLayerParams_PostOpsParams;
    auto softLayerParamsValue = new MVCNN::ClampParamsT();

    float min = opIt->get<float>("min");
    float max = opIt->get<float>("max");

    softLayerParamsValue->min = min;
    softLayerParamsValue->max = max;

    toBuild->softLayerParams.value = softLayerParamsValue;

    toBuild->inputs.push_back(std::move(buildTensorReferenceT(cm, compilationDescriptor, input)));
    toBuild->outputs.push_back(std::move(buildTensorReferenceT(cm, compilationDescriptor, output)));

    return toBuild;
}

MVCNN::UPALayerTaskT *mv::RuntimeModel::buildUPANormalizeTask(ComputationModel &cm, Element &compilationDescriptor, Control::OpListIterator opIt)
{
    auto input = opIt->getInputTensor(0);
    auto output = opIt->getOutputTensor(0);
    auto toBuild = new MVCNN::UPALayerTaskT();
    //toBuild->maxShaves = ;
    toBuild->softLayerParams.type = MVCNN::SoftwareLayerParams_NormalizeParams;
    auto softLayerParamsValue = new MVCNN::NormalizeParamsT();

    softLayerParamsValue->eps = static_cast<float>(opIt->get<double>("eps"));
    softLayerParamsValue->across_spatial = static_cast<int32_t>(opIt->get<unsigned>("across_spatial"));
    softLayerParamsValue->channel_shared = static_cast<int32_t>(opIt->get<unsigned>("channel_shared"));

    toBuild->softLayerParams.value = softLayerParamsValue;
    toBuild->inputs.push_back(std::move(buildTensorReferenceT(cm, compilationDescriptor, input)));

    toBuild->outputs.push_back(std::move(buildTensorReferenceT(cm, compilationDescriptor, output)));
    toBuild->inputs.push_back(std::move(buildTensorReferenceT(cm, compilationDescriptor, opIt->getInputTensor(1))));

    return toBuild;
}

MVCNN::UPALayerTaskT *mv::RuntimeModel::buildUPAProposalTask(ComputationModel &cm, Element &compilationDescriptor, Control::OpListIterator opIt)
{

    auto toBuild = new MVCNN::UPALayerTaskT();
    //toBuild->maxShaves = ;
    toBuild->softLayerParams.type = MVCNN::SoftwareLayerParams_ProposalParams;
    auto softLayerParamsValue = new MVCNN::ProposalParamsT();

    // input_tensor mapping:
    // 0 = cls_pred --> UPALayerTask.input_data
    // 1 = bbox_pred --> UPALayerTask.weights_data
    // 2 = im_info --> UPALayerTask.weights_table
    auto cls_pred = opIt->getInputTensor(0);
    auto bbox_pred = opIt->getInputTensor(1);
    auto im_info = opIt->getInputTensor(2);

    // output tensor mapping:
    // 0 = output --> UPALayerTask.output_data
    auto output = opIt->getOutputTensor(0);

    // Build scale vector
    auto scale_vector = opIt->get<std::vector<float>>("scale");

    // Build ratio vector
    auto ratio_vector = opIt->get<std::vector<float>>("ratio");

    // Fill in tensors
    toBuild->inputs.push_back(std::move(buildTensorReferenceT(cm, compilationDescriptor, cls_pred)));
    toBuild->inputs.push_back(std::move(buildTensorReferenceT(cm, compilationDescriptor, bbox_pred)));
    toBuild->inputs.push_back(std::move(buildTensorReferenceT(cm, compilationDescriptor, im_info)));

    toBuild->outputs.push_back(std::move(buildTensorReferenceT(cm, compilationDescriptor, output)));

    // Fill in required params
    softLayerParamsValue->ratio = std::move(ratio_vector);
    softLayerParamsValue->scale = std::move(scale_vector);
    softLayerParamsValue->base_size = opIt->get<unsigned>("base_size");
    softLayerParamsValue->pre_nms_topn = opIt->get<unsigned>("pre_nms_topn");
    softLayerParamsValue->post_nms_topn = opIt->get<unsigned>("post_nms_topn");
    softLayerParamsValue->nms_thresh = static_cast<float>(opIt->get<double>("nms_thresh"));
    softLayerParamsValue->feat_stride = opIt->get<unsigned>("feat_stride");
    softLayerParamsValue->min_size = opIt->get<unsigned>("min_size");

    // Fill in optional params
    softLayerParamsValue->pre_nms_thresh = static_cast<float>(opIt->get<double>("pre_nms_thresh"));
    softLayerParamsValue->clip_before_nms = opIt->get<bool>("clip_before_nms");
    softLayerParamsValue->clip_after_nms = opIt->get<bool>("clip_after_nms");
    softLayerParamsValue->normalize = opIt->get<bool>("normalize");
    softLayerParamsValue->box_size_scale = static_cast<float>(opIt->get<double>("box_size_scale"));
    softLayerParamsValue->box_coordinate_scale = static_cast<float>(opIt->get<double>("box_coordinate_scale"));
    softLayerParamsValue->framework = opIt->get<std::string>("framework");
    softLayerParamsValue->for_deformable = opIt->get<bool>("for_deformable");

    toBuild->softLayerParams.value = softLayerParamsValue;

    return toBuild;
}

MVCNN::UPALayerTaskT * mv::RuntimeModel::buildUPAROIPoolingTask(ComputationModel& cm, Element &compilationDescriptor, Control::OpListIterator opIt)
{

    auto toBuild = new MVCNN::UPALayerTaskT();
    //toBuild->maxShaves = ;
    toBuild->softLayerParams.type = MVCNN::SoftwareLayerParams_ROIPoolingParams;
    auto softLayerParamsValue = new MVCNN::ROIPoolingParamsT();

    auto input = opIt->getInputTensor(0);
    auto coords = opIt->getInputTensor(1);

    auto output = opIt->getOutputTensor(0);

    // Fill in tensors
    toBuild->inputs.push_back(std::move(buildTensorReferenceT(cm, compilationDescriptor, input)));
    toBuild->inputs.push_back(std::move(buildTensorReferenceT(cm, compilationDescriptor, coords)));

    toBuild->outputs.push_back(std::move(buildTensorReferenceT(cm, compilationDescriptor, output)));

    // Fill in required params
    softLayerParamsValue->pooled_w = opIt->get<unsigned>("pooled_w");
    softLayerParamsValue->pooled_h = opIt->get<unsigned>("pooled_h");
    softLayerParamsValue->spatial_scale = static_cast<float>(opIt->get<double>("spatial_scale"));
    softLayerParamsValue->roi_pooling_method = opIt->get<unsigned>("roi_pooling_method");
    softLayerParamsValue->num_rois = opIt->get<unsigned>("num_rois");

    toBuild->softLayerParams.value = softLayerParamsValue;

    return toBuild;
}

MVCNN::UPALayerTaskT * mv::RuntimeModel::buildUPAPSROIPoolingTask(ComputationModel& cm, Element &compilationDescriptor, Control::OpListIterator opIt)
{
    auto toBuild = new MVCNN::UPALayerTaskT();

    toBuild->softLayerParams.type = MVCNN::SoftwareLayerParams_PSROIPoolingParams;
    auto softLayerParamsValue = new MVCNN::PSROIPoolingParamsT();

    auto input  = opIt->getInputTensor(0);
    auto coords = opIt->getInputTensor(1);
    auto output = opIt->getOutputTensor(0);

    toBuild->inputs.push_back(std::move(buildTensorReferenceT(cm, compilationDescriptor, input)));
    toBuild->inputs.push_back(std::move(buildTensorReferenceT(cm, compilationDescriptor, coords)));

    toBuild->outputs.push_back(std::move(buildTensorReferenceT(cm, compilationDescriptor, output)));

    softLayerParamsValue->output_dim    = opIt->get<std::size_t>("output_dim");
    softLayerParamsValue->group_size    = opIt->get<std::size_t>("group_size");
    softLayerParamsValue->pooled_w    = opIt->get<std::size_t>("pooled_w");
    softLayerParamsValue->pooled_h    = opIt->get<std::size_t>("pooled_h");
    softLayerParamsValue->spatial_scale = static_cast<float>(opIt->get<double>("spatial_scale"));
    softLayerParamsValue->spatial_bin_x = opIt->get<std::size_t>("spatial_bin_x");
    softLayerParamsValue->spatial_bin_y = opIt->get<std::size_t>("spatial_bin_y");

    auto mode = opIt->get<std::string>("mode");
    if (mode.compare(std::string("average")) == 0) {
        softLayerParamsValue->mode = MVCNN::PSROIPoolingMode_AVERAGE;
    } else if (mode.compare(std::string("bilinear")) == 0) {
        softLayerParamsValue->mode = MVCNN::PSROIPoolingMode_BILINEAR;
    } else if (mode.compare(std::string("bilinear_deformable")) == 0) {
        softLayerParamsValue->mode = MVCNN::PSROIPoolingMode_BILINEAR_DEFORMABLE;
    } else {
        delete toBuild;
        delete softLayerParamsValue;
        throw ArgumentError("buildUPAPSROIPoolingTask", "file:content", "invalid", "Invalid mode for PSROIPooling");
    }

    toBuild->softLayerParams.value = softLayerParamsValue;

    return toBuild;
}

MVCNN::UPALayerTaskT * mv::RuntimeModel::buildUPAInterpTask(ComputationModel& cm, Element &compilationDescriptor, Control::OpListIterator opIt)
{

    auto toBuild = new MVCNN::UPALayerTaskT();

    toBuild->softLayerParams.type = MVCNN::SoftwareLayerParams_InterpParams;
    auto softLayerParamsValue = new MVCNN::InterpParamsT();

    auto input = opIt->getInputTensor(0);
    auto output = opIt->getOutputTensor(0);

    // Fill in tensors
    toBuild->inputs.push_back(std::move(buildTensorReferenceT(cm, compilationDescriptor, input)));
    toBuild->outputs.push_back(std::move(buildTensorReferenceT(cm, compilationDescriptor, output)));

    // Fill in required params
    softLayerParamsValue->pad_beg = opIt->get<unsigned>("pad_beg");
    softLayerParamsValue->pad_end = opIt->get<unsigned>("pad_end");
    softLayerParamsValue->align_corners = opIt->get<bool>("align_corners");
    toBuild->softLayerParams.value = softLayerParamsValue;

    return toBuild;
}

MVCNN::UPALayerTaskT * mv::RuntimeModel::buildUPANormTask(ComputationModel& cm, Element &compilationDescriptor, Control::OpListIterator opIt)
{

    auto toBuild = new MVCNN::UPALayerTaskT();

    toBuild->softLayerParams.type = MVCNN::SoftwareLayerParams_NormParams;
    auto softLayerParamsValue = new MVCNN::NormParamsT();

    auto input = opIt->getInputTensor(0);
    auto output = opIt->getOutputTensor(0);

    // Fill in tensors
    toBuild->inputs.push_back(std::move(buildTensorReferenceT(cm, compilationDescriptor, input)));
    toBuild->outputs.push_back(std::move(buildTensorReferenceT(cm, compilationDescriptor, output)));

    // Fill in required params
    softLayerParamsValue->alpha = opIt->get<double>("alpha");
    softLayerParamsValue->beta = opIt->get<double>("beta");
    softLayerParamsValue->region = opIt->get<std::string>("region");
    softLayerParamsValue->local_size = opIt->get<unsigned>("local_size");
    toBuild->softLayerParams.value = softLayerParamsValue;

    return toBuild;
}

MVCNN::UPALayerTaskT * mv::RuntimeModel::buildUPAQuantizeTask(ComputationModel& cm, Element &compilationDescriptor, Control::OpListIterator opIt)
{
    auto input = opIt->getInputTensor(0);
    auto output = opIt->getOutputTensor(0);
    auto toBuild = new MVCNN::UPALayerTaskT();
    //toBuild->maxShaves = ;
    toBuild->softLayerParams.type = MVCNN::SoftwareLayerParams_QuantizeParams;
    auto softLayerParamsValue = new MVCNN::QuantizeParamsT();

    auto quantizationParams = output->getQuantParams();
    auto quantScale = quantizationParams.getScale();
    auto quantZero = quantizationParams.getZeroPoint();

    // Convert vectors to fp16
    auto scale_vector = std::vector<unsigned short>();
    for (unsigned i = 0; i < quantScale.size(); ++i)
        scale_vector.push_back(mv::fp32_to_fp16(static_cast<float>(quantScale.at(i))));

    auto zero_vector = std::vector<unsigned short>();
    for (unsigned i = 0; i < quantZero.size(); ++i)
        zero_vector.push_back(mv::fp32_to_fp16(static_cast<float>(quantZero.at(i))));

    toBuild->softLayerParams.value = softLayerParamsValue;
    softLayerParamsValue->scale = std::vector<unsigned short>(scale_vector.begin(), scale_vector.end());
    softLayerParamsValue->zero = std::vector<unsigned short>(zero_vector.begin(), zero_vector.end());

    toBuild->input_data = buildTensorReferenceT(cm, compilationDescriptor, input);
    toBuild->output_data = buildTensorReferenceT(cm, compilationDescriptor, output);

    toBuild->inputs.push_back(std::move(buildTensorReferenceT(cm, compilationDescriptor, input)));

    toBuild->outputs.push_back(std::move(buildTensorReferenceT(cm, compilationDescriptor, output)));

    return toBuild;
}

MVCNN::UPALayerTaskT * mv::RuntimeModel::buildUPAResampleTask(ComputationModel& cm, Element &compilationDescriptor, Control::OpListIterator opIt)
{
    auto input = opIt->getInputTensor(0);
    auto output = opIt->getOutputTensor(0);
    auto toBuild = new MVCNN::UPALayerTaskT();
    //toBuild->maxShaves = ;
    toBuild->softLayerParams.type = MVCNN::SoftwareLayerParams_ResampleParams;
    auto softLayerParamsValue = new MVCNN::ResampleParamsT();
    std::string interpolation = opIt->get<std::string>("interpolation");
    if (interpolation.compare(std::string("BILINEAR")) == 0)
        softLayerParamsValue->interpolation = MVCNN::InterpolationMethod_BILINEAR;
    else if (interpolation.compare(std::string("BICUBIC")) == 0)
        softLayerParamsValue->interpolation = MVCNN::InterpolationMethod_BICUBIC;
    else
        softLayerParamsValue->interpolation = MVCNN::InterpolationMethod_NEAREST;

    softLayerParamsValue->antialias = opIt->get<bool>("antialias");

    toBuild->softLayerParams.value = softLayerParamsValue;

    toBuild->input_data = buildTensorReferenceT(cm, compilationDescriptor, input);
    toBuild->output_data = buildTensorReferenceT(cm, compilationDescriptor, output);

    toBuild->inputs.push_back(std::move(buildTensorReferenceT(cm, compilationDescriptor, input)));

    toBuild->outputs.push_back(std::move(buildTensorReferenceT(cm, compilationDescriptor, output)));

    return toBuild;
}


MVCNN::UPALayerTaskT * mv::RuntimeModel::buildUPAReshapeTask(ComputationModel& cm, Element &compilationDescriptor, Control::OpListIterator opIt)
{
    auto input = opIt->getInputTensor(0);
    auto output = opIt->getOutputTensor(0);
    auto toBuild = new MVCNN::UPALayerTaskT();
    //toBuild->maxShaves = ;
    toBuild->softLayerParams.type = MVCNN::SoftwareLayerParams_ReshapeParams;
    auto softLayerParamsValue = new MVCNN::ReshapeParamsT();

    toBuild->softLayerParams.value = softLayerParamsValue;

    toBuild->input_data = buildTensorReferenceT(cm, compilationDescriptor, input);
    toBuild->output_data = buildTensorReferenceT(cm, compilationDescriptor, output);

    toBuild->inputs.push_back(std::move(buildTensorReferenceT(cm, compilationDescriptor, input)));

    toBuild->outputs.push_back(std::move(buildTensorReferenceT(cm, compilationDescriptor, output)));

    return toBuild;
}

MVCNN::UPALayerTaskT * mv::RuntimeModel::buildUPARegionYoloTask(ComputationModel& cm, Element &compilationDescriptor, Control::OpListIterator opIt)
{
    auto input = opIt->getInputTensor(0);
    auto output = opIt->getOutputTensor(0);
    auto toBuild = new MVCNN::UPALayerTaskT();
    //toBuild->maxShaves = ;
    toBuild->softLayerParams.type = MVCNN::SoftwareLayerParams_RegionYOLOParams;
    auto softLayerParamsValue = new MVCNN::RegionYOLOParamsT();

    toBuild->inputs.push_back(std::move(buildTensorReferenceT(cm, compilationDescriptor, input)));

    toBuild->outputs.push_back(std::move(buildTensorReferenceT(cm, compilationDescriptor, output)));

    softLayerParamsValue->coords = opIt->get<unsigned>("coords");
    softLayerParamsValue->classes = opIt->get<unsigned>("classes");
    softLayerParamsValue->num = opIt->get<unsigned>("num");
    softLayerParamsValue->do_softmax = opIt->get<bool>("do_softmax");
    auto mask_uint = opIt->get<std::vector<unsigned>>("mask");
    std::vector<int> mask(std::begin(mask_uint), std::end(mask_uint));
    softLayerParamsValue->mask = mask;

    toBuild->softLayerParams.value = softLayerParamsValue;

    return toBuild;
}

MVCNN::UPALayerTaskT * mv::RuntimeModel::buildUPAReorgYoloTask(ComputationModel& cm, Element &compilationDescriptor, Control::OpListIterator opIt)
{
    auto input = opIt->getInputTensor(0);
    auto output = opIt->getOutputTensor(0);
    auto toBuild = new MVCNN::UPALayerTaskT();
    //toBuild->maxShaves = ;
    toBuild->softLayerParams.type = MVCNN::SoftwareLayerParams_ReorgYOLOParams;
    auto softLayerParamsValue = new MVCNN::ReorgYOLOParamsT();

    toBuild->inputs.push_back(std::move(buildTensorReferenceT(cm, compilationDescriptor, input)));

    toBuild->outputs.push_back(std::move(buildTensorReferenceT(cm, compilationDescriptor, output)));

    softLayerParamsValue->stride = static_cast<int>(opIt->get<unsigned>("stride"));

    toBuild->softLayerParams.value = softLayerParamsValue;

    return toBuild;
}

MVCNN::UPALayerTaskT * mv::RuntimeModel::buildUPAPermuteTask(ComputationModel& cm, Element &compilationDescriptor, Control::OpListIterator opIt)
{
    auto input = opIt->getInputTensor(0);
    auto output = opIt->getOutputTensor(0);
    auto toBuild = new MVCNN::UPALayerTaskT();
    //toBuild->maxShaves = ;
    toBuild->softLayerParams.type = MVCNN::SoftwareLayerParams_PermuteParams;
    auto softLayerParamsValue = new MVCNN::PermuteParamsT();

    auto x = opIt->get<unsigned>("permute_order_x");
    auto y = opIt->get<unsigned>("permute_order_y");
    auto z = opIt->get<unsigned>("permute_order_z");
    std::unique_ptr<MVCNN::order3> order3 = std::unique_ptr<MVCNN::order3>(new MVCNN::order3(x,y,z));
    softLayerParamsValue->permute_order = std::move(order3);

    toBuild->softLayerParams.value = softLayerParamsValue;

    toBuild->input_data = buildTensorReferenceT(cm, compilationDescriptor, input);
    toBuild->output_data = buildTensorReferenceT(cm, compilationDescriptor, output);

    toBuild->inputs.push_back(std::move(buildTensorReferenceT(cm, compilationDescriptor, input)));

    toBuild->outputs.push_back(std::move(buildTensorReferenceT(cm, compilationDescriptor, output)));

    return toBuild;
}

MVCNN::UPALayerTaskT * mv::RuntimeModel::buildUPAPermuteNDTask(ComputationModel& cm, Element &compilationDescriptor, Control::OpListIterator opIt)
{
    auto input = opIt->getInputTensor(0);
    auto output = opIt->getOutputTensor(0);
    auto toBuild = new MVCNN::UPALayerTaskT();
    //toBuild->maxShaves = ;
    toBuild->softLayerParams.type = MVCNN::SoftwareLayerParams_PermuteNDParams;
    auto softLayerParamsValue = new MVCNN::PermuteNDParamsT();

    auto perm_order = opIt->get<std::vector<int64_t>>("perm_order");
    for (const auto& dim : perm_order) {
        softLayerParamsValue->permute_nd_order.push_back(dim);
    }

    toBuild->softLayerParams.value = softLayerParamsValue;

    toBuild->input_data = buildTensorReferenceT(cm, compilationDescriptor, input);
    toBuild->output_data = buildTensorReferenceT(cm, compilationDescriptor, output);

    toBuild->inputs.push_back(std::move(buildTensorReferenceT(cm, compilationDescriptor, input)));

    toBuild->outputs.push_back(std::move(buildTensorReferenceT(cm, compilationDescriptor, output)));

    return toBuild;
}

MVCNN::UPALayerTaskT * mv::RuntimeModel::buildUPADetectionOutputTask(ComputationModel& cm, Element &compilationDescriptor, Control::OpListIterator opIt)
{

    auto toBuild = new MVCNN::UPALayerTaskT();
    //toBuild->maxShaves = ;
    toBuild->softLayerParams.type = MVCNN::SoftwareLayerParams_DetectionOutputParams;
    auto softLayerParamsValue = new MVCNN::DetectionOutputParamsT();

    auto box_logits = opIt->getInputTensor(0);
    auto class_preds = opIt->getInputTensor(1);
    auto proposals = opIt->getInputTensor(2);

    auto output = opIt->getOutputTensor(0);

    // Fill in tensors
    toBuild->inputs.push_back(std::move(buildTensorReferenceT(cm, compilationDescriptor, box_logits)));
    toBuild->inputs.push_back(std::move(buildTensorReferenceT(cm, compilationDescriptor, class_preds)));
    toBuild->inputs.push_back(std::move(buildTensorReferenceT(cm, compilationDescriptor, proposals)));

    toBuild->outputs.push_back(std::move(buildTensorReferenceT(cm, compilationDescriptor, output)));

    // Parse code_type
    std::string code_type = "CORNER";
    if(opIt->get<std::string>("code_type").compare(std::string("caffe.PriorBoxParameter.CORNER_SIZE")) == 0)
        code_type = "CORNER_SIZE";
    else if(opIt->get<std::string>("code_type").compare(std::string("caffe.PriorBoxParameter.CENTER_SIZE")) ==  0)
        code_type = "CENTER_SIZE";

    // Fill in required params
    softLayerParamsValue->num_classes = opIt->get<int64_t>("num_classes");
    softLayerParamsValue->keep_top_k = opIt->get<int64_t>("keep_top_k");
    softLayerParamsValue->nms_threshold = static_cast<float>(opIt->get<double>("nms_threshold"));
    softLayerParamsValue->background_label_id = opIt->get<int64_t>("background_label_id");
    softLayerParamsValue->top_k = opIt->get<int64_t>("top_k");
    softLayerParamsValue->variance_encoded_in_target = opIt->get<bool>("variance_encoded_in_target");
    softLayerParamsValue->code_type = code_type;
    softLayerParamsValue->share_location = opIt->get<bool>("share_location");
    softLayerParamsValue->confidence_threshold = static_cast<float>(opIt->get<double>("confidence_threshold"));
    softLayerParamsValue->clip_before_nms = opIt->get<bool>("clip_before_nms");
    softLayerParamsValue->clip_after_nms = opIt->get<bool>("clip_after_nms");
    softLayerParamsValue->decrease_label_id = opIt->get<int64_t>("decrease_label_id");
    softLayerParamsValue->normalized = opIt->get<bool>("normalized");
    softLayerParamsValue->input_height = opIt->get<int64_t>("input_height");
    softLayerParamsValue->input_width = opIt->get<int64_t>("input_width");
    softLayerParamsValue->objectness_score = static_cast<float>(opIt->get<double>("objectness_score"));

    toBuild->softLayerParams.value = softLayerParamsValue;

    return toBuild;
}

MVCNN::UPALayerTaskT * mv::RuntimeModel::buildUPAPriorboxTask(ComputationModel& cm, Element &compilationDescriptor, Control::OpListIterator opIt)
{

    auto toBuild = new MVCNN::UPALayerTaskT();
    //toBuild->maxShaves = ;
    toBuild->softLayerParams.type = MVCNN::SoftwareLayerParams_PriorboxParams;
    auto softLayerParamsValue = new MVCNN::PriorboxParamsT();

    auto priorbox = opIt->getInputTensor(0);
    auto image = opIt->getInputTensor(1);
    auto min_sizes = opIt->getInputTensor(2);
    auto max_sizes = opIt->getInputTensor(3);
    auto aspect_ratios = opIt->getInputTensor(4);
    auto variances = opIt->getInputTensor(5);

    auto output = opIt->getOutputTensor(0);

    auto min_sizes_vector = std::vector<float>();
    auto min_sizes_data = min_sizes->getData();
    for (unsigned i = 0; i < min_sizes->size(); ++i)
        min_sizes_vector.push_back(mv::fp16_to_fp32(static_cast<uint16_t>(min_sizes->getIntData().at(i))));

    auto max_sizes_vector = std::vector<float>();
    for (unsigned i = 0; i < max_sizes->size(); ++i)
        max_sizes_vector.push_back(mv::fp16_to_fp32(static_cast<uint16_t>(max_sizes->getIntData().at(i))));

    auto aspect_ratios_vector = std::vector<float>();
    for (unsigned i = 0; i < aspect_ratios->size(); ++i)
        aspect_ratios_vector.push_back(mv::fp16_to_fp32(static_cast<uint16_t>(aspect_ratios->getIntData().at(i))));

    auto variances_vector = std::vector<float>();
    for (unsigned i = 0; i < variances->size(); ++i)
        variances_vector.push_back(mv::fp16_to_fp32(static_cast<uint16_t>(variances->getIntData().at(i))));

    // Fill in tensors
    toBuild->inputs.push_back(std::move(buildTensorReferenceT(cm, compilationDescriptor, image)));
    toBuild->inputs.push_back(std::move(buildTensorReferenceT(cm, compilationDescriptor, priorbox)));

    toBuild->outputs.push_back(std::move(buildTensorReferenceT(cm, compilationDescriptor, output)));

    // Fill in required params
    softLayerParamsValue->min_sizes = std::vector<float>(min_sizes_vector.begin(), min_sizes_vector.end());
    softLayerParamsValue->max_sizes = std::vector<float>(max_sizes_vector.begin(), max_sizes_vector.end());
    softLayerParamsValue->aspect_ratios = std::vector<float>(aspect_ratios_vector.begin(), aspect_ratios_vector.end());
    softLayerParamsValue->variances = std::vector<float>(variances_vector.begin(), variances_vector.end());
    softLayerParamsValue->flip = opIt->get<unsigned>("flip");
    softLayerParamsValue->clip = opIt->get<unsigned>("clip");
    softLayerParamsValue->step_w = static_cast<float>(opIt->get<double>("step_w"));
    softLayerParamsValue->step_h = static_cast<float>(opIt->get<double>("step_h"));
    softLayerParamsValue->offset = static_cast<float>(opIt->get<double>("offset"));

    toBuild->softLayerParams.value = softLayerParamsValue;

    return toBuild;
}

MVCNN::UPALayerTaskT * mv::RuntimeModel::buildUPAArgmaxTask(ComputationModel& cm, Element &compilationDescriptor, Control::OpListIterator opIt)
{
    auto input = opIt->getInputTensor(0);
    auto output = opIt->getOutputTensor(0);
    auto toBuild = new MVCNN::UPALayerTaskT();
    //toBuild->maxShaves = ;
    toBuild->softLayerParams.type = MVCNN::SoftwareLayerParams_ArgMaxParams;
    auto softLayerParamsValue = new MVCNN::ArgMaxParamsT();

    auto out_max_val = static_cast<bool>(opIt->get<int64_t>("out_max_val"));
    auto top_k = static_cast<unsigned>(opIt->get<int64_t>("top_k"));
    auto axis = opIt->get<int64_t>("axis");

    softLayerParamsValue->out_max_val = out_max_val;
    softLayerParamsValue->top_k = top_k;
    softLayerParamsValue->axis = axis;

    toBuild->softLayerParams.value = softLayerParamsValue;

    toBuild->input_data = buildTensorReferenceT(cm, compilationDescriptor, input);
    toBuild->output_data = buildTensorReferenceT(cm, compilationDescriptor, output);

    toBuild->inputs.push_back(std::move(buildTensorReferenceT(cm, compilationDescriptor, input)));

    toBuild->outputs.push_back(std::move(buildTensorReferenceT(cm, compilationDescriptor, output)));

    return toBuild;
}

MVCNN::UPALayerTaskT * mv::RuntimeModel::buildUPATopKTask(ComputationModel&, Element &, Control::OpListIterator)
{
    throw ArgumentError("tools:RuntimeModel", "UPATask", "Unsupported", "topK not implemented yet");

    auto toBuild = new MVCNN::UPALayerTaskT();
    //TODO
    return toBuild;
}

MVCNN::UPALayerTaskT * mv::RuntimeModel::buildUPAPassthroughTask(ComputationModel& cm, Element &compilationDescriptor, Control::OpListIterator opIt)
{
    auto input = opIt->getInputTensor(0);
    auto output = opIt->getOutputTensor(0);
    auto toBuild = new MVCNN::UPALayerTaskT();
    //toBuild->maxShaves = ;
    toBuild->softLayerParams.type = MVCNN::SoftwareLayerParams_PassthroughParams;
    auto softLayerParamsValue = new MVCNN::PassthroughParamsT();
    //softLayerParamsValue->min_delay_us = 1000;
    toBuild->softLayerParams.value = softLayerParamsValue;

    toBuild->inputs.push_back(std::move(buildTensorReferenceT(cm, compilationDescriptor, input)));

    toBuild->outputs.push_back(std::move(buildTensorReferenceT(cm, compilationDescriptor, output)));

    return toBuild;
}

MVCNN::UPALayerTaskT * mv::RuntimeModel::buildUPAEltwiseFP16Task(ComputationModel& cm, Element &compilationDescriptor, Control::OpListIterator opIt)
{
    auto input0 = opIt->getInputTensor(0);
    auto input1 = opIt->getInputTensor(1);
    auto output = opIt->getOutputTensor(0);
    auto toBuild = new MVCNN::UPALayerTaskT();
    //toBuild->maxShaves = ;
    toBuild->softLayerParams.type = MVCNN::SoftwareLayerParams_EltwiseParams;
    auto softLayerParamsValue = new MVCNN::EltwiseParamsT();

    toBuild->softLayerParams.value = softLayerParamsValue;
    std::string operation = opIt->get<std::string>("eltwiseType");
    if (operation.compare(std::string("Add")) == 0)
        softLayerParamsValue->operation = "sum";
    else if (operation.compare(std::string("Multiply")) == 0)
        softLayerParamsValue->operation = "prod";
    else
        throw std::runtime_error("buildUPAEltwiseFP16Task: unsupported SW Eltwise Operation, check implementation.");

    toBuild->inputs.push_back(std::move(buildTensorReferenceT(cm, compilationDescriptor, input0)));
    toBuild->inputs.push_back(std::move(buildTensorReferenceT(cm, compilationDescriptor, input1)));

    toBuild->outputs.push_back(std::move(buildTensorReferenceT(cm, compilationDescriptor, output)));

    return toBuild;
}

MVCNN::UPALayerTaskT * mv::RuntimeModel::buildUPATileTask(ComputationModel& cm, Element &compilationDescriptor, Control::OpListIterator opIt)
{
    auto input = opIt->getInputTensor(0);
    auto output = opIt->getOutputTensor(0);
    auto toBuild = new MVCNN::UPALayerTaskT();
    //toBuild->maxShaves = ;
    toBuild->softLayerParams.type = MVCNN::SoftwareLayerParams_TileParams;
    auto softLayerParamsValue = new MVCNN::TileParamsT();

    // Fill in required params
    // reverse axis position  since buildTensorReferenceT reverses shape order
    softLayerParamsValue->axis = opIt->get<unsigned>("axis");
    softLayerParamsValue->tiles = opIt->get<unsigned>("tiles");

    toBuild->softLayerParams.value = softLayerParamsValue;

    toBuild->input_data = buildTensorReferenceT(cm, compilationDescriptor, input);
    toBuild->output_data = buildTensorReferenceT(cm, compilationDescriptor, output);

    toBuild->inputs.push_back(std::move(buildTensorReferenceT(cm, compilationDescriptor, input)));

    toBuild->outputs.push_back(std::move(buildTensorReferenceT(cm, compilationDescriptor, output)));

    return toBuild;
}

MVCNN::UPALayerTaskT * mv::RuntimeModel::buildUPACTCDecoderTask(ComputationModel& cm, Element &compilationDescriptor, Control::OpListIterator opIt)
{
    auto input0 = opIt->getInputTensor(0);
    auto input1 = opIt->getInputTensor(1);
    auto output = opIt->getOutputTensor(0);
    auto toBuild = new MVCNN::UPALayerTaskT();
    //toBuild->maxShaves = ;
    toBuild->softLayerParams.type = MVCNN::SoftwareLayerParams_CTCDecoderParams;
    auto softLayerParamsValue = new MVCNN::CTCDecoderParamsT();

    // Fill in required params
    softLayerParamsValue->ctc_merge_repeated = false;//opIt->get<bool>("ctc_merge_repeated");

    toBuild->softLayerParams.value = softLayerParamsValue;

    toBuild->input_data = buildTensorReferenceT(cm, compilationDescriptor, input0);
    toBuild->output_data = buildTensorReferenceT(cm, compilationDescriptor, output);

    toBuild->inputs.push_back(std::move(buildTensorReferenceT(cm, compilationDescriptor, input0)));
    toBuild->inputs.push_back(std::move(buildTensorReferenceT(cm, compilationDescriptor, input1)));

    toBuild->outputs.push_back(std::move(buildTensorReferenceT(cm, compilationDescriptor, output)));

    return toBuild;
}

MVCNN::UPALayerTaskT * mv::RuntimeModel::buildUPADummyTask(ComputationModel& /*cm*/, Element& /*compilationDescriptor*/, Control::OpListIterator /*opIt*/)
{
    auto toBuild = new MVCNN::UPALayerTaskT();
    //toBuild->maxShaves = ;
    toBuild->softLayerParams.type = MVCNN::SoftwareLayerParams_DummyParams;
    auto softLayerParamsValue = new MVCNN::DummyParamsT();
    //softLayerParamsValue->message = "Hello!";
    //softLayerParamsValue->executeShaveKernel = false;
    toBuild->softLayerParams.value = softLayerParamsValue;
    return toBuild;
}

MVCNN::UPALayerTaskT * mv::RuntimeModel::buildUPACustomOclTask(ComputationModel& cm, Element &compilationDescriptor, Control::OpListIterator opIt)
{
    auto toBuild = new MVCNN::UPALayerTaskT();
    toBuild->softLayerParams.type = MVCNN::SoftwareLayerParams_CustomLayerOclParams;

    for (size_t i = 0; i < opIt->inputSlots(); i++) {
        const auto input = opIt->getInputTensor(i);
        toBuild->inputs.push_back(buildTensorReferenceT(cm, compilationDescriptor, input));
    }

    for (size_t i = 0; i < opIt->outputSlots(); i++) {
        const auto output = opIt->getOutputTensor(i);
        toBuild->outputs.push_back(buildTensorReferenceT(cm, compilationDescriptor, output));
    }

    auto softParams = new MVCNN::CustomLayerOclParamsT();
    toBuild->softLayerParams.value = softParams;

    softParams->leonPreambleID = -1u;  // unused

    const auto pack = [](const std::vector<uint8_t>& src) {
        auto packed = std::vector<uint64_t>(ceil_division(src.size(), 8));
        for (size_t i = 0; i < src.size(); i++) {
            ((uint8_t *) packed.data())[i] = src[i];
        }
        return packed;
    };

    const auto paramData = opIt->get<std::vector<uint8_t>>("paramData");
    softParams->paramData = std::unique_ptr<MVCNN::BinaryDataT>(new MVCNN::BinaryDataT());
    softParams->paramData->underlying_type = MVCNN::DType::DType_U8;
    softParams->paramData->data = pack(paramData);
    softParams->paramData->length = paramData.size();

    const auto kernelData = opIt->get<std::vector<uint8_t>>("kernelData");
    softParams->kernelData = std::unique_ptr<MVCNN::BinaryDataT>(new MVCNN::BinaryDataT());
    softParams->kernelData->underlying_type = MVCNN::DType::DType_U8;
    softParams->kernelData->data = pack(kernelData);
    softParams->kernelData->length = kernelData.size();

    return toBuild;
}

MVCNN::UPALayerTaskT * mv::RuntimeModel::buildUPACustomCppTask(ComputationModel& cm, Element &compilationDescriptor, Control::OpListIterator opIt)
{
    auto toBuild = new MVCNN::UPALayerTaskT();
    toBuild->softLayerParams.type = MVCNN::SoftwareLayerParams_CustomLayerCppParams;

    for (size_t i = 0; i < opIt->inputSlots(); i++) {
        const auto input = opIt->getInputTensor(i);
        toBuild->inputs.push_back(buildTensorReferenceT(cm, compilationDescriptor, input));
    }

    for (size_t i = 0; i < opIt->outputSlots(); i++) {
        const auto output = opIt->getOutputTensor(i);
        toBuild->outputs.push_back(buildTensorReferenceT(cm, compilationDescriptor, output));
    }

    auto softParams = new MVCNN::CustomLayerCppParamsT();
    toBuild->softLayerParams.value = softParams;

    softParams->leonPreambleID = -1u;  // unused

    const auto pack = [](const std::vector<uint8_t>& src) {
        auto packed = std::vector<uint64_t>(ceil_division(src.size(), 8));
        for (size_t i = 0; i < src.size(); i++) {
            ((uint8_t *) packed.data())[i] = src[i];
        }
        return packed;
    };

    const auto paramData = opIt->get<std::vector<uint8_t>>("paramData");
    softParams->paramData = std::unique_ptr<MVCNN::BinaryDataT>(new MVCNN::BinaryDataT());
    softParams->paramData->underlying_type = MVCNN::DType::DType_U8;
    softParams->paramData->data = pack(paramData);
    softParams->paramData->length = paramData.size();

    const auto kernelData = opIt->get<std::vector<uint8_t>>("kernelData");
    softParams->kernelData = std::unique_ptr<MVCNN::BinaryDataT>(new MVCNN::BinaryDataT());
    softParams->kernelData->underlying_type = MVCNN::DType::DType_U8;
    softParams->kernelData->data = pack(kernelData);
    softParams->kernelData->length = kernelData.size();

    return toBuild;
}

MVCNN::UPALayerTaskT * mv::RuntimeModel::buildUPADeconvTask(ComputationModel& cm, Element &compilationDescriptor, Control::OpListIterator opIt)
{
    auto toBuild = new MVCNN::UPALayerTaskT();
    toBuild->softLayerParams.type = MVCNN::SoftwareLayerParams_DeconvolutionParams;
    auto softLayerParamsValue = new MVCNN::DeconvolutionParamsT();

    auto input = opIt->getInputTensor(0);
    auto weights = opIt->getInputTensor(1);
    // auto biases = opIt->getInputTensor(2);  biases
    auto output = opIt->getOutputTensor(0);

    toBuild->inputs.push_back(std::move(buildTensorReferenceT(cm, compilationDescriptor, input)));
    toBuild->inputs.push_back(std::move(buildTensorReferenceT(cm, compilationDescriptor, weights)));
    toBuild->outputs.push_back(std::move(buildTensorReferenceT(cm, compilationDescriptor, output)));

    // Kernel
    auto kernel =
        std::unique_ptr<MVCNN::order3>(new MVCNN::order3(weights->getShape()[mv::IO_WIDTH_DIMENSION], weights->getShape()[mv::IO_HEIGHT_DIMENSION], 0));
    softLayerParamsValue->kernel = std::move(kernel);

    // Strides
    if (opIt->hasAttr("stride"))
    {
        auto kernelStride = opIt->get<std::array<unsigned short, 2>>("stride");
        auto strides =
            std::unique_ptr<MVCNN::order3>(new MVCNN::order3(kernelStride[0], kernelStride[1], 0));
        softLayerParamsValue->strides = std::move(strides);
    }

    // Paddings
    if (opIt->hasAttr("padding"))
    {
        auto kernelPadding = opIt->get<std::array<unsigned short, 4>>("padding");

        auto pads_begin =
            std::unique_ptr<MVCNN::order3>(new MVCNN::order3(kernelPadding[0], kernelPadding[2], 0)); // Left,Top,Front
        softLayerParamsValue->pads_begin = std::move(pads_begin);

        auto pads_end =
            std::unique_ptr<MVCNN::order3>(new MVCNN::order3(kernelPadding[1], kernelPadding[3], 0)); // Right,Bottom,Back
        softLayerParamsValue->pads_end = std::move(pads_end);
    }

    // Dilations
    if (opIt->hasAttr("dilationFactor"))
    {
        auto kernelDilation = opIt->get<unsigned>("dilationFactor");

        auto dilations =
            std::unique_ptr<MVCNN::order3>(new MVCNN::order3(kernelDilation, kernelDilation, 0));
        softLayerParamsValue->dilations = std::move(dilations);
    }

    // Depthwise flag
    softLayerParamsValue->is_depthwise = opIt->get<bool>("is_depthwise");

    toBuild->softLayerParams.value = softLayerParamsValue;

    return toBuild;
}

MVCNN::UPALayerTaskT * mv::RuntimeModel::buildUPARefConvTask(ComputationModel& cm, Element &compilationDescriptor, Control::OpListIterator opIt)
{
    const auto toBuild = new MVCNN::UPALayerTaskT();
    toBuild->softLayerParams.type = MVCNN::SoftwareLayerParams_ConvolutionParams;

    const auto numInputs = opIt->inputSlots();
    assert(numInputs == 2 || numInputs == 3);

    const auto input = opIt->getInputTensor(0);
    const auto weights = opIt->getInputTensor(1);
    const auto output = opIt->getOutputTensor(0);

    toBuild->inputs.push_back(std::move(buildTensorReferenceT(cm, compilationDescriptor, input)));
    toBuild->inputs.push_back(std::move(buildTensorReferenceT(cm, compilationDescriptor, weights)));
    if (numInputs == 3)
    {
        const auto biases = opIt->getInputTensor(2);
        toBuild->inputs.push_back(std::move(buildTensorReferenceT(cm, compilationDescriptor, biases)));
    }
    toBuild->outputs.push_back(std::move(buildTensorReferenceT(cm, compilationDescriptor, output)));

    const auto softLayerParamsValue = new MVCNN::ConvolutionParamsT();

    // Kernel

    softLayerParamsValue->kernel =
        std::unique_ptr<MVCNN::order3>(
            new MVCNN::order3(
                weights->getShape()[mv::IO_WIDTH_DIMENSION],
                weights->getShape()[mv::IO_HEIGHT_DIMENSION],
                0));

    // Strides

    const auto kernelStride = opIt->get<std::array<unsigned short, 2>>("stride");

    softLayerParamsValue->strides =
        std::unique_ptr<MVCNN::order3>(
            new MVCNN::order3(kernelStride[0], kernelStride[1], 0));

    // Paddings

    const auto padding = opIt->get<std::array<unsigned short, 4>>("padding");

    softLayerParamsValue->pads_begin =
        std::unique_ptr<MVCNN::order3>(
            new MVCNN::order3(padding[0], padding[2], 0)); // Left,Top,Front

    softLayerParamsValue->pads_end =
        std::unique_ptr<MVCNN::order3>(
            new MVCNN::order3(padding[1], padding[3], 0)); // Right,Bottom,Back

    // Dilations

    const auto dilationFactor = opIt->get<unsigned>("dilationFactor");

    softLayerParamsValue->dilations =
        std::unique_ptr<MVCNN::order3>(
            new MVCNN::order3(dilationFactor, dilationFactor, 0));

    // Group

    const auto group = opIt->get<unsigned>("group");

    softLayerParamsValue->group = group;

    toBuild->softLayerParams.value = softLayerParamsValue;

    return toBuild;
}

MVCNN::UPALayerTaskT * mv::RuntimeModel::buildUPAFakeQuantizeTask(ComputationModel &cm, Element &compilationDescriptor, Control::OpListIterator opIt)
{
    const auto toBuild = new MVCNN::UPALayerTaskT();
    toBuild->softLayerParams.type = MVCNN::SoftwareLayerParams_FakeQuantizeParams;

    const auto input = opIt->getInputTensor(0);
    const auto output = opIt->getOutputTensor(0);

    toBuild->inputs.push_back(std::move(buildTensorReferenceT(cm, compilationDescriptor, input)));
    toBuild->outputs.push_back(std::move(buildTensorReferenceT(cm, compilationDescriptor, output)));

    const auto input_low = opIt->getInputTensor(1)->getIntData();
    const auto input_high = opIt->getInputTensor(2)->getIntData();
    const auto output_low = opIt->getInputTensor(3)->getIntData();
    const auto output_high = opIt->getInputTensor(4)->getIntData();

    const auto softLayerParamsValue = new MVCNN::FakeQuantizeParamsT();

    softLayerParamsValue->levels = opIt->get<unsigned>("levels");

    softLayerParamsValue->input_low.resize(input_low.size());
    std::copy_n(input_low.data(), input_low.size(), softLayerParamsValue->input_low.data());

    softLayerParamsValue->input_high.resize(input_high.size());
    std::copy_n(input_high.data(), input_high.size(), softLayerParamsValue->input_high.data());

    softLayerParamsValue->output_low.resize(output_low.size());
    std::copy_n(output_low.data(), output_low.size(), softLayerParamsValue->output_low.data());

    softLayerParamsValue->output_high.resize(output_high.size());
    std::copy_n(output_high.data(), output_high.size(), softLayerParamsValue->output_high.data());

    toBuild->softLayerParams.value = softLayerParamsValue;

    return toBuild;
}

MVCNN::UPALayerTaskT *mv::RuntimeModel::buildUPAGatherTask(mv::ComputationModel &cm, mv::Element &compilationDescriptor, mv::Control::OpListIterator opIt)
{
    auto input0 = opIt->getInputTensor(0);
    auto input1 = opIt->getInputTensor(1);
    auto output = opIt->getOutputTensor(0);
    auto toBuild = new MVCNN::UPALayerTaskT();

    toBuild->softLayerParams.type = MVCNN::SoftwareLayerParams_GatherParams;

    auto softLayerParamsValue = new MVCNN::GatherParamsT();

    // Fill in required params

    softLayerParamsValue->axis = opIt->get<unsigned>("axis");

    toBuild->inputs.push_back(std::move(buildTensorReferenceT(cm, compilationDescriptor, input0)));
    toBuild->inputs.push_back(std::move(buildTensorReferenceT(cm, compilationDescriptor, input1)));
    toBuild->outputs.push_back(std::move(buildTensorReferenceT(cm, compilationDescriptor, output)));

    toBuild->softLayerParams.value = softLayerParamsValue;

    return toBuild;
}

MVCNN::UPALayerTaskT *mv::RuntimeModel::buildUPAHSwishTask(mv::ComputationModel &cm, mv::Element &compilationDescriptor, mv::Control::OpListIterator opIt)
{
    auto input = opIt->getInputTensor(0);
    auto output = opIt->getOutputTensor(0);
    auto toBuild = new MVCNN::UPALayerTaskT();

    toBuild->softLayerParams.type = MVCNN::SoftwareLayerParams_PostOpsParams;
    auto softLayerParamsValue = new MVCNN::PostOpsParamsT();

    softLayerParamsValue->nested_params.type = MVCNN::PostOpsNestedParams_HSwishParams;
    toBuild->softLayerParams.value = softLayerParamsValue;

    toBuild->inputs.push_back(std::move(buildTensorReferenceT(cm, compilationDescriptor, input)));
    toBuild->outputs.push_back(std::move(buildTensorReferenceT(cm, compilationDescriptor, output)));

    return toBuild;
}

MVCNN::UPALayerTaskT *mv::RuntimeModel::buildUPASwishTask(mv::ComputationModel &cm, mv::Element &compilationDescriptor, mv::Control::OpListIterator opIt)
{
    auto input = opIt->getInputTensor(0);
    auto output = opIt->getOutputTensor(0);
    auto toBuild = new MVCNN::UPALayerTaskT();

    auto* postOpsParamsValue = new MVCNN::SwishParamsT();
    postOpsParamsValue->beta = opIt->get<double>("beta");

    auto* softLayerParamsValue = new MVCNN::PostOpsParamsT();
    softLayerParamsValue->nested_params.type = MVCNN::PostOpsNestedParams_SwishParams;
    softLayerParamsValue->nested_params.value = postOpsParamsValue;
<<<<<<< HEAD

    toBuild->softLayerParams.type = MVCNN::SoftwareLayerParams_PostOpsParams;
    toBuild->softLayerParams.value = softLayerParamsValue;

    toBuild->inputs.push_back(std::move(buildTensorReferenceT(cm, compilationDescriptor, input)));
    toBuild->outputs.push_back(std::move(buildTensorReferenceT(cm, compilationDescriptor, output)));

    return toBuild;
}

MVCNN::UPALayerTaskT *mv::RuntimeModel::buildUPAMishTask(mv::ComputationModel &cm, mv::Element &compilationDescriptor, mv::Control::OpListIterator opIt)
{
    auto input = opIt->getInputTensor(0);
    auto output = opIt->getOutputTensor(0);
    auto toBuild = new MVCNN::UPALayerTaskT();
=======
>>>>>>> 48a11f7d

    toBuild->softLayerParams.type = MVCNN::SoftwareLayerParams_PostOpsParams;
    auto softLayerParamsValue = new MVCNN::PostOpsParamsT();

    softLayerParamsValue->nested_params.type = MVCNN::PostOpsNestedParams_MishParams;
    toBuild->softLayerParams.value = softLayerParamsValue;

    toBuild->inputs.push_back(std::move(buildTensorReferenceT(cm, compilationDescriptor, input)));
    toBuild->outputs.push_back(std::move(buildTensorReferenceT(cm, compilationDescriptor, output)));

    return toBuild;
}

MVCNN::UPALayerTaskT *mv::RuntimeModel::buildUPAConversionTask(mv::ComputationModel &cm, mv::Element &compilationDescriptor, mv::Control::OpListIterator opIt)
{
    auto input = opIt->getInputTensor(0);
    auto output = opIt->getOutputTensor(0);
    auto toBuild = new MVCNN::UPALayerTaskT();

    toBuild->softLayerParams.type = MVCNN::SoftwareLayerParams_ConvertParams;
    auto softLayerParamsValue = new MVCNN::ConvertParamsT();
    softLayerParamsValue->scale = 1;
    softLayerParamsValue->bias  = 0;

    if (opIt->hasAttr("scale") && opIt->hasAttr("bias"))
    {
        // Use preconfigured scale and bias if such exists
        softLayerParamsValue->scale = opIt->get<double>("scale");
        softLayerParamsValue->bias = opIt->get<int64_t>("bias");
    }
    else
    {
        if (input->getDType() == mv::DType("UInt8") &&
        (output->getDType() == mv::DType("Float16") || output->getDType() == mv::DType("Float32")))
        {
            softLayerParamsValue->scale = input->getQuantParams().getScale()[0];
            softLayerParamsValue->bias  = -input->getQuantParams().getZeroPoint()[0] / input->getQuantParams().getScale()[0];
        }
        else if ((input->getDType() == mv::DType("Float16") || input->getDType() == mv::DType("Float32")) &&
                output->getDType() == mv::DType("UInt8"))
        {
            softLayerParamsValue->scale = 1.0 / input->getQuantParams().getScale()[0];
            softLayerParamsValue->bias  = input->getQuantParams().getZeroPoint()[0];
        }
    }

    // TODO: set DetectionOutput-specific attributes when necessary

    toBuild->softLayerParams.value = softLayerParamsValue;

    toBuild->inputs.push_back(std::move(buildTensorReferenceT(cm, compilationDescriptor, input)));
    toBuild->outputs.push_back(std::move(buildTensorReferenceT(cm, compilationDescriptor, output)));

    return toBuild;
}

MVCNN::UPALayerTaskT * mv::RuntimeModel::buildUPAReluTask(ComputationModel& cm, Element &compilationDescriptor, Control::OpListIterator opIt)
{
    auto input = opIt->getInputTensor(0);
    auto output = opIt->getOutputTensor(0);
    auto toBuild = new MVCNN::UPALayerTaskT();
    //toBuild->maxShaves = ;
    toBuild->softLayerParams.type = MVCNN::SoftwareLayerParams_UnaryOpParams;
    auto softLayerParamsValue = new MVCNN::UnaryOpParamsT();

    softLayerParamsValue->nested_params.type = MVCNN::UnaryOpNestedParams_ReluParams;
    toBuild->softLayerParams.value = softLayerParamsValue;

    toBuild->inputs.push_back(std::move(buildTensorReferenceT(cm, compilationDescriptor, input)));
    toBuild->outputs.push_back(std::move(buildTensorReferenceT(cm, compilationDescriptor, output)));

    return toBuild;
}

MVCNN::UPALayerTaskT *mv::RuntimeModel::buildUPAEluTask(mv::ComputationModel &cm, mv::Element &compilationDescriptor, mv::Control::OpListIterator opIt)
{
    auto input = opIt->getInputTensor(0);
    auto output = opIt->getOutputTensor(0);
    auto toBuild = new MVCNN::UPALayerTaskT();

    const auto x = opIt->get<double>("alpha");

    toBuild->softLayerParams.type = MVCNN::SoftwareLayerParams_PostOpsParams;
    auto softLayerParamsValue = new MVCNN::PostOpsParamsT();

    softLayerParamsValue->nested_params.type = MVCNN::PostOpsNestedParams_EluParams;
    auto postOpsParamsValue = new MVCNN::EluParamsT();
    postOpsParamsValue->x = x;
    softLayerParamsValue->nested_params.value = postOpsParamsValue;

    toBuild->softLayerParams.value = softLayerParamsValue;

    toBuild->inputs.push_back(std::move(buildTensorReferenceT(cm, compilationDescriptor, input)));
    toBuild->outputs.push_back(std::move(buildTensorReferenceT(cm, compilationDescriptor, output)));

    return toBuild;
}

MVCNN::UPALayerTaskT * mv::RuntimeModel::buildUPATanhTask(ComputationModel& cm, Element &compilationDescriptor, Control::OpListIterator opIt)
{
    auto input = opIt->getInputTensor(0);
    auto output = opIt->getOutputTensor(0);
    auto toBuild = new MVCNN::UPALayerTaskT();

    toBuild->softLayerParams.type = MVCNN::SoftwareLayerParams_PostOpsParams;
    auto softLayerParamsValue = new MVCNN::PostOpsParamsT();

    softLayerParamsValue->nested_params.type = MVCNN::PostOpsNestedParams_TanhParams;
    toBuild->softLayerParams.value = softLayerParamsValue;

    toBuild->inputs.push_back(std::move(buildTensorReferenceT(cm, compilationDescriptor, input)));
    toBuild->outputs.push_back(std::move(buildTensorReferenceT(cm, compilationDescriptor, output)));

    return toBuild;
}

MVCNN::UPALayerTaskT *mv::RuntimeModel::buildUPASoftPlusTask(mv::ComputationModel &cm, mv::Element &compilationDescriptor, mv::Control::OpListIterator opIt)
{
    auto input = opIt->getInputTensor(0);
    auto output = opIt->getOutputTensor(0);
    auto toBuild = new MVCNN::UPALayerTaskT();

    toBuild->softLayerParams.type = MVCNN::SoftwareLayerParams_PostOpsParams;
    auto softLayerParamsValue = new MVCNN::PostOpsParamsT();

    softLayerParamsValue->nested_params.type = MVCNN::PostOpsNestedParams_SoftPlusParams;
    toBuild->softLayerParams.value = softLayerParamsValue;

    toBuild->inputs.push_back(std::move(buildTensorReferenceT(cm, compilationDescriptor, input)));
    toBuild->outputs.push_back(std::move(buildTensorReferenceT(cm, compilationDescriptor, output)));

    return toBuild;
}

MVCNN::UPALayerTaskT *mv::RuntimeModel::buildUPAPadTask(mv::ComputationModel &cm, mv::Element &compilationDescriptor, mv::Control::OpListIterator opIt)
{
    auto input = opIt->getInputTensor(IO_TENSOR_INPUT);
    auto output = opIt->getOutputTensor(IO_TENSOR_OUTPUT);
    auto toBuild = new MVCNN::UPALayerTaskT();

    toBuild->softLayerParams.type = MVCNN::SoftwareLayerParams_PadParams;
    auto softLayerParamsValue = new MVCNN::PadParamsT();

    // paddings

    const auto pads_begin = opIt->get<std::array<unsigned short, 4>>("pads_begin");
    const auto pads_end   = opIt->get<std::array<unsigned short, 4>>("pads_end");

    // Convert vectors to uint32_t
    auto pads_begin_uint = std::vector<unsigned int>();
    auto pads_end_uint   = std::vector<unsigned int>();
    for (unsigned i = 0; i < 4; ++i)
    {
        pads_begin_uint.push_back(static_cast<unsigned int>(pads_begin.at(i)));
        pads_end_uint.push_back(static_cast<unsigned int>(pads_end.at(i)));
    }

    softLayerParamsValue->pads_begin = std::vector<unsigned int>(pads_begin_uint.begin(), pads_begin_uint.end());
    softLayerParamsValue->pads_end   = std::vector<unsigned int>(pads_end_uint.begin(), pads_end_uint.end());

   //pad_mode
    auto pad_mode = opIt->get<std::string>("pad_mode");
    if (pad_mode.compare(std::string("constant")) == 0) {
        softLayerParamsValue->pad_mode = MVCNN::PadMode_Constant;
    } else if (pad_mode.compare(std::string("edge")) == 0) {
        softLayerParamsValue->pad_mode = MVCNN::PadMode_Edge;
    } else if (pad_mode.compare(std::string("reflect")) == 0) {
        softLayerParamsValue->pad_mode = MVCNN::PadMode_Reflect;
    } else if (pad_mode.compare(std::string("symmetric")) == 0) {
        softLayerParamsValue->pad_mode = MVCNN::PadMode_Symmetric;
    } else {
        delete toBuild;
        delete softLayerParamsValue;
        throw ArgumentError("buildUPAPadTask", "file:content", "invalid", "Invalid pad_mode for Pad");
    }

    //padValue
    softLayerParamsValue->padValue = static_cast<float>(opIt->get<double>("pad_value"));

    toBuild->softLayerParams.value = softLayerParamsValue;
    toBuild->inputs.push_back(std::move(buildTensorReferenceT(cm, compilationDescriptor, input)));
    toBuild->outputs.push_back(std::move(buildTensorReferenceT(cm, compilationDescriptor, output)));

    return toBuild;
}

// For now 1:1 mapping
std::vector<std::unique_ptr<MVCNN::TaskT>> mv::RuntimeModel::buildUPATask(ComputationModel& cm, mv::Element &compilationDescriptor, Control::OpListIterator opIt)
{
    std::vector<std::unique_ptr<MVCNN::TaskT>> toReturn = std::vector<std::unique_ptr<MVCNN::TaskT>>(1);

    toReturn[0] = std::unique_ptr<MVCNN::TaskT>(new MVCNN::TaskT());
    toReturn[0]->task.type = MVCNN::SpecificTask_UPALayerTask;

    std::string underlyingTask = opIt->get<std::string>("taskOp");
    if(underlyingTask == "Identity")
        toReturn[0]->task.value = buildUPAPassthroughTask(cm, compilationDescriptor, opIt);
    else if(underlyingTask == "Dummy")
        toReturn[0]->task.value = buildUPADummyTask(cm, compilationDescriptor, opIt);
    else if(underlyingTask == "Softmax")
        toReturn[0]->task.value = buildUPASoftmaxTask(cm, compilationDescriptor, opIt);
    else if(underlyingTask == "Sigmoid")
        toReturn[0]->task.value = buildUPASigmoidTask(cm, compilationDescriptor, opIt);
    else if(underlyingTask == "Proposal")
        toReturn[0]->task.value = buildUPAProposalTask(cm, compilationDescriptor, opIt);
    else if(underlyingTask == "ROIPooling")
        toReturn[0]->task.value = buildUPAROIPoolingTask(cm, compilationDescriptor, opIt);
    else if (underlyingTask == "PSROIPooling")
        toReturn[0]->task.value = buildUPAPSROIPoolingTask(cm, compilationDescriptor, opIt);
    else if(underlyingTask == "Quantize")
        toReturn[0]->task.value = buildUPAQuantizeTask(cm, compilationDescriptor, opIt);
    else if(underlyingTask == "Resample")
        toReturn[0]->task.value = buildUPAResampleTask(cm, compilationDescriptor, opIt);
    else if(underlyingTask == "Reshape")
        toReturn[0]->task.value = buildUPAReshapeTask(cm, compilationDescriptor, opIt);
    else if(underlyingTask == "RegionYolo")
        toReturn[0]->task.value = buildUPARegionYoloTask(cm, compilationDescriptor, opIt);
    else if(underlyingTask == "ReorgYolo")
        toReturn[0]->task.value = buildUPAReorgYoloTask(cm, compilationDescriptor, opIt);
    else if (underlyingTask == "Normalize")
        toReturn[0]->task.value = buildUPANormalizeTask(cm, compilationDescriptor, opIt);
    else if(underlyingTask == "Permute")
        toReturn[0]->task.value = buildUPAPermuteTask(cm, compilationDescriptor, opIt);
    else if(underlyingTask == "PermuteND")
        toReturn[0]->task.value = buildUPAPermuteNDTask(cm, compilationDescriptor, opIt);
    else if(underlyingTask == "Eltwise")
        toReturn[0]->task.value = buildUPAEltwiseFP16Task(cm, compilationDescriptor, opIt);
    else if(underlyingTask == "Interp")
        toReturn[0]->task.value = buildUPAInterpTask(cm, compilationDescriptor, opIt);
    else if(underlyingTask == "Norm")
        toReturn[0]->task.value = buildUPANormTask(cm, compilationDescriptor, opIt);
    else if(underlyingTask == "DetectionOutput")
        toReturn[0]->task.value = buildUPADetectionOutputTask(cm, compilationDescriptor, opIt);
    else if(underlyingTask == "Priorbox")
        toReturn[0]->task.value = buildUPAPriorboxTask(cm, compilationDescriptor, opIt);
    else if(underlyingTask == "Argmax")
        toReturn[0]->task.value = buildUPAArgmaxTask(cm, compilationDescriptor, opIt);
    else if(underlyingTask == "CustomOcl")
        toReturn[0]->task.value = buildUPACustomOclTask(cm, compilationDescriptor, opIt);
    else if(underlyingTask == "CustomCpp")
        toReturn[0]->task.value = buildUPACustomCppTask(cm, compilationDescriptor, opIt);
    else if(underlyingTask == "topK")
        toReturn[0]->task.value = buildUPATopKTask(cm, compilationDescriptor, opIt);
    else if(underlyingTask == "Deconv")
        toReturn[0]->task.value = buildUPADeconvTask(cm, compilationDescriptor, opIt);
    else if(underlyingTask == "Tile")
        toReturn[0]->task.value = buildUPATileTask(cm, compilationDescriptor, opIt);
    else if(underlyingTask == "CTCDecoder")
        toReturn[0]->task.value = buildUPACTCDecoderTask(cm, compilationDescriptor, opIt);
    else if(underlyingTask == "RefConv")
        toReturn[0]->task.value = buildUPARefConvTask(cm, compilationDescriptor, opIt);
    else if(underlyingTask == "FakeQuantize")
        toReturn[0]->task.value = buildUPAFakeQuantizeTask(cm, compilationDescriptor, opIt);
    else if(underlyingTask == "Gather")
        toReturn[0]->task.value = buildUPAGatherTask(cm, compilationDescriptor, opIt);
    else if(underlyingTask == "HSwish")
        toReturn[0]->task.value = buildUPAHSwishTask(cm, compilationDescriptor, opIt);
    else if(underlyingTask == "Swish")
        toReturn[0]->task.value = buildUPASwishTask(cm, compilationDescriptor, opIt);
    else if(underlyingTask == "Mish")
        toReturn[0]->task.value = buildUPAMishTask(cm, compilationDescriptor, opIt);
    else if(underlyingTask == "Conversion")
        toReturn[0]->task.value = buildUPAConversionTask(cm, compilationDescriptor, opIt);
    else if(underlyingTask == "Relu")
        toReturn[0]->task.value = buildUPAReluTask(cm, compilationDescriptor, opIt);
    else if(underlyingTask == "Clamp")
        toReturn[0]->task.value = buildUPAClampTask(cm, compilationDescriptor, opIt);
    else if(underlyingTask == "Elu")
        toReturn[0]->task.value = buildUPAEluTask(cm, compilationDescriptor, opIt);
    else if(underlyingTask == "Tanh")
        toReturn[0]->task.value = buildUPATanhTask(cm, compilationDescriptor, opIt);
    else if(underlyingTask == "SoftPlus")
        toReturn[0]->task.value = buildUPASoftPlusTask(cm, compilationDescriptor, opIt);
    else if(underlyingTask == "Pad")
        toReturn[0]->task.value = buildUPAPadTask(cm, compilationDescriptor, opIt);

    // TODO: Add other UPA layers

    if(opIt->hasAttr("trailing") && opIt->get<bool>("trailing"))
        static_cast<MVCNN::UPALayerTaskT*>(toReturn[0]->task.value)->isTrailingSWLayer = true;

    return toReturn;
}

std::vector<std::unique_ptr<MVCNN::TaskT>> mv::RuntimeModel::buildControllerTaskT(ComputationModel& /*cm*/, mv::Element& /*compilationDescriptor*/, Control::OpListIterator /*opIt*/)
{
    std::vector<std::unique_ptr<MVCNN::TaskT>> toReturn = std::vector<std::unique_ptr<MVCNN::TaskT>>(1);
    return toReturn;
}

std::unique_ptr<MVCNN::BarrierReferenceT> mv::RuntimeModel::buildBarrierReferenceT(ComputationModel& , Element& , BarrierDependencies dep)
{
    std::unique_ptr<MVCNN::BarrierReferenceT> toBuild = std::unique_ptr<MVCNN::BarrierReferenceT>(new MVCNN::BarrierReferenceT());
    if (dep.hasWaitBarriers()) {
      toBuild->wait_barriers = dep.getWait();
    }
    toBuild->update_barriers = dep.getUpdate();
    return toBuild;
}

std::unique_ptr<MVCNN::BarrierReferenceT> mv::RuntimeModel::buildBarrierReferenceT()
{
    std::unique_ptr<MVCNN::BarrierReferenceT> toBuild = std::unique_ptr<MVCNN::BarrierReferenceT>(new MVCNN::BarrierReferenceT());
    return toBuild;
}

std::vector<std::unique_ptr<MVCNN::TaskT>> mv::RuntimeModel::buildTaskT(ComputationModel& cm, mv::Element &compilationDescriptor, Control::OpListIterator opIt, uint8_t* port)
{

    std::vector<std::unique_ptr<MVCNN::TaskT>> vecToBuild = buildSpecificTaskUnion(cm, compilationDescriptor, opIt, port);

    for(auto& toBuild: vecToBuild)
    {
        toBuild->name = opIt->getName();

        // NOTE: This might change in the future
        if(opIt->hasAttr("opId"))
            toBuild->sourceTaskIDs = {opIt->get<unsigned>("opId")};

        if(opIt->hasAttr("BarrierDeps"))
            toBuild->associated_barriers = buildBarrierReferenceT(cm, compilationDescriptor, opIt->get<mv::BarrierDependencies>("BarrierDeps"));
        else
            toBuild->associated_barriers = buildBarrierReferenceT();
    }

    return vecToBuild;
}

unsigned mv::RuntimeModel::countProducerConsumerTasks(mv::ComputationModel& cm, mv::Control::OpListIterator opIt)
{
    std::string taskType = opIt->getOpType();
    unsigned toReturn = 0;
    unsigned numClusters = cm.getGlobalConfigParams()->get<int>("Number_of_Clusters");

    if(taskType == "DPUTask")
    {
        if(opIt->hasAttr("splitStrategy"))
        {
            std::string strategy = opIt->get<std::string>("splitStrategy");
            if(strategy != "Clustering")
            {
                for(unsigned i = 0; i < numClusters; ++i)
                {
                    if (opIt->hasAttr("Workloads" + std::to_string(i)))
                    {
                        auto& workloads = opIt->get<mv::Workloads>("Workloads" + std::to_string(i));
                        toReturn += workloads.nWorkloads();
                    }
                    else
                        toReturn = numClusters;
                }
            }
            else
            {
                auto& workloads = opIt->get<mv::Workloads>("Workloads0");
                toReturn = workloads.nWorkloads() * numClusters;
            }
        }
    }
    else if(taskType == "DMATask")
    {
        auto inputTensor = opIt->getInputTensor(0);
        // Weights sparsity new approach: it doesn't matter what strategy is chosen,
        // the number of dma is doubled since the strategy is shared between weights
        // and sparsity map. Techinically the isPopulated() check is not needed
        // because we never transfer sparse activation tensors.
        unsigned multiplicator = 1;
        if(inputTensor->isPopulated() && inputTensor->isSparse())
            multiplicator = 2;
        else if (inputTensor->isSparse()) {
            multiplicator = 3;
        }

        if(numClusters > 1)
        {
            bool sourceIsBroadCasted = opIt->getInputTensor(0)->isBroadcasted();
            //NOTE: When strategy is overwritten
            if (opIt->get<mv::DmaDirection>("direction") == mv::DmaDirectionEnum::DDR2NNCMX)
            {
               // inputTensor->setShape(outputTensor->getShape());
                if (inputTensor->hasAttr("overwriteStrategy"))
                {
                    if (inputTensor->get<std::string>("overwriteStrategy") == "ClusteringToSoH")
                        sourceIsBroadCasted = false;
                    else if (inputTensor->get<std::string>("overwriteStrategy") == "SoHToClustering")
                        sourceIsBroadCasted = true;
                }
            }
            else if (opIt->get<mv::DmaDirection>("direction") == mv::DmaDirectionEnum::NNCMX2DDR)
            {
                auto outputTensor = opIt->getOutputTensor(0);
                // inputTensor->setShape(outputTensor->getShape());
                 if (outputTensor->hasAttr("overwriteStrategy"))
                 {
                     if (outputTensor->get<std::string>("overwriteStrategy") == "ClusteringToSoH")
                         sourceIsBroadCasted = true;
                     else if (outputTensor->get<std::string>("overwriteStrategy") == "SoHToClustering")
                         sourceIsBroadCasted = false;
                 }
            }

            if(!sourceIsBroadCasted)
                toReturn = numClusters;
            else
                toReturn = 1;
            if ((opIt->getInputTensor(0)->get<std::string>("splitStrategy") == "Clustering"))
                toReturn = 1;
        }
        else
            toReturn = 1;

        toReturn *= multiplicator;

        if (inputTensor->isPopulated() && inputTensor->isSparse())
        {
            if (numClusters < toReturn) {
                for (unsigned i = 0; i < numClusters; ++i) {
                    if (inputTensor->getSubTensor(i).dataPackedSize() == 0)
                        toReturn--;
                }
            }
        }
    }
    else if(taskType == "UPATask" || opIt->isImplicit())
        toReturn = 1;

    return toReturn;
}

std::unique_ptr<MVCNN::BarrierT> mv::RuntimeModel::buildBarrierT(mv::ComputationModel& model, mv::Element& , mv::Control::OpListIterator opIt)
{
    mv::ControlModel cm(model);

    std::unique_ptr<MVCNN::BarrierT> toBuild = std::unique_ptr<MVCNN::BarrierT>(new MVCNN::BarrierT());
    auto barrier = opIt->get<mv::Barrier>("Barrier");

    toBuild->barrier_id = barrier.getIndex();
    toBuild->consumer_count = 0;
    toBuild->producer_count = 0;

    for(auto producer = opIt.leftmostParent(); producer != cm.opEnd(); ++producer) {
        toBuild->producer_count += countProducerConsumerTasks(model, producer);
    }

    for(auto consumer = opIt.leftmostChild(); consumer != cm.opEnd(); ++consumer) {
        toBuild->consumer_count += countProducerConsumerTasks(model, consumer);
    }
    return toBuild;
}

std::vector<std::unique_ptr<MVCNN::BarrierT>> mv::RuntimeModel::buildBarrierTable(mv::ComputationModel& cm, mv::Element& compilationDescriptor)
{
    mv::OpModel om(cm);
    mv::ControlModel controlModel(cm);

    auto barrierTasks = om.getOps("BarrierTask");
    std::sort(
        barrierTasks.begin(),
        barrierTasks.end(),
        [](const mv::Data::OpListIterator& a, const mv::Data::OpListIterator& b) -> bool { return a->get<mv::Barrier>("Barrier").getIndex() < b->get<mv::Barrier>("Barrier").getIndex(); }
        );

    unsigned n = barrierTasks.size();
    std::vector<std::unique_ptr<MVCNN::BarrierT>> toBuild = std::vector<std::unique_ptr<MVCNN::BarrierT>>(n);
    for(unsigned i = 0; i < n; ++i)
        toBuild[i] = buildBarrierT(cm, compilationDescriptor, controlModel.switchContext(barrierTasks[i]));
    return toBuild;
}

void mv::RuntimeModel::buildHeader(ComputationModel &cm, Element &compilationDescriptor)
{
    //HEADER
    graphFile_.header = buildSummaryHeaderMetaInformations(cm, compilationDescriptor);
}

void mv::RuntimeModel::buildGraphFile(ComputationModel& cm, const mv::TargetDescriptor& td, mv::Element& compilationDescriptor)
{
    mv::OpModel om(cm);
    mv::DataModel dm(cm);

    unsigned numClusters = dm.getGlobalConfigParams()->get<int>("Number_of_Clusters");

    auto globalConfigurationParameters = cm.getGlobalConfigParams();
    auto huffmanCompression = globalConfigurationParameters->get<bool>("HuffmanCompression");
    bool hasCSRAM = (globalConfigurationParameters->hasAttr("csramLimit") &&
                        globalConfigurationParameters->get<int>("csramLimit") != 0);

    graphFile_.header = buildSummaryHeaderT(cm, td, compilationDescriptor, std::move(graphFile_.header));

    // Binary Data
    graphFile_.binary_data = std::vector<std::unique_ptr<MVCNN::BinaryDataT>>();
    std::unordered_set<Tensor *> csramCacheable;
    std::vector<Tensor *> toSort;
    for(auto opIterator = om.opBegin(); opIterator != om.opEnd(); ++opIterator)
    {
        std::string opType = opIterator->getOpType();
        if (opType == "Constant" || opType == "ConstantInt" || opType == "ConstantDataElement")
        {
            auto tIt = opIterator->getOutputTensor(0);

            // Weights sparsity new approach: there is a separate constant for
            // each cluster
            if(tIt->isSparse())
            {
                auto sparsityMapIterator = dm.getTensor(tIt->getSparsityMap()->getName());
                toSort.push_back(&(*sparsityMapIterator));
                if(tIt->get<std::string>("splitStrategy") == "SplitOverK")
                {
                    for(std::size_t i = 0; i < numClusters; ++i)
                        toSort.push_back(&(tIt->getSubTensor(i)));
                }
                else
                    toSort.push_back(&(*tIt));
            }
            else if(tIt->isAllocatedPerCluster())
                for(std::size_t i = 0; i < numClusters; ++i)
                    toSort.push_back(&(tIt->getSubTensor(i)));
            else
                toSort.push_back(&(*tIt));

        }
        else if (opType == "DMATask")
        {
            // Add inputs to NNDMA operations to the cacheable tensor set.
            // NNDMA tasks are DMATasks whose direction does not involve UPA.
            //
            // N.B. This loop will add all tensors that are inputs to NNDMA operations to the cacheable set,
            // including program inputs and spilled tensors.  This is fine; the cacheable info will only be
            // accessed for tensors that we're actually adding to the output.
            auto direction = opIterator->get<mv::DmaDirection>("direction");
            if (hasCSRAM &&
                direction != mv::DmaDirectionEnum::NNCMX2UPACMX &&
                direction != mv::DmaDirectionEnum::UPACMX2NNCMX &&
                direction != mv::DmaDirectionEnum::DDR2UPACMX   &&
                direction != mv::DmaDirectionEnum::UPACMX2DDR)
            {
                for (auto& tensor : opIterator->getInputTensor())
                {
                    csramCacheable.insert(&*tensor);
                }
            }
        }
    }

    std::sort(toSort.begin(), toSort.end(), [](mv::Tensor * t1, mv::Tensor * t2){return (t1->get<unsigned>("graphFileIndex") < t2->get<unsigned>("graphFileIndex"));});
    for(auto& tIt : toSort)
    {
        graphFile_.binary_data.push_back(buildBinaryDataT(cm, compilationDescriptor, *tIt, huffmanCompression, csramCacheable.count(tIt) != 0));
    }
    // TASKS
    graphFile_.task_lists = buildTaskListT(cm, compilationDescriptor);

    // Barrier Table must be build only on dynamic scheduling
    if(globalConfigurationParameters->get<std::string>("barrier_index_assignment") == "Dynamic")
        graphFile_.barrier_table = buildBarrierTable(cm, compilationDescriptor);
}

void mv::RuntimeModel::serialize()
{
    flatbuffers::FlatBufferBuilder fbb;
    auto offset = MVCNN::CreateGraphFile(fbb, &graphFile_);
    MVCNN::FinishGraphFileBuffer(fbb, offset);
    binaryData_ = std::shared_ptr<std::vector<char>>(new std::vector<char>(fbb.GetSize()));
    std::memcpy(binaryData_->data(), (char*)fbb.GetBufferPointer(), binaryData_->size());
}

void mv::RuntimeModel::serialize(const std::string& filename)
{
    serialize();
    if (flatbuffers::SaveFile((filename).c_str(), binaryData_->data(), binaryData_->size(), true))
        Logger::log(mv::Logger::MessageType::Debug, "RuntimeModel", "File successfully written to: " + filename);
    else
        Logger::log(mv::Logger::MessageType::Error, "RuntimeModel", "File was not created. Check configuration");
}

void mv::RuntimeModel::deserialize(const std::string& path)
{
    std::ifstream ifs(path.c_str(), std::ifstream::binary|std::ifstream::in);
    ifs.seekg(0, std::ios::end);
    unsigned length = ifs.tellg();
    ifs.seekg(0, std::ios::beg);

    binaryData_ = std::shared_ptr<std::vector<char>>(new std::vector<char>(length));

    ifs.read(binaryData_->data(), length);
    ifs.close();
    deserialize(binaryData_->data(), binaryData_->size());
}

void mv::RuntimeModel::deserialize(const char *dataBuffer, int length)
{
    flatbuffers::Verifier verifier(reinterpret_cast<const unsigned char*>(dataBuffer), length);
    if (!MVCNN::VerifyGraphFileBuffer(verifier))
        throw ArgumentError("tools:GraphComparator", "file:content", "invalid", "GraphFile verification failed");
    Logger::log(mv::Logger::MessageType::Debug, "RuntimeModel", "GraphFile verification successful");
    const MVCNN::GraphFile *graphPtr = MVCNN::GetGraphFile(dataBuffer);
    graphPtr->UnPackTo(&graphFile_);
}

std::shared_ptr<std::vector<char>> mv::RuntimeModel::getBlob()
{
    if(nullptr == binaryData_)
        serialize();
    return binaryData_;
}

void mv::RuntimeModel::serializeHelper(const std::function<void(MVCNN::GraphFileT&)>& serializeCallback) {
    serializeCallback(graphFile_);
}

const MVCNN::GraphFileT& mv::RuntimeModel::getGraphFile()
{
    return graphFile_;
}

void mv::RuntimeModel::clear()
{
    graphFile_ = MVCNN::GraphFileT();
    binaryData_->clear();
}

mv::Order mv::RuntimeModel::stridesToOrder(std::vector<float> strides, std::vector<unsigned> dims)
{

    std::vector<std::size_t> contVector;
    std::map<float, unsigned> indices;

    // Hardcoded for 3d tensors 
    // TODO update when 3d RT ops enabled
    auto current_idx = 0;
    for (unsigned i = 0; i < 4; ++i)
    {
        // if stride not already in map, add it
        float unique_stride = strides[i] + float(i) / 100;
        if (indices.find(unique_stride) == indices.end())
            indices[unique_stride] = current_idx++;
    }

    for (auto it = indices.begin(); it != indices.end(); ++it)
        contVector.push_back(it->second);

    auto order = OrderRegistry::instance().getLabel(contVector);

    // Check for non-standard order & replace with standard order if tensor dimension is flat
    if (order == "NHCW" && dims[mv::IO_CHANNEL_DIMENSION] == 1)
        order = "NCHW";

    return order;
}<|MERGE_RESOLUTION|>--- conflicted
+++ resolved
@@ -3329,7 +3329,6 @@
     auto* softLayerParamsValue = new MVCNN::PostOpsParamsT();
     softLayerParamsValue->nested_params.type = MVCNN::PostOpsNestedParams_SwishParams;
     softLayerParamsValue->nested_params.value = postOpsParamsValue;
-<<<<<<< HEAD
 
     toBuild->softLayerParams.type = MVCNN::SoftwareLayerParams_PostOpsParams;
     toBuild->softLayerParams.value = softLayerParamsValue;
@@ -3345,8 +3344,6 @@
     auto input = opIt->getInputTensor(0);
     auto output = opIt->getOutputTensor(0);
     auto toBuild = new MVCNN::UPALayerTaskT();
-=======
->>>>>>> 48a11f7d
 
     toBuild->softLayerParams.type = MVCNN::SoftwareLayerParams_PostOpsParams;
     auto softLayerParamsValue = new MVCNN::PostOpsParamsT();
@@ -3379,17 +3376,17 @@
     }
     else
     {
-        if (input->getDType() == mv::DType("UInt8") &&
-        (output->getDType() == mv::DType("Float16") || output->getDType() == mv::DType("Float32")))
-        {
-            softLayerParamsValue->scale = input->getQuantParams().getScale()[0];
-            softLayerParamsValue->bias  = -input->getQuantParams().getZeroPoint()[0] / input->getQuantParams().getScale()[0];
-        }
-        else if ((input->getDType() == mv::DType("Float16") || input->getDType() == mv::DType("Float32")) &&
-                output->getDType() == mv::DType("UInt8"))
-        {
-            softLayerParamsValue->scale = 1.0 / input->getQuantParams().getScale()[0];
-            softLayerParamsValue->bias  = input->getQuantParams().getZeroPoint()[0];
+    if (input->getDType() == mv::DType("UInt8") &&
+       (output->getDType() == mv::DType("Float16") || output->getDType() == mv::DType("Float32")))
+    {
+        softLayerParamsValue->scale = input->getQuantParams().getScale()[0];
+        softLayerParamsValue->bias  = -input->getQuantParams().getZeroPoint()[0] / input->getQuantParams().getScale()[0];
+    }
+    else if ((input->getDType() == mv::DType("Float16") || input->getDType() == mv::DType("Float32")) &&
+              output->getDType() == mv::DType("UInt8"))
+    {
+        softLayerParamsValue->scale = 1.0 / input->getQuantParams().getScale()[0];
+        softLayerParamsValue->bias  = input->getQuantParams().getZeroPoint()[0];
         }
     }
 
