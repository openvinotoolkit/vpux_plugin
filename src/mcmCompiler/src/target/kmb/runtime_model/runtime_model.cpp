#include "include/mcm/target/kmb/runtime_model/runtime_model.hpp"
#include "include/mcm/op_model.hpp"
#include "flatbuffers/util.h"
#include "include/mcm/base/exception/argument_error.hpp"
#include "include/mcm/utils/warning_manager.hpp"
#include "include/mcm/utils/custom_math.hpp"
#include "include/mcm/utils/custom_strings.hpp"
#include <fstream>
#include <iostream>
#include <iomanip>
#include <unordered_set>
#include <memory>

const std::unordered_map<std::string, MVCNN::DType> mv::RuntimeModel::dTypeMapping_ =
{
    {"Float64", MVCNN::DType::DType_FP64},
    {"Float32", MVCNN::DType::DType_FP32},
    {"Float16", MVCNN::DType::DType_FP16},
    {"Float8", MVCNN::DType::DType_FP8},
    {"UInt64", MVCNN::DType::DType_U64},
    {"UInt32", MVCNN::DType::DType_U32},
    {"UInt16", MVCNN::DType::DType_U16},
    {"UInt8", MVCNN::DType::DType_U8},
    {"Int64", MVCNN::DType::DType_I64},
    {"Int32", MVCNN::DType::DType_I32},
    {"Int16", MVCNN::DType::DType_I16},
    {"Int8", MVCNN::DType::DType_I8},
    {"Int4", MVCNN::DType::DType_I4},
    {"Int2", MVCNN::DType::DType_I2},
    {"Int2X", MVCNN::DType::DType_I2X},
    {"Int4X", MVCNN::DType::DType_I4X},
    {"Bin", MVCNN::DType::DType_BIN},
    {"Log", MVCNN::DType::DType_LOG}
};

const std::unordered_map<MVCNN::DType, std::string> mv::RuntimeModel::reverseDTypeMapping_ =
{
    {MVCNN::DType::DType_FP64, "Float64"},
    {MVCNN::DType::DType_FP32, "Float32"},
    {MVCNN::DType::DType_FP16, "Float16"},
    {MVCNN::DType::DType_FP8, "Float8"},
    {MVCNN::DType::DType_U64, "UInt64"},
    {MVCNN::DType::DType_U32, "UInt32"},
    {MVCNN::DType::DType_U16, "UInt16"},
    {MVCNN::DType::DType_U8, "UInt8"},
    {MVCNN::DType::DType_I64, "Int64"},
    {MVCNN::DType::DType_I32, "Int32"},
    {MVCNN::DType::DType_I16, "Int16"},
    {MVCNN::DType::DType_I8, "Int8"},
    {MVCNN::DType::DType_I4, "Int4"},
    {MVCNN::DType::DType_I2, "Int2"},
    {MVCNN::DType::DType_I2X, "Int2X"},
    {MVCNN::DType::DType_I4X, "Int4X"},
    {MVCNN::DType::DType_BIN, "Bin"},
    {MVCNN::DType::DType_LOG, "Log"}
};

const std::unordered_map<std::string, MVCNN::MemoryLocation> mv::RuntimeModel::memoryLocationMapping_ =
{
    {"ProgrammableInput", MVCNN::MemoryLocation::MemoryLocation_ProgrammableInput},
    {"ProgrammableOutput", MVCNN::MemoryLocation::MemoryLocation_ProgrammableOutput},
    {"VPU_DDR_Heap", MVCNN::MemoryLocation::MemoryLocation_VPU_DDR_Heap},
    {"GraphFile", MVCNN::MemoryLocation::MemoryLocation_GraphFile},
    {"VPU_CMX_NN", MVCNN::MemoryLocation::MemoryLocation_VPU_CMX_NN},
    {"VPU_CMX_UPA", MVCNN::MemoryLocation::MemoryLocation_VPU_CMX_UPA},
    {"VPU_DDR_BSS", MVCNN::MemoryLocation::MemoryLocation_VPU_DDR_BSS}
};

const std::unordered_map<std::string, MVCNN::DPULayerType> mv::RuntimeModel::dpuLayerMapping_ =
{
    {"Conv",MVCNN::DPULayerType::DPULayerType_CONV},
    {"DepthwiseConv",MVCNN::DPULayerType::DPULayerType_DWCONV},
    {"MaxPool",MVCNN::DPULayerType::DPULayerType_MAXPOOL},
    {"AveragePool",MVCNN::DPULayerType::DPULayerType_AVEPOOL},
    {"FullyConnected",MVCNN::DPULayerType::DPULayerType_FCL},
    {"Eltwise",MVCNN::DPULayerType::DPULayerType_ELTWISE},
    {"Identity",MVCNN::DPULayerType::DPULayerType_IDENTITY},
    {"ChannelMajorConvolution",MVCNN::DPULayerType::DPULayerType_CMCONV}
};

const std::unordered_map<mv::PPELayerTypeEnum, MVCNN::PPELayerType, mv::EnumClassHash> mv::RuntimeModel::ppeLayerTypeMapping_ =
{
   {PPELayerType_STORE, MVCNN::PPELayerType::PPELayerType_STORE},
   {PPELayerType_LOAD, MVCNN::PPELayerType::PPELayerType_LOAD},
   {PPELayerType_CLEAR, MVCNN::PPELayerType::PPELayerType_CLEAR},
   {PPELayerType_NOOP, MVCNN::PPELayerType::PPELayerType_NOOP},
   {PPELayerType_HALT, MVCNN::PPELayerType::PPELayerType_HALT},
   {PPELayerType_ADD, MVCNN::PPELayerType::PPELayerType_ADD},
   {PPELayerType_SUB, MVCNN::PPELayerType::PPELayerType_SUB},
   {PPELayerType_MULT, MVCNN::PPELayerType::PPELayerType_MULT},
   {PPELayerType_RELU, MVCNN::PPELayerType::PPELayerType_LRELU},
   {PPELayerType_RELUX, MVCNN::PPELayerType::PPELayerType_LRELUX},
   {PPELayerType_LPRELU, MVCNN::PPELayerType::PPELayerType_LPRELU},
   {PPELayerType_MAXIMUM, MVCNN::PPELayerType::PPELayerType_MAXIMUM},
   {PPELayerType_MINIMUM, MVCNN::PPELayerType::PPELayerType_MINIMUM},
   {PPELayerType_CEIL, MVCNN::PPELayerType::PPELayerType_CEIL},
   {PPELayerType_FLOOR, MVCNN::PPELayerType::PPELayerType_FLOOR},
   {PPELayerType_AND, MVCNN::PPELayerType::PPELayerType_AND},
   {PPELayerType_OR, MVCNN::PPELayerType::PPELayerType_OR},
   {PPELayerType_XOR, MVCNN::PPELayerType::PPELayerType_XOR},
   {PPELayerType_NOT, MVCNN::PPELayerType::PPELayerType_NOT},
   {PPELayerType_ABS, MVCNN::PPELayerType::PPELayerType_ABS},
   {PPELayerType_NEG, MVCNN::PPELayerType::PPELayerType_NEG},
   {PPELayerType_POW, MVCNN::PPELayerType::PPELayerType_POW},
   {PPELayerType_EXP, MVCNN::PPELayerType::PPELayerType_EXP},
   {PPELayerType_SIGMOID, MVCNN::PPELayerType::PPELayerType_SIGMOID},
   {PPELayerType_TANH, MVCNN::PPELayerType::PPELayerType_TANH},
   {PPELayerType_SQRT, MVCNN::PPELayerType::PPELayerType_SQRT},
   {PPELayerType_RSQRT, MVCNN::PPELayerType::PPELayerType_RSQRT},
   {PPELayerType_FLEXARB, MVCNN::PPELayerType::PPELayerType_FLEXARB}
};

template <typename T1, typename T2>
void setIfPresent(T1& fieldToFill, mv::Element& compilationDescriptor, const std::string& key)
{
    if(compilationDescriptor.hasAttr(key))
        fieldToFill = compilationDescriptor.get<T2>(key);
}

//Note: 16/8 used below depend on the dtype
void mv::RuntimeModel::alignTensor(mv::ComputationModel& cm, std::unique_ptr<MVCNN::TensorReferenceT>& tensorT, mv::Tensor& tensor, const size_t dimension, bool padFinalOutput)
{

    if(dimension == IO_CHANNEL_DIMENSION)
    {
        auto globalConfigParams = cm.getGlobalConfigParams();
        int pad = tensor.computeAppropriatePadding();
        std::vector<std::size_t> dimensions = tensor.getShape();
        auto outputChannelsPadded = mv::round_up(dimensions[mv::IO_CHANNEL_DIMENSION], pad);
        dimensions = {dimensions[mv::IO_WIDTH_DIMENSION], dimensions[mv::IO_HEIGHT_DIMENSION], outputChannelsPadded, dimensions[mv::IO_BATCH_DIMENSION]};
        auto numericStrides = tensor.getOrder().computeByteStrides(mv::Shape(dimensions), tensor.getDType().getSizeInBits() / 8);
        numericStrides.push_back(tensor.getDType().getSizeInBits() / 8);
        std::reverse(dimensions.begin(), dimensions.end());
        std::reverse(numericStrides.begin(), numericStrides.end());
        tensorT->strides = numericStrides; // NOTE: Maybe directly bufferIt->computeStrides() in the future
        if(padFinalOutput)
            tensorT->dimensions = std::vector<uint32_t>(dimensions.begin(), dimensions.end());
    }
    else if (dimension == IO_WIDTH_DIMENSION)
    {
        std::vector<std::size_t> dimensions = tensor.getShape();
        auto widthPadded = mv::round_up(dimensions[mv::IO_WIDTH_DIMENSION], 16);
        dimensions = {widthPadded, dimensions[mv::IO_HEIGHT_DIMENSION],dimensions[mv::IO_CHANNEL_DIMENSION] , dimensions[mv::IO_BATCH_DIMENSION]};
        auto numericStrides = tensor.getOrder().computeByteStrides(mv::Shape(dimensions), tensor.getDType().getSizeInBits() / 8);
        numericStrides.push_back(tensor.getDType().getSizeInBits() / 8);
        std::reverse(dimensions.begin(), dimensions.end());
        std::reverse(numericStrides.begin(), numericStrides.end());
        tensorT->strides = numericStrides;

    }
}

MVCNN::DType mv::RuntimeModel::convertDtype(const mv::DType& dtype)
{
    return dTypeMapping_.at(dtype.toString());
}

mv::DType mv::RuntimeModel::convertDtype(const MVCNN::DType& dtype)
{
    return reverseDTypeMapping_.at(dtype);
}

MVCNN::MemoryLocation mv::RuntimeModel::convertAllocatorToMemoryLocale(const std::string& allocatorName,
                                                                       mv::Tensor::MemoryLocation& tensorLocation)
{
    if (tensorLocation == mv::Tensor::MemoryLocation::Location::CSRAM)
    {
        return MVCNN::MemoryLocation::MemoryLocation_VPU_CSRAM;
    }
    else
    {
        // TODO: It's unclear that the allocator is the correct way to
        // find the tensor's memory locale; it might be better to use
        // the MemoryLocation in all cases.
        return memoryLocationMapping_.at(allocatorName);
    }
}

MVCNN::PPELayerType mv::RuntimeModel::convertPPELayerType(PPELayerTypeEnum ppe)
{
    return ppeLayerTypeMapping_.at(ppe);
}


std::unique_ptr<MVCNN::GraphNodeT> mv::RuntimeModel::buildGraphNodeT(mv::ComputationModel &cm, mv::Element&, mv::Data::OpListIterator op)
{
    std::unique_ptr<MVCNN::GraphNodeT> toBuild = std::unique_ptr<MVCNN::GraphNodeT>(new MVCNN::GraphNodeT());

    mv::OpModel opModel(cm);
    toBuild->name = op->getName();
    toBuild->thisID = op->get<unsigned>("opId");

    for (auto nextChildOp = op.leftmostChild(); nextChildOp != opModel.opEnd(); ++nextChildOp)
        toBuild->sinkID.push_back(nextChildOp->get<unsigned>("opId"));

    for (auto nextParentOp = op.leftmostParent(); nextParentOp != opModel.opEnd(); ++nextParentOp)
        toBuild->sourceID.push_back(nextParentOp->get<unsigned>("opId"));

    return toBuild;
}

std::unique_ptr<MVCNN::SourceStructureT> mv::RuntimeModel::buildSourceStructureT(mv::ComputationModel &cm, mv::Element &compilationDescriptor)
{
    std::unique_ptr<MVCNN::SourceStructureT> toBuild = std::unique_ptr<MVCNN::SourceStructureT>(new MVCNN::SourceStructureT());

    mv::OpModel opModel(cm);
    for (auto inputOp : opModel.getNetworkInputs())
        toBuild->first_ID.push_back(inputOp->get<unsigned>("opId"));
    toBuild->nodes = std::vector<std::unique_ptr<MVCNN::GraphNodeT>>(opModel.opsCount());
    unsigned i = 0;

    for(auto opIt = opModel.opBegin(); opIt != opModel.opEnd(); ++opIt)
        toBuild->nodes[i++] = buildGraphNodeT(cm, compilationDescriptor, opIt);

    return toBuild;
}

std::vector<unsigned> mv::RuntimeModel::reduceQuantVector_(std::vector<unsigned> inVec)
{
    if (inVec.size() > 1)
    {
        auto firstVal = inVec[0];
        auto onlyOneValue = true;
        for (size_t i = 1; i < inVec.size(); i++)
            if (firstVal != inVec[i])
                onlyOneValue = false;
        if (onlyOneValue)
        {
            inVec.clear();
            inVec.push_back(firstVal);
        }
    }
    return inVec;
}

//build tensorReference for Tensors - 1 cluster case
std::unique_ptr<MVCNN::TensorReferenceT> mv::RuntimeModel::buildTensorReferenceT(mv::ComputationModel& model, mv::Element&, mv::Data::TensorIterator t, const std::string &allocatorName)
{
    mv::DataModel dm(model);
    mv::OpModel om(model);

    std::unique_ptr<MVCNN::TensorReferenceT> toBuild = std::unique_ptr<MVCNN::TensorReferenceT>(new MVCNN::TensorReferenceT());

    toBuild->name = t->getName();

    auto tensorLocation = t->get<mv::Tensor::MemoryLocation>("Location");

    auto tensorAllocators = t->get<std::set<std::string>>("allocators");

    auto tensorAllocatorName = tensorAllocators.begin();
    if(!allocatorName.empty())
        tensorAllocatorName = tensorAllocators.find(allocatorName);

    if(tensorAllocatorName == tensorAllocators.end()){
        throw mv::ArgumentError(om, "buildTensorReferenceT", "0", "No tensor allocators found");
    }
    auto tensorAllocator = dm.getAllocator(*tensorAllocatorName);
    mv::Data::BufferIterator tensorBufferIt = tensorAllocator.getBuffer(0, t); // 0 is the only stage for now, but this will probably change in the future

    auto underlyingTensor = tensorBufferIt->getData();
    std::vector<uint32_t> dimensions = underlyingTensor->getShape();
    //NOTE: the buffer strides are used only for changing between the normal strides and the buffer strides
    std::vector<float> dilatedStrides(4, 0);
    std::vector<float> bufferStrides(4, 0);

    auto masterBuffer = tensorAllocator.getTopMasterBuffer(tensorBufferIt);
    std::vector<float> numericStrides;
    if ((t->hasAttr("leadingOffset") && *tensorAllocatorName == "VPU_CMX_NN" ) ||
            (t->hasAttr("dilatedSlice") && *tensorAllocatorName == "VPU_CMX_NN" ))
        numericStrides = tensorBufferIt->getData()->computeNumericStrides();
    else
        numericStrides = (*masterBuffer)->getData()->computeNumericStrides();

    if ((t->hasAttr("dilatedWidthConcat") && t->get<bool>("dilatedWidthConcat")) ||
            (t->hasAttr("dilatedSlices3DDMA") && t->get<bool>("dilatedSlices3DDMA")))
    {
        //NOTE: Covered only strides for z-major convolution
        for (unsigned idx = 0; idx < numericStrides.size(); idx++)
        {
            auto dilationFactor = t->get<unsigned>("dilationFactor");
            if (idx == 0 || idx == 1)
                dilatedStrides[idx] = dilationFactor * numericStrides[idx];
            else
                dilatedStrides[idx] = numericStrides[idx];
        }
        bufferStrides = numericStrides;
        numericStrides = dilatedStrides;
        dilatedStrides = bufferStrides;
    }

    numericStrides.push_back(underlyingTensor->getDType().getSizeInBits() / 8);

    //Because according to graphfile order is given as NCHW, which is exactly the reverse of our shape assumption WHCN
    std::reverse(dimensions.begin(), dimensions.end());
    std::reverse(numericStrides.begin(), numericStrides.end());

    toBuild->dimensions = std::vector<uint32_t>(dimensions.begin(), dimensions.end());
    toBuild->strides = numericStrides; // NOTE: Maybe directly bufferIt->computeStrides() in the future?

    toBuild->data = std::unique_ptr<MVCNN::IndirectDataReferenceT>(new MVCNN::IndirectDataReferenceT());
    if (*tensorAllocatorName == "GraphFile")
    {
        toBuild->data->data_index = 0;
        unsigned graphfileIndex = t->get<unsigned>("graphFileIndex");
        toBuild->locale_index = std::vector<unsigned int>(1);
        toBuild->locale_index[0] = graphfileIndex;
    }
    else if(*tensorAllocatorName == "ProgrammableInput" || *tensorAllocatorName == "ProgrammableOutput")
    {
        toBuild->data->data_index = 0;
        toBuild->locale_index = std::vector<unsigned int>(1,0);

        if ((*masterBuffer)->getData()->hasAttr("inputIndex"))
            toBuild->locale_index[0] = (*masterBuffer)->getData()->get<uint8_t>("inputIndex");
        else if ((*masterBuffer)->getData()->hasAttr("outputIndex"))
            toBuild->locale_index[0] = (*masterBuffer)->getData()->get<uint8_t>("outputIndex");

        if (t->hasAttr("dilatedWidthConcat") && t->get<bool>("dilatedWidthConcat"))
        {
            toBuild->data->data_index += dilatedStrides[0] * t->get<std::size_t>("inputConcatTensorIdx");
            toBuild->data->data_index += dilatedStrides[1] * t->get<std::size_t>("lineofConcatHeight");
            if (t->hasAttr("streamKId"))
                //NOTE could use dimensions[1], dim[2] but the last stream can have dim < than the previous
                toBuild->data->data_index += t->get<unsigned>("streamKId") * t->get<std::size_t>("symmetrical_first_dimensionK");
            else if (t->hasAttr("streamHId"))
                toBuild->data->data_index += t->get<unsigned>("streamHId")
                    * numericStrides[3] * t->get<std::size_t>("symmetrical_first_dimensionH");

        }
        else if (t->hasAttr("dilatedSlices3DDMA") &&
                             t->get<bool>("dilatedSlices3DDMA"))
        {
            toBuild->data->data_index += dilatedStrides[0] * t->get<std::size_t>("inputConcatTensorIdx");
            toBuild->data->data_index += dilatedStrides[1] * t->get<std::size_t>("lineofConcatHeight");

            if (t->hasAttr("streamHId"))
            {
                auto strides = tensorBufferIt->getStrides();
                auto tShape = t->getShape();
                //leading offset = (number of lines before) * C * W (C and W are the same for all streams over H)
                auto leading_offset = strides[0]/(tShape[mv::IO_WIDTH_DIMENSION] * tShape[mv::IO_CHANNEL_DIMENSION]);

                //NOTE could use dimensions[1], dim[2] but the last stream can have dim < than the previous
                toBuild->data->data_index += numericStrides[3]
                        *leading_offset;
            }

        }
        else
        {
            auto strides = tensorBufferIt->getStrides();
            auto leading_offset = strides[0];
            if (leading_offset)
                toBuild->data->data_index += leading_offset;
        }
    }
    else
    {
        //NOTE: Sometimes we need to align and use the strides[0], cause when we change axis in concats
        //in the end we need to mutiply the offsets with the dimensions of the last master Buffer, but
        //WATCH OUT!!! not when the axis remain the same...more See allocate_memory_kmb.cpp line 552
        auto strides = tensorBufferIt->getStrides();
        std::size_t leading_offset = strides[0];
        auto temporaryBuffer = tensorBufferIt;
        auto recursiveBuffer = tensorBufferIt;
        if (t->hasAttr("leftIndex"))
        {
            bool sameAxisMasterBuffers = true;
            while (recursiveBuffer->getData()->getName() !=
                   (*tensorAllocator.getTopMasterBuffer(recursiveBuffer))->getData()->getName())
            {
                recursiveBuffer = tensorAllocator.getSimpleMasterBuffer(recursiveBuffer);
                auto newMaster = *tensorAllocator.getSimpleMasterBuffer(recursiveBuffer);
                if (dm.getTensor(recursiveBuffer->getData()->getName())->hasAttr("concatAxis") &&
                        dm.getTensor(newMaster->getData()->getName())->hasAttr("concatAxis") )
                {
                    if (dm.getTensor(recursiveBuffer->getData()->getName())->get<std::string>("concatAxis") !=
                            dm.getTensor(newMaster->getData()->getName())->get<std::string>("concatAxis"))
                    {
                        sameAxisMasterBuffers = false;
                        break;
                    }
                }
            }
            if (sameAxisMasterBuffers)
            {
                leading_offset = t->get<std::size_t>("leftIndex") * toBuild->strides[0];
                while (temporaryBuffer->getData()->getName() != (*masterBuffer)->getData()->getName())
                {
                    temporaryBuffer = temporaryBuffer->getMaster();
                    if (dm.getTensor(temporaryBuffer->getData()->getName())->hasAttr("leftIndex"))
                        leading_offset += dm.getTensor(temporaryBuffer->getData()->getName())->get<std::size_t>("leftIndex") *
                                toBuild->strides[0];
                }
            }
        }
//        if (leading_offset != strides[0])
//        {
//            std::size_t initAddr = 0;
//            if (t->hasAttr("address"))
//                initAddr = t->getAddress();
//            else
//                initAddr = (*masterBuffer)->getOffset();
//            std::cout << "Tensor with name: " + t->getName()  + " and with data index: " + std::to_string(initAddr) +
//                         " has difference in values leading offset of: " + std::to_string(leading_offset) + " and stride[0]: " +
//                         std::to_string(strides[0]) << std::endl;
//        }
        toBuild->locale_index = std::vector<unsigned int>(1,0);

        // This part is for concat
        if(t->hasAttr("address"))
            toBuild->data->data_index = t->getAddress();
        else
        {
            // The storage element pointers offsets generated in populateActivationStorageElementMapForLayerAfterDilatedConvolution()
            // are calculated from the smallest address of the input tenor to the ImplicitUnion operation
            // Here we have to ensure that the data_index of this tensor is the same smallest address otherwise the SEPs
            // offsets will point to the wrong location
            auto parentOp = om.getSourceOp(t);
            if(parentOp->getOpType() == "ImplicitJoin")
            {
                auto numberInputs = parentOp.inputsSize();
                auto minBaseAddress = parentOp->getInputTensor(0)->getAddress();
                for (size_t i=1; i < numberInputs; i++)
                {
                    auto address = parentOp->getInputTensor(i)->getAddress();
                    if (address < minBaseAddress)
                    minBaseAddress = address;
                }
                toBuild->data->data_index = minBaseAddress;
            }
            else
                //toBuild->data->data_index = tensorBufferIt->getOffset();
                toBuild->data->data_index = (*masterBuffer)->getOffset();
        }


        if (t->hasAttr("dilatedWidthConcat") && t->get<bool>("dilatedWidthConcat"))
        {
            toBuild->data->data_index += dilatedStrides[0] * t->get<std::size_t>("inputConcatTensorIdx");
            toBuild->data->data_index += dilatedStrides[1] * t->get<std::size_t>("lineofConcatHeight");
            if (t->hasAttr("streamKId"))
                //NOTE could use dimensions[1], dim[2] but the last stream can have dim < than the previous
                toBuild->data->data_index += t->get<unsigned>("streamKId") * t->get<std::size_t>("symmetrical_first_dimensionK");
            else if (t->hasAttr("streamHId"))
                toBuild->data->data_index += t->get<unsigned>("streamHId")
                    * numericStrides[3] * t->get<std::size_t>("symmetrical_first_dimensionH");

        }
        else if (t->hasAttr("dilatedSlices3DDMA") &&
                             t->get<bool>("dilatedSlices3DDMA"))
        {
            toBuild->data->data_index += dilatedStrides[0] * t->get<std::size_t>("inputConcatTensorIdx");
            toBuild->data->data_index += dilatedStrides[1] * t->get<std::size_t>("lineofConcatHeight");
            if (t->hasAttr("streamHId"))
            {
                auto tShape = t->getShape();
                //leading offset = (number of lines before) * C * W (C and W are the same for all streams over H)
                auto local_leading_offset = leading_offset /
                        (tShape[mv::IO_WIDTH_DIMENSION] * tShape[mv::IO_CHANNEL_DIMENSION]);

                //NOTE could use dimensions[1], dim[2] but the last stream can have dim < than the previous
                toBuild->data->data_index += numericStrides[3]
                        * local_leading_offset;
            }
        }
        else
            toBuild->data->data_index += leading_offset;

        if(t->isSparse())
        {
            toBuild->data->sparsity_index = t->getSparsityMap()->getAddress();
            if(!t->isPopulated())
                toBuild->data->storage_element_index = t->getStorageElement()->getAddress();
            else
                toBuild->data->storage_element_index = 0;
        }

    }

    toBuild->locale = convertAllocatorToMemoryLocale(*tensorAllocatorName, tensorLocation);
    toBuild->data_dtype = convertDtype(t->getDType());

    // could also be t->hasAttr("quantizationParameters")
    // but in my opinion quantization for a tensor of floats makes very little sense
    // leaving this comment here for future generations
    // future generations say that needs to be serialized even in case of 0s and 1s(z_p, sc)
    if(t->isQuantized())
    {
        auto quantizationParams = t->get<mv::QuantizationParams>("quantParams");

        auto quantZero = quantizationParams.getZeroPoint();
        if (quantZero.size() > 0)
        {
            toBuild->quant_zero = std::vector<unsigned char>(quantZero.begin(), quantZero.end());
        }
        else
        {
            Logger::log(mv::Logger::MessageType::Info, "RuntimeModel", "no zeropoints are specifed");
        }

        std::vector<unsigned> quantMult = {};
        if (quantizationParams.hasAttr("mult"))
        {
            quantMult = quantizationParams.getMult();
        
            if (quantMult.size() > 0)
            {
                quantMult = reduceQuantVector_(quantMult);
                toBuild->quant_mult = std::vector<unsigned short int>(quantMult.begin(), quantMult.end());
            }
            else
            {
                Logger::log(mv::Logger::MessageType::Info, "RuntimeModel", "no mults are specified");
            }
        }

        std::vector<unsigned> quantShift;
        if (quantizationParams.hasAttr("shift"))
        {
            quantShift = quantizationParams.getShift();
        
            if (quantShift.size() > 0)
            {
                quantShift = reduceQuantVector_(quantShift);
                toBuild->quant_shift = std::vector<unsigned char>(quantShift.begin(), quantShift.end());
            }
            else
            {
                Logger::log(mv::Logger::MessageType::Info, "RuntimeModel", "no shifts are specified");
            }
        }
        toBuild->quant_post_shift_right = quantizationParams.getPostShift();
    }

    return toBuild;
}

//update tensorReference for subTensors - multiple clusters
void mv::RuntimeModel::updateTensorReferenceT(mv::ComputationModel& cm, mv::Element&, mv::Data::TensorIterator s, mv::Data::TensorIterator d, unsigned clusterId, std::unique_ptr<MVCNN::TensorReferenceT>& tensorT, const std::string& allocatorName)
{
    mv::DataModel dm(cm);

    auto tensorAllocators = s->get<std::set<std::string>>("allocators");

    auto tensorAllocatorName = tensorAllocators.begin();
    if(!allocatorName.empty())
        tensorAllocatorName = tensorAllocators.find(allocatorName);

    if(tensorAllocatorName == tensorAllocators.end()){
        throw mv::ArgumentError(cm, "updateTensorReferenceT", "0", "No tensor allocators found");
    }
    auto tensorAllocator = dm.getAllocator(*tensorAllocatorName);
    mv::Data::BufferIterator tensorBufferIt = tensorAllocator.getBuffer(0, s); // 0 is the only stage for now, but this will probably change in the future

    const mv::Tensor& subtensor = d->getSubTensor(clusterId);

    // Shape is always of the subtensor
    // If the tensor is broadcasted, then the shape of the subtensor is equal to the shape of the master tensor
    // if not, the subtensor shape is adjusted accordingly

    // Strides are computed depending on the memory location
    // Since subtensors are split only in CMX
    // In CMX we use the strides of the subtensor
    // In DDRs style memory we use the strides of the master tensor

    auto offset = subtensor.get<std::vector<std::size_t>>("offset");
    auto index = d->getOrder().subToInd(d->getShape(), offset);
    auto byte_index = index * d->getDType().getSizeInBits() / 8;

    // NOTE: This probably has to be done also when DDR kicks in
    // as CMX is the only memory with the cluster/slice approach
    auto starting_address = 0;
    auto masterBuffer = tensorAllocator.getTopMasterBuffer(tensorBufferIt);
    if(s->hasAttr("address"))
        starting_address = s->get<std::size_t>("address");
    else
    {
        starting_address = (*masterBuffer)->getOffset();
    }
    tensorT->data->data_index = starting_address + byte_index;

    auto strides = tensorBufferIt->getStrides();
    auto leading_offset = strides[0];
    tensorT->locale_index = std::vector<unsigned int>(1,0);
    if (leading_offset)
        tensorT->data->data_index += leading_offset;
}

//build tensorReference for subTensors - multiple clusters
std::unique_ptr<MVCNN::TensorReferenceT> mv::RuntimeModel::buildTensorReferenceT(mv::ComputationModel& cm, mv::Element&, mv::Data::TensorIterator t, unsigned clusterId, const std::string& allocatorName)
{
    mv::DataModel dm(cm);
    mv::OpModel om(cm);

    const mv::Tensor& subtensor = t->getSubTensor(clusterId);

    std::unique_ptr<MVCNN::TensorReferenceT> toBuild = std::unique_ptr<MVCNN::TensorReferenceT>(new MVCNN::TensorReferenceT());

    toBuild->name = subtensor.getName();

    auto tensorLocation = t->get<mv::Tensor::MemoryLocation>("Location");

    auto tensorAllocators = t->get<std::set<std::string>>("allocators");
    if (tensorAllocators.empty())
        throw mv::ArgumentError("buildTensorReferenceT", "",  "Tensor Allocators empty", "");
    auto tensorAllocatorName = tensorAllocators.begin();
    if(!allocatorName.empty())
        tensorAllocatorName = tensorAllocators.find(allocatorName);
    auto tensorAllocator = dm.getAllocator(*tensorAllocatorName);

    mv::Data::BufferIterator tensorBufferIt = tensorAllocator.getBuffer(0, t); // 0 is the only stage for now, but this will probably change in the future

    // Shape is always of the subtensor
    // If the tensor is broadcasted, then the shape of the subtensor is equal to the shape of the master tensor
    // if not, the subtensor shape is adjusted accordingly
    std::vector<uint32_t> dimensions = subtensor.getShape();

    // Strides are computed depending on the memory location
    // Since subtensors are split only in CMX
    // In CMX we use the strides of the subtensor
    // In DDRs style memory we use the strides of the master tensor
    auto numericStrides = t->computeNumericStrides();
    numericStrides.push_back(t->getDType().getSizeInBits() / 8);

    // TODO
    // Double check whether the change is correct
    if(*tensorAllocatorName == "VPU_CMX_NN" || *tensorAllocatorName == "ProgrammableOutput" ||
		    (*tensorAllocatorName == "VPU_DDR_Heap" && !subtensor.getOrder().isColMajor()))
    {
        auto masterBuffer = tensorAllocator.getTopMasterBuffer(tensorBufferIt);
        numericStrides = (*masterBuffer)->getData()->getSubTensor(clusterId).computeNumericStrides();
        numericStrides.push_back(subtensor.getDType().getSizeInBits() / 8);
    }

    //Because according to graphfile order is given as NCHW, which is exactly the reverse of our shape assumption WHCN
    std::reverse(dimensions.begin(), dimensions.end());
    std::reverse(numericStrides.begin(), numericStrides.end());

    toBuild->dimensions = dimensions;
    toBuild->strides = numericStrides;

    toBuild->data = std::unique_ptr<MVCNN::IndirectDataReferenceT>(new MVCNN::IndirectDataReferenceT());
    if (*tensorAllocatorName == "GraphFile")
    {
        if(!t->isSparse())
        {

            // SOK non-sparse weights are serialised individually so that they can be compressed by the HDE
            // Weight tables and sparsity maps are not compressed
            if(t->get<std::string>("splitStrategy") == "SplitOverK" && !t->hasAttr("weightTable") && !t->hasAttr("sparsityMap")
               && !t->hasAttr("dilatedSubConvSM") && !t->hasAttr("dilatedSubConvSE"))
            {
                unsigned graphfileIndex = subtensor.get<unsigned>("graphFileIndex");
                toBuild->locale_index = std::vector<unsigned int>(1);
                toBuild->locale_index[0] = graphfileIndex;
                toBuild->data->data_index = 0;
            }
            else
            {
                unsigned graphfileIndex = t->get<unsigned>("graphFileIndex");
                toBuild->locale_index = std::vector<unsigned int>(1);
                toBuild->locale_index[0] = graphfileIndex;

                auto offset = subtensor.get<std::vector<std::size_t>>("offset");
                auto index = t->getOrder().subToInd(t->getShape(), offset);
                auto byte_index = index * t->getDType().getSizeInBits() / 8;
                toBuild->data->data_index = byte_index;
            }
        }
        else //Sparse
        {
            // In case data is sparse, packed subtensors are serialiazed. This simplifies our life a lot.
            // No data index to be provided, just have to take the graphfile index from the subtensor

            unsigned graphfileIndex = subtensor.get<unsigned>("graphFileIndex");
            toBuild->locale_index = std::vector<unsigned int>(1);
            toBuild->locale_index[0] = graphfileIndex;

            toBuild->data->data_index = 0;
        }
    }
    else if(*tensorAllocatorName == "ProgrammableInput" || *tensorAllocatorName == "ProgrammableOutput")
    {
        auto offset = subtensor.get<std::vector<std::size_t>>("offset");

        auto masterBuffer = tensorAllocator.getTopMasterBuffer(tensorBufferIt);
        auto index = (*masterBuffer)->getData()->getOrder().subToInd((*masterBuffer)->getData()->getShape(), offset);
        auto byte_index = index * t->getDType().getSizeInBits() / 8;
        toBuild->data->data_index = byte_index;
        auto strides = tensorBufferIt->getStrides();

        auto leading_offset = strides[0];
        toBuild->locale_index = std::vector<unsigned int>(1,0);


        if ((*masterBuffer)->getData()->hasAttr("inputIndex"))
            toBuild->locale_index[0] = (*masterBuffer)->getData()->get<uint8_t>("inputIndex");
        else if ((*masterBuffer)->getData()->hasAttr("outputIndex"))
            toBuild->locale_index[0] = (*masterBuffer)->getData()->get<uint8_t>("outputIndex");

        if (leading_offset)
            toBuild->data->data_index += leading_offset;

    }
    else if(*tensorAllocatorName == "VPU_DDR_BSS" || *tensorAllocatorName == "VPU_DDR_Heap")
    {
        unsigned byte_index;

        if (subtensor.hasAttr("offset_byte_index"))
        {
          byte_index = subtensor.get<unsigned>("offset_byte_index");
        }
        else
        {
          auto offset = subtensor.get<std::vector<std::size_t>>("offset");
          auto index = t->getOrder().subToInd(t->getShape(), offset);
          byte_index = index * t->getDType().getSizeInBits() / 8;
          auto tensorStrides = t->computeNumericStrides();
          tensorStrides.push_back(t->getDType().getSizeInBits() / 8);
          std::reverse(tensorStrides.begin(), tensorStrides.end());
          //NOTE: the division is going to extinguish the data type offset!!!
          if(numericStrides[4] != tensorStrides[4])
              byte_index = index * (double(numericStrides[4])/double(tensorStrides[4])) * t->getDType().getSizeInBits() / 8;
        }

        auto masterBuffer = tensorAllocator.getTopMasterBuffer(tensorBufferIt);

        // NOTE: This probably has to be done also when DDR kicks in
        // as CMX is the only memory with the cluster/slice approach
        auto starting_address = 0;

        if(t->hasAttr("address"))
            starting_address = t->get<std::size_t>("address");
        else
        {
            starting_address = (*masterBuffer)->getOffset();
        }

        toBuild->data->data_index = starting_address + byte_index;

        auto strides = tensorBufferIt->getStrides();
        auto leading_offset = strides[0];
        toBuild->locale_index = std::vector<unsigned int>(1,0);
        if (leading_offset)
            toBuild->data->data_index += leading_offset;

    }
    else
    {

        // This part is for concat
        if(t->hasAttr("address"))
            toBuild->data->data_index = subtensor.getAddress();
        else if (t->hasAttr("cmx_concat_buffer")) {
          size_t net_address = tensorBufferIt->getOffset();
          if (subtensor.hasAttr("offset")) {
              auto offset = subtensor.get<std::vector<std::size_t>>("offset");
              auto index = t->getOrder().subToInd(t->getShape(), offset);
              size_t byte_index = index * t->getDType().getSizeInBits() / 8;
              auto tensorStrides = t->computeNumericStrides();
              tensorStrides.push_back(t->getDType().getSizeInBits() / 8);
              std::reverse(tensorStrides.begin(), tensorStrides.end());

              if(numericStrides[4] != tensorStrides[4]){
                  byte_index = index * (double(numericStrides[4])/double(tensorStrides[4]));
              }
              net_address += byte_index;
          }
          toBuild->data->data_index = net_address;
        }
        else
            toBuild->data->data_index = tensorBufferIt->getOffset();

        auto strides = tensorBufferIt->getStrides();
        auto leading_offset = strides[0];
        toBuild->data->data_index += leading_offset;

        toBuild->locale_index = std::vector<unsigned int>(1, clusterId);

        if(t->isSparse())
        {
            toBuild->data->sparsity_index = subtensor.getSparsityMap()->getAddress();
            if(!t->isPopulated())
                toBuild->data->storage_element_index = subtensor.getStorageElement()->getAddress();
            else
                toBuild->data->storage_element_index = 0;
        }
    }

    toBuild->locale = convertAllocatorToMemoryLocale(*tensorAllocatorName, tensorLocation);
    toBuild->data_dtype = convertDtype(t->getDType());

    // could also be t->hasAttr("quantizationParameters")
    // but in my opinion quantization for a tensor of floats makes very little sense
    // leaving this comment here for future generations
    if(t->isQuantized())
    {
        auto quantizationParams = t->get<mv::QuantizationParams>("quantParams");

        auto quantZero = quantizationParams.getZeroPoint();
        toBuild->quant_zero = std::vector<unsigned char>(quantZero.begin(), quantZero.end());

        std::vector<unsigned> quantMult = {};
        if (quantizationParams.hasAttr("mult"))
            quantMult = quantizationParams.getMult();
        quantMult = reduceQuantVector_(quantMult);
        toBuild->quant_mult = std::vector<unsigned short int>(quantMult.begin(), quantMult.end());

        std::vector<unsigned> quantShift;
        if (quantizationParams.hasAttr("shift"))
            quantShift = quantizationParams.getShift();
        quantShift = reduceQuantVector_(quantShift);
        toBuild->quant_shift = std::vector<unsigned char>(quantShift.begin(), quantShift.end());
        toBuild->quant_post_shift_right = quantizationParams.getPostShift();

    }

    return toBuild;
}

std::unique_ptr<MVCNN::SummaryHeaderT> mv::RuntimeModel::buildSummaryHeaderMetaInformations(ComputationModel& cm, mv::Element& compilationDescriptor)
{
    mv::OpModel om(cm);

    std::unique_ptr<MVCNN::SummaryHeaderT> toBuild = std::unique_ptr<MVCNN::SummaryHeaderT>(new MVCNN::SummaryHeaderT());

    toBuild->version = buildVersionT(cm, compilationDescriptor);
    toBuild->original_structure = buildSourceStructureT(cm, compilationDescriptor);
    toBuild->layer_count = om.opsCount();

    return toBuild;
}


std::unique_ptr<MVCNN::SummaryHeaderT> mv::RuntimeModel::buildSummaryHeaderT(ComputationModel& cm, const mv::TargetDescriptor& td, mv::Element& compilationDescriptor, std::unique_ptr<MVCNN::SummaryHeaderT> originalHeader)
{
    mv::OpModel om(cm);

    std::unique_ptr<MVCNN::SummaryHeaderT> toBuild = std::unique_ptr<MVCNN::SummaryHeaderT>(new MVCNN::SummaryHeaderT());

    auto globalConfigurationParameters = cm.getGlobalConfigParams();
    auto paddOutput = globalConfigurationParameters->hasAttr("PadOutput") ? globalConfigurationParameters->get<bool>("PadOutput") : false;

    toBuild->version = std::move(originalHeader->version);
    toBuild->original_structure = std::move(originalHeader->original_structure);
    toBuild->resources = buildResourcesT(cm, td, compilationDescriptor);
    toBuild->identifier = cm.getName();

    // Support multiple inputs
    auto numInputs = om.getNumNetworkInputs();
    if (numInputs == 1)
    {
        auto inputIt = om.getInput()->getOutputTensor(0);
        // Rename input tensor - same as input operation name
        inputIt->setName(om.getInput()->getName());
        toBuild->net_input = std::vector<std::unique_ptr<MVCNN::TensorReferenceT>>(1);
        toBuild->net_input[0] = buildTensorReferenceT(cm, compilationDescriptor, om.getInput()->getOutputTensor(0));
        cm.bufferMap().addInput(inputIt->getName(), inputIt->getOrder(), inputIt->getShape(), inputIt->getDType());
    }
    else
    {
        auto implicitInputOps = om.getNetworkInputs();
        toBuild->net_input = std::vector<std::unique_ptr<MVCNN::TensorReferenceT>>(implicitInputOps.size());
        for (size_t i = 0; i < implicitInputOps.size(); i++)
        {
            toBuild->net_input[i] = buildTensorReferenceT(cm, compilationDescriptor, implicitInputOps[i]->getOutputTensor(0));
        }
    }

    auto numOutputs = om.getNumNetworkOutputs();

    if (numOutputs == 1)
    {
        toBuild->net_output = std::vector<std::unique_ptr<MVCNN::TensorReferenceT>>(1);
        auto outputIt = om.getOutput()->getInputTensor(0);
        // Rename output tensor - same as output operation name
        outputIt->setName(om.getOutput()->getName());
        toBuild->net_output[0] = buildTensorReferenceT(cm, compilationDescriptor, outputIt);
        cm.bufferMap().addOutput(outputIt->getName(), outputIt->getOrder(), outputIt->getShape(), outputIt->getDType());
    }
    else
    {
        auto implicitOutputOps = om.getNetworkOutputs();
        toBuild->net_output = std::vector<std::unique_ptr<MVCNN::TensorReferenceT>>(implicitOutputOps.size());
        for (size_t i = 0; i < implicitOutputOps.size(); i++)
        {
            auto destOp = implicitOutputOps[i];
            auto outputIt = destOp->getInputTensor(0);
            // Rename output tensor - same as output operation name
            outputIt->setName(destOp->get("networkOutputName"));
            toBuild->net_output[i] = buildTensorReferenceT(cm, compilationDescriptor, outputIt);
            cm.bufferMap().addOutput(outputIt->getName(), outputIt->getOrder(), outputIt->getShape(), outputIt->getDType());
        }
    }

    if (paddOutput && om.getOutput()->getInputTensor(0)->hasAttr("alignment"))
        alignTensor(cm, toBuild->net_output[0], *om.getOutput()->getInputTensor(0), IO_CHANNEL_DIMENSION, paddOutput);
    auto taskCount = [](mv::OpModel & m)
    {
        unsigned i = 0;
        for(auto opIt = m.opBegin(); opIt != m.opEnd(); ++opIt)
            if(opIt->getOpType().find("Task") != std::string::npos)
                ++i;
        return i;
    };

    toBuild->options = std::vector<MVCNN::ExecutionFlag>();
    //toBuild->options.push_back(MVCNN::ExecutionFlag_Compiled_For_VPU3);
    if(globalConfigurationParameters->get<std::string>("barrier_index_assignment") == "Dynamic")
        toBuild->options.push_back(MVCNN::ExecutionFlag_DynamicBarriers);

    toBuild->layer_count = originalHeader->layer_count;
    toBuild->task_count = taskCount(om);

    return toBuild;
}

std::unique_ptr<MVCNN::VersionT> mv::RuntimeModel::buildVersionT(ComputationModel&, mv::Element& compilationDescriptor)
{
    std::unique_ptr<MVCNN::VersionT> toBuild = std::unique_ptr<MVCNN::VersionT>(new MVCNN::VersionT());

    setIfPresent<uint32_t, int>(toBuild->majorV, compilationDescriptor, "VersionMajor");
    setIfPresent<uint32_t, int>(toBuild->minorV, compilationDescriptor, "VersionMinor");
    setIfPresent<uint32_t, int>(toBuild->patchV, compilationDescriptor, "VersionPatch");
    setIfPresent<std::string, std::string>(toBuild->hash, compilationDescriptor, "VersionHash");

    return toBuild;
}

MVCNN::PhysicalProcessor mapProcessorName(const string& processorName)
{
    if (processorName == "LeonRT")
        return MVCNN::PhysicalProcessor_LEON_RT;
    if (processorName == "LeonNN")
        return MVCNN::PhysicalProcessor_LEON_NN;
    if (processorName == "UPAShaves")
        return MVCNN::PhysicalProcessor_UPA_SHV;
    if (processorName == "NNShaves")
        return MVCNN::PhysicalProcessor_NN_SHV;
    if (processorName == "ARM")
        return MVCNN::PhysicalProcessor_ARM;
    return MVCNN::PhysicalProcessor_NULL;
}

std::unique_ptr<MVCNN::ResourcesT> mv::RuntimeModel::buildResourcesT(ComputationModel& cm, const mv::TargetDescriptor& td, mv::Element& compilationDescriptor)

{
    std::unique_ptr<MVCNN::ResourcesT> toBuild = std::unique_ptr<MVCNN::ResourcesT>(new MVCNN::ResourcesT());
    auto globalConfigurationParams = cm.getGlobalConfigParams();

    toBuild->processor_allocation = std::vector<std::unique_ptr<MVCNN::ProcessorMappingT>>();

    auto processDefs = td.processorDefs();
    for (const auto &proc : processDefs)
    {
        std::unique_ptr<MVCNN::ProcessorMappingT> processorEntry =
             std::unique_ptr<MVCNN::ProcessorMappingT>(new MVCNN::ProcessorMappingT());
        processorEntry->item = mapProcessorName(proc.first);
        processorEntry->number = proc.second;
        if (processorEntry->item != MVCNN::PhysicalProcessor_NULL)
            toBuild->processor_allocation.push_back(std::move(processorEntry));
     }
  
     if(globalConfigurationParams->hasAttr("Number_of_DPUs")){
        std::unique_ptr<MVCNN::ProcessorMappingT> NNDPUProcessor =
            std::unique_ptr<MVCNN::ProcessorMappingT>(new MVCNN::ProcessorMappingT());
        NNDPUProcessor->item= MVCNN::PhysicalProcessor_NCE_PerClusterDPU;
        setIfPresent<double, int>(NNDPUProcessor->number, *globalConfigurationParams , "Number_of_DPUs");
        if(globalConfigurationParams->hasAttr("Number_of_Clusters")){
            int clusterNumber = globalConfigurationParams->get<int>("Number_of_Clusters");
            NNDPUProcessor->number = NNDPUProcessor->number / (double)clusterNumber;
        }
        toBuild->processor_allocation.push_back(std::move(NNDPUProcessor));
    }

    //clusters
    std::unique_ptr<MVCNN::ProcessorMappingT> NNClusterProcessor =
        std::unique_ptr<MVCNN::ProcessorMappingT>(new MVCNN::ProcessorMappingT());
    NNClusterProcessor->item= MVCNN::PhysicalProcessor_NCE_Cluster ;
    setIfPresent<double, int>(NNClusterProcessor->number, *globalConfigurationParams , "Number_of_Clusters");
    toBuild->processor_allocation.push_back(std::move(NNClusterProcessor));

    toBuild->memory_sizes = std::vector<std::unique_ptr<MVCNN::MemoryMappingT>>();
    if(globalConfigurationParams->hasAttr("cmx")){
        std::unique_ptr<MVCNN::MemoryMappingT> cmxMemorySize =
            std::unique_ptr<MVCNN::MemoryMappingT>(new MVCNN::MemoryMappingT());
        cmxMemorySize->item= MVCNN::PhysicalMem_NN_CMX;
        setIfPresent<double, int>(cmxMemorySize->number, *globalConfigurationParams , "cmx");
        toBuild->memory_sizes.push_back(std::move(cmxMemorySize));
    }
    if(globalConfigurationParams->hasAttr("DDRScratch")){
        std::unique_ptr<MVCNN::MemoryMappingT> DDRMemorySize =
            std::unique_ptr<MVCNN::MemoryMappingT>(new MVCNN::MemoryMappingT());
        DDRMemorySize->item= MVCNN::PhysicalMem_DDR;
        // Set DDR scratch value to high watermark, which is saved in BufferMap
        // Actually globalConfigParams in cm is also reset by high watermark so they're the same
        DDRMemorySize->number= (cm.bufferMap().getScratch()) ? cm.bufferMap().getScratch()->getSize() : 0;
        toBuild->memory_sizes.push_back(std::move(DDRMemorySize));
    }

    toBuild->memory_bandwidth = std::vector<std::unique_ptr<MVCNN::MemoryRelationshipMappingT>>();
    if(globalConfigurationParams->hasAttr("memoryBandwidth")){
        std::unique_ptr<MVCNN::MemoryRelationshipMappingT> ddrToCMX =
            std::unique_ptr<MVCNN::MemoryRelationshipMappingT>(new MVCNN::MemoryRelationshipMappingT());
        ddrToCMX->from_item= MVCNN::PhysicalMem_DDR;
        ddrToCMX->to_item= MVCNN::PhysicalMem_NN_CMX;
        setIfPresent<double, int>(ddrToCMX->number, *globalConfigurationParams , "memoryBandwidth");
        toBuild->memory_bandwidth.push_back(std::move(ddrToCMX));

        std::unique_ptr<MVCNN::MemoryRelationshipMappingT> cmxToDDR =
            std::unique_ptr<MVCNN::MemoryRelationshipMappingT>(new MVCNN::MemoryRelationshipMappingT());
        cmxToDDR->from_item= MVCNN::PhysicalMem_NN_CMX;
        cmxToDDR->to_item= MVCNN::PhysicalMem_DDR;
        setIfPresent<double, int>(cmxToDDR->number, *globalConfigurationParams , "memoryBandwidth");
        toBuild->memory_bandwidth.push_back(std::move(cmxToDDR));
    }

    toBuild->processor_frequencies = std::vector<std::unique_ptr<MVCNN::ProcessorMappingT>>();
    if(globalConfigurationParams->hasAttr("systemClockMhz")){
        std::unique_ptr<MVCNN::ProcessorMappingT> dpuFreq =
            std::unique_ptr<MVCNN::ProcessorMappingT>(new MVCNN::ProcessorMappingT());
        dpuFreq->item= MVCNN::PhysicalProcessor_NCE_Cluster;
        setIfPresent<double, int>(dpuFreq->number, *globalConfigurationParams , "systemClockMhz");
        toBuild->processor_frequencies.push_back(std::move(dpuFreq));
    }

    return toBuild;
}

template <typename T>
std::vector<uint64_t> packToInt64(const std::vector<T>& origData, mv::DType dtype)
{
    unsigned dataSize = origData.size();
    unsigned origDataSize = dtype.getSizeInBits();

    unsigned nElementToPack = 64 / origDataSize;
    unsigned finalLength = mv::ceil_division(dataSize , nElementToPack);

    std::vector<uint64_t> toReturn(finalLength, 0);

    for(unsigned i = 0; i < finalLength; ++i)
        for(unsigned j = 0; j < nElementToPack; ++j)
            if ((i*nElementToPack + j) < dataSize) {
                // When the elements packed in the less significant part ot he long unsingned int value
                // are negative, the sign extension gets copied over the more significant parts. As a result,
                // when the next element gets packed it wil have its bits flipped due to XOR.
                // That's why the mask is needed.
                const long unsigned int mask = (static_cast<long unsigned int>(1) << origDataSize) - 1;
                toReturn[i] ^= (origData[i*nElementToPack + j] & mask) << (j * origDataSize);
            }

    return toReturn;
}

std::unique_ptr<MVCNN::BinaryDataT> mv::RuntimeModel::buildBinaryDataT(ComputationModel&, mv::Element&, mv::Tensor& t, bool huffmanCompression, bool csramCacheable)
{
    std::unique_ptr<MVCNN::BinaryDataT> toBuild = std::unique_ptr<MVCNN::BinaryDataT>(new MVCNN::BinaryDataT());

    /* Here we use the HDE to compress weights
     * We do not compress sparsity maps or fake sparsity maps yet
     * These should be comprssed for additional performance
    */

    if(huffmanCompression && t.isPopulatedTensor() && t.getDType() != mv::DType("Float16"))
    {
        auto weightSizeKb = t.computeTotalSize() / 1024;

        //Minimum size that can be compressed is 4kB
        if(weightSizeKb > 4) {
            auto dataPacked = t.getDataPacked();
            auto compressedData = hde_->hdeCompress(dataPacked, t);
            toBuild->data = packToInt64(compressedData.first, t.getDType());

            //sometimes even if the tensor is > 4KB it might not be compressable
            if(t.hasAttr("CompressedSize"))
                toBuild->length = t.get<int>("CompressedSize");
            else
                toBuild->length = dataPacked.size() * t.getDType().getSizeInBits() / 8;
            toBuild->underlying_type = MVCNN::DType::DType_U8;
        }
        else {
            auto dataPacked = t.getDataPacked();
            toBuild->data = packToInt64(dataPacked, t.getDType());
            toBuild->length = dataPacked.size() * t.getDType().getSizeInBits() / 8;
            toBuild->underlying_type = MVCNN::DType::DType_U8;
            t.set<bool>("Compression", false);
        }
    }
    else if (t.getDType() == mv::DType("Float16") && !t.isSparse())
    {
        if (t.hasAttr("quantParams"))
        {
            const auto& quantParams = t.get<mv::QuantizationParams>("quantParams");
            if (!quantParams.isEmpty() && !quantParams.isNeutral()) {
                throw std::runtime_error("Bad quantParams for Float16 Binary Data");
            }
        }

        auto dataPacked = t.getIntData();
        toBuild->data = packToInt64(dataPacked, t.getDType());
        toBuild->length = dataPacked.size() * t.getDType().getSizeInBits() / 8;
        toBuild->underlying_type = MVCNN::DType::DType_U8;
        t.set<bool>("Compression", false);
    }
    else
    {
        auto dataPacked = t.getDataPacked();
        toBuild->data = packToInt64(dataPacked, t.getDType());
        toBuild->length = dataPacked.size() * t.getDType().getSizeInBits() / 8;
        toBuild->underlying_type = MVCNN::DType::DType_U8;
        t.set<bool>("Compression", false);
    }

    toBuild->csram_cacheable = csramCacheable;

    return toBuild;
}

// We have three taskslist for POC:
// Tasklist 0: Contains all the tasks
// We need to topologically sort the control model graph to get the tasks in the correct order.

std::vector<std::unique_ptr<MVCNN::TaskListT>> mv::RuntimeModel::buildTaskListT(ComputationModel& cm, mv::Element& compilationDescriptor)
{
    mv::OpModel om(cm);
    mv::ControlModel controlModel(cm);
    std::vector<std::unique_ptr<MVCNN::TaskListT>> toBuild = std::vector<std::unique_ptr<MVCNN::TaskListT>>(3);
    toBuild[0] = std::unique_ptr<MVCNN::TaskListT>(new MVCNN::TaskListT());
    toBuild[1] = std::unique_ptr<MVCNN::TaskListT>(new MVCNN::TaskListT());
    toBuild[2] = std::unique_ptr<MVCNN::TaskListT>(new MVCNN::TaskListT());

    // DMA re-ordering has been disabled, reverting to original schedule
<<<<<<< HEAD
    auto sortedOps = controlModel.schedulingSort();
=======
>>>>>>> a2496bb7

    auto sortedOps = controlModel.schedulingSort();
    int initialId = 0;
    uint8_t port = 0;

    for(auto vecIt = sortedOps.begin(); vecIt != sortedOps.end(); ++vecIt)
    {
        auto opIt = *vecIt;
        std::unique_ptr<MVCNN::TaskListT> * listToUse = &toBuild[0]; // default to DPU task
        std::string opType = opIt->getOpType();
        if(opType.find("DPU") != std::string::npos)
            listToUse = &toBuild[0];
        if(opType.find("UPA") != std::string::npos)
            listToUse = &toBuild[0];
        else if(opType.find("DMA") != std::string::npos)
            listToUse = &toBuild[1];
        auto tasks = buildTaskT(cm, compilationDescriptor, opIt, &port);
        for(auto& task: tasks)
            (*listToUse)->content.push_back(std::move(task));
    }

    //Barrier task list has to be built in the correct order
    auto barrierTasks = om.getOps("BarrierTask");
    std::sort(
        barrierTasks.begin(),
        barrierTasks.end(),
        [](const mv::Data::OpListIterator& a, const mv::Data::OpListIterator& b) -> bool { return a->get<mv::Barrier>("Barrier").getIndex() < b->get<mv::Barrier>("Barrier").getIndex(); }
        );

    unsigned n = barrierTasks.size();
    for(unsigned i = 0; i < n; ++i)
    {
        auto tasks = buildTaskT(cm, compilationDescriptor, controlModel.switchContext(barrierTasks[i]), &port);
        for(auto& task: tasks)
            toBuild[2]->content.push_back(std::move(task));
    }

    // Filling node IDs
    for(auto& serialTask: toBuild[0]->content)
        serialTask->nodeID = initialId++;
    for(auto& serialTask: toBuild[1]->content)
        serialTask->nodeID = initialId++;
    for(auto& serialTask: toBuild[2]->content)
        serialTask->nodeID = initialId++;

    return toBuild;
}

std::vector<std::unique_ptr<MVCNN::TaskT>> mv::RuntimeModel::buildBarrierTaskT(ComputationModel& cm, Element& compilationDescriptor, Control::OpListIterator opIt)
{
    std::vector<std::unique_ptr<MVCNN::TaskT>> toReturn = std::vector<std::unique_ptr<MVCNN::TaskT>>(1);

    toReturn[0] = std::unique_ptr<MVCNN::TaskT>(new MVCNN::TaskT());
    toReturn[0]->task.type = MVCNN::SpecificTask_ControllerTask;

    auto controllerTask = new MVCNN::ControllerTaskT();
    controllerTask->task.type = MVCNN::ControllerSubTask_BarrierConfigurationTask;

    auto barrierConfigurationTask = new MVCNN::BarrierConfigurationTaskT();
    barrierConfigurationTask->target = buildBarrierT(cm, compilationDescriptor, opIt);

    controllerTask->task.value = barrierConfigurationTask;
    toReturn[0]->task.value = controllerTask;

    return toReturn;
}

std::vector<std::unique_ptr<MVCNN::TaskT>> mv::RuntimeModel::buildSpecificTaskUnion(ComputationModel& cm, mv::Element &compilationDescriptor, Control::OpListIterator opIt, uint8_t* port)
{
    std::vector<std::unique_ptr<MVCNN::TaskT>> toBuild = std::vector<std::unique_ptr<MVCNN::TaskT>>();
    std::string taskType(opIt->getOpType());

    if(taskType == "MvTensorTask")
        toBuild = buildMvTensorTaskT(cm, compilationDescriptor, opIt);
    else if(taskType == "DMATask")
    {
        auto direction = opIt->get<mv::DmaDirection>("direction");
        if(direction == mv::DmaDirectionEnum::NNCMX2UPACMX ||
           direction == mv::DmaDirectionEnum::UPACMX2NNCMX ||
           direction == mv::DmaDirectionEnum::DDR2UPACMX   ||
           direction == mv::DmaDirectionEnum::UPACMX2DDR)
        {
            toBuild = buildUPADMATaskT(cm, compilationDescriptor, opIt);
        }
        else
        {
            std::string splitting = opIt->getOutputTensor(0)->get<std::string>("splitStrategy");
            toBuild = buildNNDMATaskT(cm, compilationDescriptor, opIt, splitting, port);
        }
    }
    else if(taskType == "NCE1Task")
        toBuild = buildNCE1TaskT(cm, compilationDescriptor, opIt);
    else if(taskType == "DPUTask")
    {
        std::string splitting = opIt->get<std::string>("splitStrategy");
        toBuild = buildNCE2TaskT(cm, compilationDescriptor, opIt, splitting);
    }
    else if(taskType == "UPATask")
        toBuild = buildUPATask(cm, compilationDescriptor, opIt);
    else if(taskType == "ControllerTask")
        toBuild = buildControllerTaskT(cm, compilationDescriptor, opIt);
    else if(taskType == "BarrierTask")
        toBuild = buildBarrierTaskT(cm, compilationDescriptor, opIt);
    return toBuild;
}

std::vector<std::unique_ptr<MVCNN::TaskT>> mv::RuntimeModel::buildMvTensorTaskT(ComputationModel& /*cm*/, mv::Element& /*compilationDescriptor*/, Control::OpListIterator /*opIt*/)
{
    std::vector<std::unique_ptr<MVCNN::TaskT>> toReturn = std::vector<std::unique_ptr<MVCNN::TaskT>>(1);
    return toReturn;
}

std::vector<std::unique_ptr<MVCNN::TaskT>> mv::RuntimeModel::buildUPADMATaskT(ComputationModel& cm, mv::Element &compilationDescriptor, Control::OpListIterator opIt)
{
    std::vector<std::unique_ptr<MVCNN::TaskT>> toReturn = std::vector<std::unique_ptr<MVCNN::TaskT>>(1);
    toReturn[0] = std::unique_ptr<MVCNN::TaskT>(new MVCNN::TaskT());
    toReturn[0]->task.type = MVCNN::SpecificTask_UPADMATask;
    auto tmp = new MVCNN::UPADMATaskT();
    tmp->src = buildTensorReferenceT(cm, compilationDescriptor, opIt->getInputTensor(0));
    tmp->dst = buildTensorReferenceT(cm, compilationDescriptor, opIt->getOutputTensor(0));
    toReturn[0]->task.value = tmp;
    return toReturn;
}

bool checkUnstridedDMA(mv::Data::TensorIterator src, int i, MVCNN::NNDMATaskT * tmp)
{
    // Note: Zero-padding populated tensor used for large kernel support needs to keep existing dst strides
    auto skip_unstriding_dst = false;
    if(src->hasAttr("is_pad") && src->get<bool>("is_pad"))
        skip_unstriding_dst = true;

    if(tmp->src->locale == MVCNN::MemoryLocation_GraphFile)
    {
        unsigned totalSize = src->getSubTensor(i).getShape().totalSize();
        unsigned totalSizeDst = src->getSubTensor(i).getShape().totalSize();

        if(src->isSparse())
        {
            totalSize = src->getSubTensor(i).dataPackedSize();
            totalSizeDst = src->getSubTensor(i).dataPackedSize();
        }

        if(src->getSubTensor(i).hasAttr("CompressedSize"))
            totalSize = src->getSubTensor(i).get<int>("CompressedSize");
        else
            totalSize *= src->getDType().getSizeInBits() / 8;
        
        if (totalSize == 0)
            return false;

        std::vector<uint32_t> dimensions = {totalSize, 1, 1, 1};
        totalSizeDst *= src->getDType().getSizeInBits() / 8;
        std::vector<uint32_t> dimensionsdst = {totalSizeDst, 1, 1, 1};
        std::vector<float> strides = {1, 1, 1, 1, 1};
        auto dtype = MVCNN::DType::DType_U8;

        tmp->src->dimensions = dimensions;
        tmp->src->strides = strides;
        tmp->src->data_dtype = dtype;

        if(skip_unstriding_dst)
            return true;

        tmp->dst->dimensions = dimensionsdst;
        tmp->dst->strides = strides;
        tmp->dst->data_dtype = dtype;

        return true;
    }
    return true;
}

void mv::RuntimeModel::case1MC(unsigned numTasks, mv::ComputationModel& cm, mv::DmaDirection direction, mv::Element &compilationDescriptor,
                               bool padFinalOutput, bool dmaToDma, std::vector<std::unique_ptr<MVCNN::TaskT>>& toReturn, mv::Data::TensorIterator src, mv::Data::TensorIterator dst, uint8_t* port, int portLimit, const std::string& srcAllocator, const std::string& dstAllocator)
{
    std::unique_ptr<MVCNN::TaskT> toPush = std::unique_ptr<MVCNN::TaskT>(new MVCNN::TaskT());
    std::unique_ptr<MVCNN::NNDMATaskT> tmp = std::unique_ptr<MVCNN::NNDMATaskT>(new MVCNN::NNDMATaskT());
    toPush->task.type = MVCNN::SpecificTask_NNDMATask;

    tmp->src = buildTensorReferenceT(cm, compilationDescriptor, src, srcAllocator);
    tmp->dst = buildTensorReferenceT(cm, compilationDescriptor, dst, dstAllocator);
    tmp->port = (*port)++;
    if (portLimit <= *port)
    {
        *port = 0;
    }

    if(dmaToDma)
    {
        tmp->src->dimensions = tmp->dst->dimensions;
    }
    if (direction != mv::DDR2NNCMX && direction != mv::CSRAM2NNCMX)
    {
        if (padFinalOutput && dst->hasAttr("alignment"))
            alignTensor(cm, tmp->dst, *dst, IO_CHANNEL_DIMENSION, padFinalOutput);
    }

    std::vector<unsigned int> locale_index;
    for (unsigned idx = numTasks; idx > 0; idx--)
        locale_index.push_back(idx - 1);

    if(direction == mv::DDR2NNCMX || direction == mv::CSRAM2NNCMX)
        tmp->dst->locale_index = locale_index;

    // Passing -1 as subtensor index, will have us get the full tensor
    if (!checkUnstridedDMA(src, -1, tmp.get()))
    {
        return;
    }

    // Check if the HDE engine compressed the weights
    if(tmp->src->dimensions[0] != tmp->dst->dimensions[0] && !(src->hasAttr("is_pad") && src->get<bool>("is_pad")))
        tmp->compression =  true;

    toPush->task.value = tmp.release();

    toReturn.push_back(std::move(toPush));
}

void mv::RuntimeModel::case2MC(unsigned numTasks, ComputationModel& cm,  mv::DmaDirection direction, mv::Element &compilationDescriptor,
                               bool padFinalOutput, bool dmaToDMA, std::vector<std::unique_ptr<MVCNN::TaskT>>& toReturn,
                               mv::Data::TensorIterator src, mv::Data::TensorIterator dst, uint8_t* port, int portLimit, const std::string& srcAllocator,
                               const std::string& dstAllocator)
{
    mv::OpModel om(cm);
    for(unsigned i = 0; i < numTasks; ++i)
    {
        std::unique_ptr<MVCNN::TaskT> toPush = std::unique_ptr<MVCNN::TaskT>(new MVCNN::TaskT());
        std::unique_ptr<MVCNN::NNDMATaskT> tmp = std::unique_ptr<MVCNN::NNDMATaskT>(new MVCNN::NNDMATaskT());
        toPush->task.type = MVCNN::SpecificTask_NNDMATask;
        tmp->dst = buildTensorReferenceT(cm, compilationDescriptor, dst, i, dstAllocator);
        tmp->src = buildTensorReferenceT(cm, compilationDescriptor, src, i, srcAllocator);

        // if the DMA Out tensor is input Tensor for DMA in, have to make sure the src/dst dims match for CM Conv
        if(dmaToDMA)
        {
            tmp->src->dimensions = tmp->dst->dimensions;
            updateTensorReferenceT(cm, compilationDescriptor, src, dst, i, tmp->src, srcAllocator);
        }

        tmp->port = (*port)++;
        if (portLimit <= *port)
        {
            *port = 0;
        }

        if (direction != mv::DDR2NNCMX && direction != mv::CSRAM2NNCMX)
        {
            if (padFinalOutput && dst->hasAttr("alignment"))
                alignTensor(cm, tmp->dst, dst->getSubTensor(i), IO_CHANNEL_DIMENSION, padFinalOutput);
        }

        //Check if DMA is DDR2CMX or CSRAM2NNCMX
        if (direction == mv::DDR2NNCMX || direction == mv::CSRAM2NNCMX)
        {
            if (dst->hasAttr("alignWidth")){
                alignTensor(cm, tmp->dst, dst->getSubTensor(i), IO_WIDTH_DIMENSION, false);
            }
        }



        if (!checkUnstridedDMA(src, i, tmp.get()))
        {
            continue;
        }

        // Check if the HDE engine compressed the weights
        if(tmp->src->dimensions[0] != tmp->dst->dimensions[0])
            tmp->compression =  true;

        toPush->task.value = tmp.release();
        toReturn.push_back(std::move(toPush));
    }
}

std::vector<std::unique_ptr<MVCNN::TaskT>> mv::RuntimeModel::buildNNDMATaskT(ComputationModel& cm, mv::Element &compilationDescriptor, Control::OpListIterator opIt, std::string splitting, uint8_t* port)
{
    mv::DataModel dm(cm);
    mv::OpModel om(cm);

    auto direction = opIt->get<mv::DmaDirection>("direction");
    auto globalConfigParams = cm.getGlobalConfigParams();
    unsigned numTasks = globalConfigParams->get<int>("Number_of_Clusters");
    auto padFinalOutput = false;
    auto dmaToDma = false;

    auto inputTensor = opIt->getInputTensor(0);
    auto outputTensor = opIt->getOutputTensor(0);
    bool sourceIsBroadCasted = inputTensor->isBroadcasted();

    //NOTE: When strategy is overwritten
    if (direction == mv::DmaDirectionEnum::DDR2NNCMX || direction == mv::DmaDirectionEnum::CSRAM2NNCMX)
    {
       // inputTensor->setShape(outputTensor->getShape());
        if (inputTensor->hasAttr("overwriteStrategy"))
        {
            if (inputTensor->get<std::string>("overwriteStrategy") == "ClusteringToSoH")
                sourceIsBroadCasted = false;
            else if (inputTensor->get<std::string>("overwriteStrategy") == "SoHToClustering")
                sourceIsBroadCasted = true;
        }
    }
    else if (direction == mv::DmaDirectionEnum::NNCMX2DDR)
    {
        if (outputTensor->hasAttr("overwriteStrategy"))
        {
            if (outputTensor->get<std::string>("overwriteStrategy") == "SoHToClustering")
            {
                sourceIsBroadCasted = false;
                splitting = "SoHToClustering";
            }
            else if (outputTensor->get<std::string>("overwriteStrategy") == "ClusteringToSoH")
                sourceIsBroadCasted = true;
        }
    }

    auto tensorAllocatorName = outputTensor->get<std::set<std::string>>("allocators").begin();

    if(tensorAllocatorName == outputTensor->get<std::set<std::string>>("allocators").end()) {
        throw mv::ArgumentError(om, "buildNNDMATaskT", "0", "No tensor allocators found");
    }

    if (*tensorAllocatorName == "ProgrammableOutput")
        //Only if we are DMA-ing to programmable output check if we need to padd it
        padFinalOutput = cm.getGlobalConfigParams()->hasAttr("PadOutput") ? cm.getGlobalConfigParams()->get<bool>("PadOutput") : false;

    // check if we have 2 DMAs back to back and if an output tensor for one DMA has to become an input tensor for the next DMA
    // have to switch context to OM as CM OpIt gives barrier tasks too.
    auto omOpIt = om.switchContext(opIt);
    auto parentOp = om.getSourceOp(omOpIt->getInputTensor(0));
    if (parentOp->getOpType() == "DMATask" || parentOp->getOpType() == "ImplicitConcat")
    {

        auto sinkOperators = findSinkLayers(dm, omOpIt->getOutputTensor(0));

        if ((sinkOperators[0]->getOpType() == "Align" && sinkOperators[0]->getOutputTensor(0)->get<std::string>("splitStrategy") == "SplitOverHOverlapped") ||
            (omOpIt->getOutputTensor(0)->hasAttr("splitStrategy") && omOpIt->getOutputTensor(0)->get<std::string>("splitStrategy") == "SplitOverHOverlapped"))
        {
            if (parentOp->getOpType() == "DMATask")
            {
                // Indicate dmaToDma case if we have DMA(CMX2DDR)->DMA(DDR2CMX)
                auto parentDirection = parentOp->get<mv::DmaDirection>("direction");
                if (parentDirection == mv::NNCMX2DDR && direction == mv::DDR2NNCMX)
                    dmaToDma = true;
            }
            else if ((parentOp->getOpType() == "ImplicitConcat" && direction == mv::DDR2NNCMX))
            {
                // Indicate dmaToDma case if we have DMA(CMX2DDR)->ImplicitConcat->DMA(DDR2CMX)
                // TODO: Concat case should be revisited as concat might happen in CMX
                dmaToDma = true;
            }
        }
    }

    // TODO: We ought to use the port assigned during scheduling, but scheduling
    //       doesn't currently get to see split DMAs, so it schedules an entire
    //       split group onto a single DMA controller -- which is clearly incorrect.
    //       So instead, we implement a simple round-robin port assignment.
    auto globalConfig = cm.getGlobalConfigParams();
    int portLimit = 1;
    if (globalConfig->hasAttr("dmaControllers"))
    {
        portLimit = globalConfig->get<int>("dmaControllers");
    }

    // Case 1 of MC DMAs - Source tensor is broadcasted, i.e. present in it's entirety
    // in all clusters, OR populated tensors going into clustering op
    // (which for some reason are not marked as broadcasted).

    // Weights sparsity maps with new approach should be handled here

    // Strategy: 1 DMA to multiple slices -  multiple slices to 1 place
    // The second condition is necessary because when we spill we replace
    // the strategies, so a SplitOverK unpopulated tensor could potentially
    // not be marked as broadcasted
    if(sourceIsBroadCasted ||
      (splitting == "SplitOverK" && !outputTensor->isPopulated()) ||
      (splitting == "Clustering" && numTasks == 1))
    {
        std::vector<std::unique_ptr<MVCNN::TaskT>> toReturn;

        case1MC(numTasks, cm, direction, compilationDescriptor, padFinalOutput, dmaToDma, toReturn, inputTensor, outputTensor, port, portLimit);

        if(inputTensor->isSparse())
        {
          if (inputTensor->isPopulated()) {
            // NOTE: Second usage ever of the concept one tensor -> Multiple allocators
            auto tensorSparsityMap =
                dm.getTensor(inputTensor->getSparsityMap()->getName());
            case1MC(numTasks, cm, direction, compilationDescriptor,
                padFinalOutput, dmaToDma, toReturn, tensorSparsityMap,
                  tensorSparsityMap, port, portLimit, "GraphFile", "VPU_CMX_NN");
          } else {
            auto inputSparsityMap =
                dm.getTensor(inputTensor->getSparsityMap()->getName());
            auto inputStorageElementTable =
                dm.getTensor(inputTensor->getStorageElement()->getName());
            auto outputSparsityMap =
                dm.getTensor(outputTensor->getSparsityMap()->getName());
            auto outputStorageElementTable =
                dm.getTensor(outputTensor->getStorageElement()->getName());

            case1MC(numTasks, cm, direction, compilationDescriptor,
                padFinalOutput, dmaToDma, toReturn, inputSparsityMap,
                  outputSparsityMap, port, portLimit);
            case1MC(numTasks, cm, direction, compilationDescriptor,
                padFinalOutput, dmaToDma, toReturn, inputStorageElementTable,
                  outputStorageElementTable, port, portLimit);
          }
        }

        return toReturn;
    }
    // Case 2 of MC DMAs - All cases that are not case 1 or 2. Mostly applied to SOH tensors for activation
    // and SOK for weights.

    // Weights sparsity maps with new approach has be handled in the future here, for the
    // case of SOK and weights sparsity.

    // Strategy: Multiple DMAs, yuppi!
    else
    {
        std::vector<std::unique_ptr<MVCNN::TaskT>> toReturn;

        case2MC(numTasks, cm, direction, compilationDescriptor, padFinalOutput,
            dmaToDma, toReturn, inputTensor, outputTensor, port, portLimit);
        // If the input tensor for a DMA task is sparse then we also need to
        // create DMA tasks which transfer Storage Element (SE) Table and
        // Sparsity Map (SM).
        if(inputTensor->isSparse())
        {
          if (inputTensor->isPopulated()) {
            // NOTE: Second usage ever of the concept one tensor -> Multiple allocators
            auto tensorSparsityMap = dm.getTensor(inputTensor->getSparsityMap()->getName());
            case2MC(numTasks, cm, direction, compilationDescriptor,
                padFinalOutput, dmaToDma, toReturn, tensorSparsityMap,
                  tensorSparsityMap, port, portLimit, "GraphFile", "VPU_CMX_NN");
          } else {
            auto inputSparsityMap =
                dm.getTensor(inputTensor->getSparsityMap()->getName());
            auto inputStorageElementTable =
                dm.getTensor(inputTensor->getStorageElement()->getName());
            auto outputSparsityMap =
                dm.getTensor(outputTensor->getSparsityMap()->getName());
            auto outputStorageElementTable =
                dm.getTensor(outputTensor->getStorageElement()->getName());

            case2MC(numTasks, cm, direction, compilationDescriptor,
                padFinalOutput, dmaToDma, toReturn, inputSparsityMap,
                  outputSparsityMap, port, portLimit);

            case2MC(numTasks, cm, direction, compilationDescriptor,
                padFinalOutput, dmaToDma, toReturn, inputStorageElementTable,
                  outputStorageElementTable, port, portLimit);
          }
        }
        return toReturn;
    }
}

std::vector<std::unique_ptr<MVCNN::TaskT>> mv::RuntimeModel::buildNCE1TaskT(ComputationModel& /*cm*/, mv::Element& /*compilationDescriptor*/, Control::OpListIterator /*opIt*/)
{
    std::vector<std::unique_ptr<MVCNN::TaskT>> toReturn = std::vector<std::unique_ptr<MVCNN::TaskT>>(1);
    return toReturn;
}

MVCNN::DPULayerType mv::RuntimeModel::convertTaskOp(const std::string& opName)
{
    return dpuLayerMapping_.at(opName);
}


std::unique_ptr<MVCNN::PPEFixedFunctionT> mv::RuntimeModel::buildPPEFixedFunctionT(ComputationModel&, mv::Element&, const mv::PPEFixedFunction& ppeFixedFunction)
{
    std::unique_ptr<MVCNN::PPEFixedFunctionT> toBuild = std::unique_ptr<MVCNN::PPEFixedFunctionT>(new MVCNN::PPEFixedFunctionT());

    auto layers = ppeFixedFunction.getLayers();
    unsigned n = layers.size();
    toBuild->Ops = std::vector<MVCNN::PPELayerType>(n);
    for(unsigned i = 0; i < n; ++i)
        toBuild->Ops[i] = convertPPELayerType(layers[i]);
    toBuild->Clamp_Low = ppeFixedFunction.getLowClamp();
    toBuild->Clamp_High = ppeFixedFunction.getHighClamp();
    toBuild->Lrelu_Mult = ppeFixedFunction.getLReluMult();
    toBuild->Lrelu_Shift = ppeFixedFunction.getLReluShift();

    return toBuild;
}

std::unique_ptr<MVCNN::PPETaskT> mv::RuntimeModel::buildPPETaskT(ComputationModel& cm, mv::Element& compilationDescriptor, Control::OpListIterator opIt)
{
    std::unique_ptr<MVCNN::PPETaskT> toBuild = std::unique_ptr<MVCNN::PPETaskT>(new MVCNN::PPETaskT());
    const mv::PPETask& ppeTask = opIt->get<PPETask>("PPETask");
    if(ppeTask.hasAttr("scaleData"))
        toBuild->scale_data = buildTensorReferenceT(cm, compilationDescriptor, ppeTask.getScaleData());
    toBuild->fixed_function = buildPPEFixedFunctionT(cm, compilationDescriptor, ppeTask.getFixedFunction());
    if (opIt->hasAttr("firstConvWithLRelu")
                      && opIt->get<bool>("firstConvWithLRelu"))
    {
        auto index = opIt->get<std::size_t>("instructionListTableIndex");
        toBuild->instruction_list_data = buildTensorReferenceT(cm, compilationDescriptor, opIt->getInputTensor()[index]);
    }
    return toBuild;
}

std::unique_ptr<MVCNN::PPETaskT> mv::RuntimeModel::buildPPETaskT()
{
    std::unique_ptr<MVCNN::PPETaskT> toBuild = std::unique_ptr<MVCNN::PPETaskT>(new MVCNN::PPETaskT());
    toBuild->fixed_function = std::unique_ptr<MVCNN::PPEFixedFunctionT>(new MVCNN::PPEFixedFunctionT());
    toBuild->fixed_function->Clamp_High = 2147483647;
    toBuild->fixed_function->Clamp_Low = -2147483648;
    toBuild->fixed_function->Ops = std::vector<MVCNN::PPELayerType>();
    toBuild->fixed_function->Lrelu_Mult = 1;
    toBuild->fixed_function->Lrelu_Shift = 0;
    toBuild->fixed_function->Ops.reserve(5);

    return toBuild;
}

using fakeSparseAdaptorFunc = std::function<void(
    std::unique_ptr<MVCNN::NCEInvariantFieldsT>& inv,
    mv::Control::OpListIterator opIt)>;

void mv::RuntimeModel::adaptFakeSparsityIndex(
    std::unique_ptr<MVCNN::NCEInvariantFieldsT>& inv,
    Control::OpListIterator opIt,
    int clusterId)
{
    auto seTensorIdx = opIt->get<std::vector<std::size_t>>
        ("storageElementIndex");
    auto smTensorIdx = opIt->get<std::vector<std::size_t>>
        ("unpopulatedSparsityMapIndex");

    const std::unordered_map<std::string, fakeSparseAdaptorFunc> fakeSparseAdaptors =
    {
        {
            "Conv",
            [seTensorIdx, smTensorIdx, clusterId](
                    std::unique_ptr<MVCNN::NCEInvariantFieldsT>& inv1,
                    Control::OpListIterator opIt1) {
                inv1->input_data->data->storage_element_index =
                    opIt1->getInputTensor(seTensorIdx[0])
                        ->getAddress();
                inv1->input_data->data->sparsity_index =
                    opIt1->getInputTensor(smTensorIdx[0])
                        ->getAddress();
            }
        },
        {
            "Eltwise",
            [seTensorIdx, smTensorIdx, clusterId](
                    std::unique_ptr<MVCNN::NCEInvariantFieldsT>& inv1,
                    Control::OpListIterator opIt1) {
                inv1->input_data->data->storage_element_index =
                    opIt1->getInputTensor(seTensorIdx[0])
                        ->getSubTensor(clusterId)
                        .getAddress();
                inv1->weights_data->data->storage_element_index =
                    opIt1->getInputTensor(seTensorIdx[1])
                        ->getSubTensor(clusterId)
                        .getAddress();

                inv1->input_data->data->sparsity_index =
                    opIt1->getInputTensor(smTensorIdx[0])
                        ->getSubTensor(clusterId)
                        .getAddress();
                inv1->weights_data->data->sparsity_index =
                    opIt1->getInputTensor(smTensorIdx[1])
                        ->getSubTensor(clusterId)
                        .getAddress();
            }
        }
    };

    auto fakeSparseAdaptor = fakeSparseAdaptors.find(
        opIt->get<std::string>("taskOp"));

    if (fakeSparseAdaptor != fakeSparseAdaptors.cend())
        fakeSparseAdaptor->second(inv, opIt);
    else
        Logger::log(mv::Logger::MessageType::Error, "RuntimeModel",
            opIt->getName() + ": No registered fake sparse adapter op type " +
            opIt->get<std::string>("taskOp"));
}

void mv::RuntimeModel::adaptFakeSparsityIndex(
    std::unique_ptr<MVCNN::NCEInvariantFieldsT>& inv,
    Control::OpListIterator opIt)
{
    auto seTensorIdx = opIt->get<std::vector<std::size_t>>
        ("storageElementIndex");
    auto smTensorIdx = opIt->get<std::vector<std::size_t>>
        ("unpopulatedSparsityMapIndex");

    const std::unordered_map<std::string, fakeSparseAdaptorFunc> fakeSparseAdaptors =
    {
        {
            "Conv",
            [seTensorIdx, smTensorIdx](std::unique_ptr<MVCNN::NCEInvariantFieldsT>& inv1,
                     Control::OpListIterator opIt1) {
                inv1->input_data->data->storage_element_index =
                    opIt1->getInputTensor(seTensorIdx[0])
                        ->getAddress();
                inv1->input_data->data->sparsity_index =
                    opIt1->getInputTensor(smTensorIdx[0])
                        ->getAddress();
            }
        },
        {
            "Eltwise",
            [seTensorIdx, smTensorIdx](std::unique_ptr<MVCNN::NCEInvariantFieldsT>& inv1,
                     Control::OpListIterator opIt1) {
                inv1->input_data->data->storage_element_index =
                    opIt1->getInputTensor(seTensorIdx[0])
                        ->getAddress();
                inv1->weights_data->data->storage_element_index =
                    opIt1->getInputTensor(seTensorIdx[1])
                        ->getAddress();

                inv1->input_data->data->sparsity_index =
                    opIt1->getInputTensor(smTensorIdx[0])
                        ->getAddress();
                inv1->weights_data->data->sparsity_index =
                    opIt1->getInputTensor(smTensorIdx[1])
                        ->getAddress();
            }
        }
    };

    auto fakeSparseAdaptor = fakeSparseAdaptors.find(
        opIt->get<std::string>("taskOp"));

    if (fakeSparseAdaptor != fakeSparseAdaptors.cend())
        fakeSparseAdaptor->second(inv, opIt);
    else
        Logger::log(mv::Logger::MessageType::Error, "RuntimeModel",
            opIt->getName() + ": No registered fake sparse adapter op type " +
            opIt->get<std::string>("taskOp"));
}

void mv::RuntimeModel::updatePWLTaskT(std::unique_ptr<MVCNN::NCEInvariantFieldsT>& toBuild , Control::OpListIterator& opIt){
    if (!opIt->hasAttr("pwlQuantParams"))
        return;

    auto pwlQuant = opIt->get<mv::QuantizationParams>("pwlQuantParams");
    auto quantMult = reduceQuantVector_(pwlQuant.getMult());
    toBuild->output_data->quant_mult = std::vector<unsigned short int>(quantMult.begin(), quantMult.end());
    toBuild->parent_output_tensor->quant_mult = std::vector<unsigned short int>(quantMult.begin(), quantMult.end());
    auto quantShift = reduceQuantVector_(pwlQuant.getShift());
    toBuild->output_data->quant_shift = std::vector<unsigned char>(quantShift.begin(), quantShift.end());
    toBuild->parent_output_tensor->quant_shift = std::vector<unsigned char>(quantShift.begin(), quantShift.end());
    auto quantZero = pwlQuant.getZeroPoint();
    toBuild->output_data->quant_zero = std::vector<unsigned char>(quantZero.begin(), quantZero.end());
    toBuild->parent_output_tensor->quant_zero = std::vector<unsigned char>(quantZero.begin(), quantZero.end());
    auto quantPostShift = pwlQuant.getPostShift();
    toBuild->output_data->quant_post_shift_right = quantPostShift;
    toBuild->parent_output_tensor->quant_post_shift_right = quantPostShift;
}

std::unique_ptr<MVCNN::NCEInvariantFieldsT> mv::RuntimeModel::buildNCEInvariantFieldsT(ComputationModel& cm, mv::Element &compilationDescriptor, Control::OpListIterator opIt)
{
    std::unique_ptr<MVCNN::NCEInvariantFieldsT> toBuild = std::unique_ptr<MVCNN::NCEInvariantFieldsT>(new MVCNN::NCEInvariantFieldsT());

    toBuild->dpu_task_type = convertTaskOp(opIt->get<std::string>("taskOp"));

    if(opIt->hasAttr("PPETask"))
        toBuild->ppe_task = buildPPETaskT(cm, compilationDescriptor, opIt);
    else
        toBuild->ppe_task = buildPPETaskT();

    if (opIt->hasAttr("kSize"))
    {
        auto kernelShape = opIt->get<std::array<unsigned short, 2>>("kSize");
        toBuild->kernelW = kernelShape[0];
        toBuild->kernelH = kernelShape[1];
    }

    if (opIt->hasAttr("stride"))
    {
        auto kernelStride = opIt->get<std::array<unsigned short, 2>>("stride");
        toBuild->kernel_strideW = kernelStride[0];
        toBuild->kernel_strideH = kernelStride[1];
    }

    if (opIt->hasAttr("padding"))
    {
        auto kernelPadding = opIt->get<std::array<unsigned short, 4>>("padding");
        toBuild->kernel_padLeft = kernelPadding[0];
        toBuild->kernel_padRight = kernelPadding[1];
        toBuild->kernel_padTop = kernelPadding[2];
        toBuild->kernel_padBottom = kernelPadding[3];
    }
    //input
    auto inputTensor = opIt->getInputTensor(0);

    toBuild->input_data = buildTensorReferenceT(cm, compilationDescriptor, inputTensor);
    toBuild->parent_input_tensor = buildTensorReferenceT(cm, compilationDescriptor, inputTensor);
    toBuild->parent_input_tensor->data->sparsity_index = 999999999999999999;
    toBuild->parent_input_tensor->data->storage_element_index = 999999999999999999;

    //output
    auto outputTensor = opIt->getOutputTensor(0);

    toBuild->output_data = buildTensorReferenceT(cm, compilationDescriptor, outputTensor);
    toBuild->parent_output_tensor = buildTensorReferenceT(cm, compilationDescriptor, outputTensor);
    toBuild->parent_output_tensor->data->sparsity_index = 999999999999999999;
    toBuild->parent_output_tensor->data->storage_element_index = 999999999999999999;

    updatePWLTaskT(toBuild, opIt);

    if(opIt->hasAttr("fakeSparsity"))
    {
        auto activationWindowTensorIterator = opIt->getInputTensor(opIt->get<std::size_t>("fakeSparsityIndex"));
        toBuild->activation_window = buildTensorReferenceT(cm, compilationDescriptor, activationWindowTensorIterator);
        toBuild->activation_window_channel_length = activationWindowTensorIterator->get<int>("channelLength");
    }

    if(toBuild->dpu_task_type != MVCNN::DPULayerType_ELTWISE)
    {
        auto weightsTableTensorIterator = opIt->getInputTensor(opIt->get<std::size_t>("weightsTableIndex"));
        toBuild->weights_table = buildTensorReferenceT(cm, compilationDescriptor, weightsTableTensorIterator);
    }

    switch (toBuild->dpu_task_type)
    {
        case MVCNN::DPULayerType_CONV:
        case MVCNN::DPULayerType_DWCONV:
        case MVCNN::DPULayerType_CMCONV:
        case MVCNN::DPULayerType_FCL:
        case MVCNN::DPULayerType_ELTWISE:
            //std::unique_ptr<TensorReferenceT> parent_weights_tensor;
            toBuild->weights_data = buildTensorReferenceT(cm, compilationDescriptor, opIt->getInputTensor(1));
            break;
        default:
            break;
    }

    if ((opIt->hasAttr("activationSparsityCompilerSolving")
        && opIt->get<bool>("activationSparsityCompilerSolving")) ||
            (opIt->hasAttr("activationSparsityCompilerSolvingForDilatedConv") &&
             opIt->get<bool>("activationSparsityCompilerSolvingForDilatedConv")))
        adaptFakeSparsityIndex(toBuild, opIt);

    // Note: odu_offset to be set on the input of the eltwise that ensures a positive number
    if(opIt->hasAttr("needsODUoffset"))
    {
        auto other_elt_input = cm.getTensor(opIt->get<std::string>("needsODUoffset"));
        if(toBuild->output_data->data->data_index > other_elt_input->getAddress())
           toBuild->odu_offset = toBuild->output_data->data->data_index - other_elt_input->getAddress();
    }

    return toBuild;
}


// Multicluster version
std::unique_ptr<MVCNN::NCEInvariantFieldsT> mv::RuntimeModel::buildNCEInvariantFieldsT(ComputationModel& cm, mv::Element &compilationDescriptor, Control::OpListIterator opIt, int clusterId)
{
    std::unique_ptr<MVCNN::NCEInvariantFieldsT> toBuild = std::unique_ptr<MVCNN::NCEInvariantFieldsT>(new MVCNN::NCEInvariantFieldsT());


    toBuild->dpu_task_type = convertTaskOp(opIt->get<std::string>("taskOp"));

    if(opIt->hasAttr("PPETask"))
        toBuild->ppe_task = buildPPETaskT(cm, compilationDescriptor, opIt);
    else
        toBuild->ppe_task = buildPPETaskT();

    if (opIt->hasAttr("kSize"))
    {
        auto kernelShape = opIt->get<std::array<unsigned short, 2>>("kSize");
        toBuild->kernelW = kernelShape[0];
        toBuild->kernelH = kernelShape[1];
    }

    if (opIt->hasAttr("stride"))
    {
        auto kernelStride = opIt->get<std::array<unsigned short, 2>>("stride");
        toBuild->kernel_strideW = kernelStride[0];
        toBuild->kernel_strideH = kernelStride[1];
    }

    if (opIt->hasAttr("padding"))
    {
        auto kernelPadding = opIt->get<std::array<unsigned short, 4>>("padding");
        if (opIt->get<std::string>("taskOp") == "ChannelMajorConvolution")
        {
            unsigned numClusters = cm.getGlobalConfigParams()->get<int>("Number_of_Clusters");
            kernelPadding = getNewPadding(kernelPadding, clusterId, numClusters);
        }

        toBuild->kernel_padLeft = kernelPadding[0];
        toBuild->kernel_padRight = kernelPadding[1];
        toBuild->kernel_padTop = kernelPadding[2];
        toBuild->kernel_padBottom = kernelPadding[3];
    }
    //input
    auto parentInputTensor = opIt->getInputTensor(0);
    if (opIt->get<std::string>("splitStrategy") == "SplitOverK")
    {
        toBuild->input_data = buildTensorReferenceT(cm, compilationDescriptor, parentInputTensor);
        std::vector<unsigned int> locale_index;
        locale_index.push_back(clusterId);
        toBuild->input_data->locale_index = locale_index;
        toBuild->out_channel_offset = 0;
        for (int i = 0; i < clusterId; i++)
            toBuild->out_channel_offset += opIt->getOutputTensor(0)->getSubTensor(i).getShape()[IO_CHANNEL_DIMENSION];
    }
    else
        toBuild->input_data = buildTensorReferenceT(cm, compilationDescriptor, parentInputTensor, clusterId);

    toBuild->parent_input_tensor = buildTensorReferenceT(cm, compilationDescriptor, parentInputTensor);
    toBuild->parent_input_tensor->data->sparsity_index = 999999999999999999;
    toBuild->parent_input_tensor->data->storage_element_index = 999999999999999999;

    if (opIt->hasAttr("cmx_concat_reader")) {
      toBuild->input_data->strides = toBuild->parent_input_tensor->strides;
    }

    //output
    auto parentOutputTensor = opIt->getOutputTensor(0);
    toBuild->output_data = buildTensorReferenceT(cm, compilationDescriptor, parentOutputTensor, clusterId);



    if (opIt->hasAttr("multiCast"))
    {
        if (opIt->get<bool>("multiCast"))
        {
            unsigned numTasks = cm.getGlobalConfigParams()->get<int>("Number_of_Clusters");
            toBuild->output_data = buildTensorReferenceT(cm, compilationDescriptor, parentOutputTensor, clusterId);
            std::vector<unsigned int> locale_index;
            for (unsigned idx = numTasks; idx > 0; idx--)
                locale_index.push_back(idx-1);
            toBuild->output_data->locale_index = locale_index;
            auto numericStrides = parentOutputTensor->computeNumericStrides();
            numericStrides.push_back(parentOutputTensor->getDType().getSizeInBits() / 8);
            std::reverse(numericStrides.begin(), numericStrides.end());
            toBuild->output_data->strides = numericStrides;
        }
    }


    toBuild->parent_output_tensor = buildTensorReferenceT(cm, compilationDescriptor, parentOutputTensor);
    toBuild->parent_output_tensor->data->sparsity_index = 999999999999999999;
    toBuild->parent_output_tensor->data->storage_element_index = 999999999999999999;

    if (opIt->hasAttr("cmx_concat_writer")) {
      toBuild->output_data->strides = toBuild->parent_output_tensor->strides;
    }

    if (opIt->get<bool>("multiCast"))
    {
        if (opIt->get<std::string>("splitStrategy") == "HKSwitch")
        {
            auto outputTensor = opIt->getOutputTensor(0);
            const auto& subtensor = opIt->getOutputTensor(0)->getSubTensor(clusterId);
            auto offset = subtensor.get<std::vector<std::size_t>>("offset");
            auto index = outputTensor->getOrder().subToInd(outputTensor->getShape(), offset);
            auto byte_index = index * outputTensor->getDType().getSizeInBits() / 8;

            toBuild->output_data->data->data_index += byte_index;
        }
    }

    updatePWLTaskT(toBuild, opIt);

    //OP inputs == n ->
    // n - 2 activation window (when present)
    // n - 1 weights table
    if(opIt->hasAttr("fakeSparsity"))
    {
        auto activationWindowTensorIterator = opIt->getInputTensor(opIt->get<std::size_t>("fakeSparsityIndex"));
        toBuild->activation_window = buildTensorReferenceT(cm, compilationDescriptor, activationWindowTensorIterator, clusterId);
        toBuild->activation_window_channel_length = activationWindowTensorIterator->get<int>("channelLength");
    }

    if(toBuild->dpu_task_type != MVCNN::DPULayerType_ELTWISE)
    {
        auto weightsTableTensorIterator = opIt->getInputTensor(opIt->get<std::size_t>("weightsTableIndex"));
        toBuild->weights_table = buildTensorReferenceT(cm, compilationDescriptor, weightsTableTensorIterator, clusterId);
    }

    switch (toBuild->dpu_task_type)
    {
        case MVCNN::DPULayerType_CONV:
        case MVCNN::DPULayerType_DWCONV:
        case MVCNN::DPULayerType_CMCONV:
        case MVCNN::DPULayerType_FCL:
        case MVCNN::DPULayerType_ELTWISE:
            toBuild->weights_data = buildTensorReferenceT(cm, compilationDescriptor, opIt->getInputTensor(1), clusterId);
            break;
        default:
            break;
    }

    if ((opIt->hasAttr("activationSparsityCompilerSolving")
        && opIt->get<bool>("activationSparsityCompilerSolving")) ||
            (opIt->hasAttr("activationSparsityCompilerSolvingForDilatedConv") &&
             opIt->get<bool>("activationSparsityCompilerSolvingForDilatedConv")))
        adaptFakeSparsityIndex(toBuild, opIt);

    // Note: odu_offset to be set on the input of the eltwise that ensures a positive number
    if(opIt->hasAttr("needsODUoffset"))
    {
        auto other_elt_input = cm.getTensor(opIt->get<std::string>("needsODUoffset"));
        if(toBuild->output_data->data->data_index > other_elt_input->getAddress())
            toBuild->odu_offset = toBuild->output_data->data->data_index - other_elt_input->getAddress();
    }

    return toBuild;
}

MVCNN::MPE_Mode mv::RuntimeModel::convertMPEMode(mv::MPE_Mode mpe)
{
    switch (mpe)
    {
        case mv::MPE_Mode::Matrix:
            return MVCNN::MPE_Mode::MPE_Mode_MATRIX;
        case mv::MPE_Mode::Vector:
            return MVCNN::MPE_Mode::MPE_Mode_VECTOR;
        case mv::MPE_Mode::Vector_FP16:
            return MVCNN::MPE_Mode::MPE_Mode_VECTOR_FP16;
        case mv::MPE_Mode::CUBOID_16x16:
            return MVCNN::MPE_Mode::MPE_Mode_CUBOID_16x16;
        case mv::MPE_Mode::CUBOID_4x16:
            return MVCNN::MPE_Mode::MPE_Mode_CUBOID_4x16;
        case mv::MPE_Mode::CUBOID_8x16:
            return MVCNN::MPE_Mode::MPE_Mode_CUBOID_8x16;
        default:
            return MVCNN::MPE_Mode::MPE_Mode_VECTOR;
    }
}

bool mv::RuntimeModel::hardwareBugDepthwise(Control::OpListIterator opIt)
{
    auto splitStrategy = opIt->get<std::string>("splitStrategy");
    auto padding = opIt->get<std::array<unsigned short, 4>>("padding");
    auto kernelSize = opIt->get<std::array<unsigned short, 2>>("kSize");
    return (((splitStrategy == "SplitOverH") || splitStrategy == "SplitOverHOverlapped") &&
        (padding[0] % 2 == 1) &&
        (kernelSize[mv::KERNEL_HEIGHT] > 1));
}

void mv::RuntimeModel::getWorkloadPadding(Control::OpListIterator opIt, Workload &workload)
{
    if (opIt->get<std::string>("taskOp") == "Eltwise")
    {
        workload.padLeft = 0;
        workload.padTop = 0;
        workload.padRight = 0;
        workload.padBottom = 0;
    }
    else
    {
        auto padding = opIt->get<std::array<unsigned short, 4>>("padding");
        auto outputWidth = opIt->getOutputTensor(0)->getShape()[mv::IO_WIDTH_DIMENSION];
        auto outputHeight = opIt->getOutputTensor(0)->getShape()[mv::IO_HEIGHT_DIMENSION];
        if (hardwareBugDepthwise(opIt))
        {
            workload.padLeft = (workload.MinX == 0) ? padding[0] : 0;
            workload.padTop = (workload.MinY == 0) ? padding[2] : 0;
            workload.padRight = ((workload.MaxX + unsigned(1)) == outputWidth) ? padding[1] : 0;
            workload.padBottom = ((workload.MaxY + unsigned(1)) == outputHeight) ? padding[3] : 0;
        }
        else
        {
            workload.padLeft = (workload.MinX == 0) ? padding[0] : 0;
            workload.padTop = (workload.MinY == 0) ? padding[2] : 0;
            workload.padRight = ((workload.MaxX + unsigned(1)) == outputWidth) ? padding[1] : 0;
            workload.padBottom = ((workload.MaxY + unsigned(1)) == outputHeight) ? padding[3] : 0;
        }
    }
    return;
}

std::array<unsigned short, 4> mv::RuntimeModel::getNewPadding(std::array<unsigned short, 4> padding, int clusterId, int numClusters)
{
        if (clusterId == 0)
        {
            padding[3] = 0;
        }
        else if (clusterId == numClusters - 1)
        {
            padding[2] = 0;
        }
        else
        {
            padding[2] = 0;
            padding[3] = 0;
        }
        return padding;
}

void mv::RuntimeModel::getWorkloadPadding(Control::OpListIterator opIt, Workload &workload, unsigned clusterId)
{
    if (opIt->get<std::string>("taskOp") == "Eltwise")
    {
        workload.padLeft = 0;
        workload.padTop = 0;
        workload.padRight = 0;
        workload.padBottom = 0;
    }
    else
    {
        auto padding = getPadding(opIt, clusterId);
        auto outputWidth = opIt->getOutputTensor(0)->getShape()[mv::IO_WIDTH_DIMENSION];
        auto outputHeight = opIt->getOutputTensor(0)->getShape()[mv::IO_HEIGHT_DIMENSION];

        if (hardwareBugDepthwise(opIt))
        {
            workload.padLeft = (workload.MinX == 0) ? padding[0] : 0;
            workload.padTop = (workload.MinY == 0) ? padding[2] : 0;
            workload.padRight = ((workload.MaxX + unsigned(1)) == outputWidth) ? padding[1] : 0;
            workload.padBottom = ((workload.MaxY + unsigned(1)) == outputHeight) ? padding[3] : 0;
        }

        else
        {
            workload.padLeft = (workload.MinX == 0) ? padding[0] : 0;
            workload.padTop = (workload.MinY == 0) ? padding[2] : 0;
            workload.padRight = ((workload.MaxX + unsigned(1)) == outputWidth) ? padding[1] : 0;
            workload.padBottom = ((workload.MaxY + unsigned(1)) == outputHeight) ? padding[3] : 0;
        }
    }
    return;
}

std::array <unsigned short, 4>  mv::RuntimeModel::getPadding(Control::OpListIterator opIt, unsigned clusterId)
{
    std::array <unsigned short, 4> padding = opIt->get<std::array<unsigned short, 4>>("padding");

    if(clusterId !=0)
    {
        const auto& subTensor = opIt->getOutputTensor(0)->getSubTensor(clusterId);
        std::vector<std::size_t> offset = subTensor.get<std::vector<std::size_t>>("offset");

        //NOTE:Padding up
        if (offset[1] != 0)
            padding[2] = 0;

        //NOTE:Padding left
        if (offset[0] != 0)
            padding[0] = 0;

        //NOTE:Padding down
        if (subTensor.getShape()[IO_HEIGHT_DIMENSION] + offset[1] != opIt->getOutputTensor(0)->getShape()[IO_HEIGHT_DIMENSION])
            padding[3] = 0;

        if (subTensor.getShape()[IO_WIDTH_DIMENSION] + offset[0] != opIt->getOutputTensor(0)->getShape()[IO_WIDTH_DIMENSION])
            padding[1] = 0;
    }

    return padding;
}

std::unique_ptr<MVCNN::NCEVariantFieldsT> mv::RuntimeModel::buildNCEVariantFieldsT(ComputationModel& , mv::Element& /*compilationDescriptor*/, Control::OpListIterator opIt, Workload workload, unsigned clusterId, std::string strategy)
{
    std::unique_ptr<MVCNN::NCEVariantFieldsT> toBuild = std::unique_ptr<MVCNN::NCEVariantFieldsT>(new MVCNN::NCEVariantFieldsT());

    toBuild->mpe_mode = convertMPEMode(workload.MPEMode);
    toBuild->workload_start_X = workload.MinX;
    toBuild->workload_start_Y = workload.MinY;
    toBuild->workload_start_Z = workload.MinZ;
    toBuild->workload_end_X = workload.MaxX;
    toBuild->workload_end_Y = workload.MaxY;
    toBuild->workload_end_Z = workload.MaxZ;
    if (strategy != "Clustering")
        //Padding should be computed for every cluster
        getWorkloadPadding(opIt, workload, clusterId);
    else
        getWorkloadPadding(opIt, workload);
    toBuild->padLeft = workload.padLeft;
    toBuild->padRight = workload.padRight;
    toBuild->padTop = workload.padTop;
    toBuild->padBottom = workload.padBottom;

    return toBuild;
}

std::vector<std::unique_ptr<MVCNN::NCEVariantFieldsT>> mv::RuntimeModel::buildNCEVariantFieldsTVector(ComputationModel& cm, mv::Element &compilationDescriptor,
                                                                                                      Control::OpListIterator opIt, unsigned numTask, std::string strategy)
{
    std::vector <mv::Workload> workloads;
    //NOTE: For Clustering SubTensors equal Workloads per Subtensor
    if (strategy == "Clustering" && numTask > 0)
        workloads = opIt->get<mv::Workloads>("Workloads" + std::to_string(0)).getWorkloads();
    else
        workloads = opIt->get<mv::Workloads>("Workloads" + std::to_string(numTask)).getWorkloads();
    unsigned n = workloads.size();
    std::vector<std::unique_ptr<MVCNN::NCEVariantFieldsT>> toBuild = std::vector<std::unique_ptr<MVCNN::NCEVariantFieldsT>>(n);
    for(unsigned i = 0; i < n; ++i)
    {
        toBuild[i] = buildNCEVariantFieldsT(cm, compilationDescriptor, opIt, workloads[i], numTask, strategy);
    }
    return toBuild;
}

std::vector<std::unique_ptr<MVCNN::TaskT>> mv::RuntimeModel::buildNCE2TaskT(ComputationModel& cm, mv::Element &compilationDescriptor, Control::OpListIterator opIt, std::string splitting)
{
    unsigned numTask = 0;
    numTask = cm.getGlobalConfigParams()->get<int>("Number_of_Clusters");

    std::vector<std::unique_ptr<MVCNN::TaskT>> toReturn = std::vector<std::unique_ptr<MVCNN::TaskT>>(numTask);
    if (splitting != "Clustering")
        for(unsigned i = 0; i < numTask; ++i)
        {
            toReturn[i] = std::unique_ptr<MVCNN::TaskT>(new MVCNN::TaskT());
            toReturn[i]->task.type = MVCNN::SpecificTask_NCE2Task;
            auto toBuild = new MVCNN::NCE2TaskT();
            toBuild->variant = buildNCEVariantFieldsTVector(cm, compilationDescriptor, opIt, i, splitting);
            toBuild->invariant = buildNCEInvariantFieldsT(cm, compilationDescriptor, opIt, i);

            auto hash = [](const MVCNN::MPE_Mode &g){ return static_cast<std::size_t>(g); };
            auto comp = [](const MVCNN::MPE_Mode &l, const MVCNN::MPE_Mode &r){ return l == r; };

            std::unordered_map<MVCNN::MPE_Mode, unsigned, decltype(hash), decltype(comp)> frequencyCounter(4, hash, comp);
            for(auto& variantField : toBuild->variant)
                ++frequencyCounter[variantField->mpe_mode];

            unsigned maxFrequency = 0;
            for(auto& frequencyCouple : frequencyCounter)
                if(frequencyCouple.second > maxFrequency)
                    toBuild->invariant->mpe_frequent_mode = frequencyCouple.first;

            toReturn[i]->task.value = toBuild;
        }
    else
        for(unsigned i = 0; i < numTask; ++i)
        {
            //Clustering in multiple clusters has to be executed in every cluster
            toReturn[i] = std::unique_ptr<MVCNN::TaskT>(new MVCNN::TaskT());
            toReturn[i]->task.type = MVCNN::SpecificTask_NCE2Task;
            auto toBuild = new MVCNN::NCE2TaskT();
            toBuild->variant = buildNCEVariantFieldsTVector(cm, compilationDescriptor, opIt, i, splitting);
            toBuild->invariant = buildNCEInvariantFieldsT(cm, compilationDescriptor, opIt);


            auto locale_index = std::vector<unsigned int>(1,i);
            toBuild->invariant->input_data->locale_index = locale_index;
            toBuild->invariant->output_data->locale_index = locale_index;

            if (opIt->hasAttr("cmx_concatable")) {
              // clustering DPU task set locale = [0, 1, 2, 4] //
              std::vector<unsigned int> cmx_concat_locale_index;
              for (unsigned idx = numTask; idx > 0; idx--) {
                cmx_concat_locale_index.push_back(idx-1);
              }
              toBuild->invariant->output_data->locale_index =
                  cmx_concat_locale_index;
            }


            if (opIt->get<std::string>("taskOp") != "MaxPool")
                toBuild->invariant->weights_data->locale_index = locale_index;
            else if (opIt->get<std::string>("taskOp") == "MaxPool" ||
                     opIt->get<std::string>("taskOp") == "ChannelMajorConvolution" ||
                     opIt->get<std::string>("taskOp") == "DepthwiseConv")
                toBuild->invariant->activation_window->locale_index = locale_index;

            auto hash = [](const MVCNN::MPE_Mode &g){ return static_cast<std::size_t>(g); };
            auto comp = [](const MVCNN::MPE_Mode &l, const MVCNN::MPE_Mode &r){ return l == r; };

            std::unordered_map<MVCNN::MPE_Mode, unsigned, decltype(hash), decltype(comp)> frequencyCounter(4, hash, comp);
            for(auto& variantField : toBuild->variant)
                ++frequencyCounter[variantField->mpe_mode];

            unsigned maxFrequency = 0;
            for(auto& frequencyCouple : frequencyCounter)
                if(frequencyCouple.second > maxFrequency)
                    toBuild->invariant->mpe_frequent_mode = frequencyCouple.first;

            toReturn[i]->task.value = toBuild;
        }
    return toReturn;
}

MVCNN::UPALayerTaskT * mv::RuntimeModel::buildUPASoftmaxTask(ComputationModel& cm, Element &compilationDescriptor, Control::OpListIterator opIt)
{
    auto input = opIt->getInputTensor(0);
    auto output = opIt->getOutputTensor(0);
    auto toBuild = new MVCNN::UPALayerTaskT();
    //toBuild->maxShaves = ;
    toBuild->softLayerParams.type = MVCNN::SoftwareLayerParams_SoftmaxParams;
    auto softLayerParamsValue = new MVCNN::SoftmaxParamsT();

    std::string axis = opIt->get<std::string>("axis");
    // TODO: magic numbers
    if (axis.compare(std::string("C")) == 0)
        softLayerParamsValue->axis = 1;
    else if (axis.compare(std::string("H")) == 0)
        softLayerParamsValue->axis = 2;
    else if (axis.compare(std::string("W")) == 0)
        softLayerParamsValue->axis = 3;

    toBuild->softLayerParams.value = softLayerParamsValue;

    toBuild->inputs.push_back(std::move(buildTensorReferenceT(cm, compilationDescriptor, input)));

    toBuild->outputs.push_back(std::move(buildTensorReferenceT(cm, compilationDescriptor, output)));

    return toBuild;
}

MVCNN::UPALayerTaskT * mv::RuntimeModel::buildUPASigmoidTask(ComputationModel& cm, Element &compilationDescriptor, Control::OpListIterator opIt)
{
    auto input = opIt->getInputTensor(0);
    auto output = opIt->getOutputTensor(0);
    auto toBuild = new MVCNN::UPALayerTaskT();
    //toBuild->maxShaves = ;
    toBuild->softLayerParams.type = MVCNN::SoftwareLayerParams_UnaryOpParams;
    auto softLayerParamsValue = new MVCNN::UnaryOpParamsT();

    softLayerParamsValue->nested_params.type = MVCNN::UnaryOpNestedParams_SigmoidParams;
    toBuild->softLayerParams.value = softLayerParamsValue;

    toBuild->inputs.push_back(std::move(buildTensorReferenceT(cm, compilationDescriptor, input)));
    toBuild->outputs.push_back(std::move(buildTensorReferenceT(cm, compilationDescriptor, output)));

    return toBuild;
}

MVCNN::UPALayerTaskT * mv::RuntimeModel::buildUPAClampTask(ComputationModel &cm, Element &compilationDescriptor, Control::OpListIterator opIt)
{
    auto input = opIt->getInputTensor(0);
    auto output = opIt->getOutputTensor(0);
    auto toBuild = new MVCNN::UPALayerTaskT();

    toBuild->softLayerParams.type = MVCNN::SoftwareLayerParams_PostOpsParams;
    auto softLayerParamsValue = new MVCNN::ClampParamsT();

    float min = opIt->get<float>("min");
    float max = opIt->get<float>("max");

    softLayerParamsValue->min = min;
    softLayerParamsValue->max = max;

    toBuild->softLayerParams.value = softLayerParamsValue;

    toBuild->inputs.push_back(std::move(buildTensorReferenceT(cm, compilationDescriptor, input)));
    toBuild->outputs.push_back(std::move(buildTensorReferenceT(cm, compilationDescriptor, output)));

    return toBuild;
}

MVCNN::UPALayerTaskT *mv::RuntimeModel::buildUPANormalizeTask(ComputationModel &cm, Element &compilationDescriptor, Control::OpListIterator opIt)
{
    auto input = opIt->getInputTensor(0);
    auto output = opIt->getOutputTensor(0);
    auto toBuild = new MVCNN::UPALayerTaskT();
    //toBuild->maxShaves = ;
    toBuild->softLayerParams.type = MVCNN::SoftwareLayerParams_NormalizeParams;
    auto softLayerParamsValue = new MVCNN::NormalizeParamsT();

    softLayerParamsValue->eps = static_cast<float>(opIt->get<double>("eps"));
    softLayerParamsValue->across_spatial = static_cast<int32_t>(opIt->get<unsigned>("across_spatial"));
    softLayerParamsValue->channel_shared = static_cast<int32_t>(opIt->get<unsigned>("channel_shared"));

    toBuild->softLayerParams.value = softLayerParamsValue;
    toBuild->inputs.push_back(std::move(buildTensorReferenceT(cm, compilationDescriptor, input)));

    toBuild->outputs.push_back(std::move(buildTensorReferenceT(cm, compilationDescriptor, output)));
    toBuild->inputs.push_back(std::move(buildTensorReferenceT(cm, compilationDescriptor, opIt->getInputTensor(1))));

    return toBuild;
}

MVCNN::UPALayerTaskT *mv::RuntimeModel::buildUPAProposalTask(ComputationModel &cm, Element &compilationDescriptor, Control::OpListIterator opIt)
{

    auto toBuild = new MVCNN::UPALayerTaskT();
    //toBuild->maxShaves = ;
    toBuild->softLayerParams.type = MVCNN::SoftwareLayerParams_ProposalParams;
    auto softLayerParamsValue = new MVCNN::ProposalParamsT();

    // input_tensor mapping:
    // 0 = cls_pred --> UPALayerTask.input_data
    // 1 = bbox_pred --> UPALayerTask.weights_data
    // 2 = im_info --> UPALayerTask.weights_table
    auto cls_pred = opIt->getInputTensor(0);
    auto bbox_pred = opIt->getInputTensor(1);
    auto im_info = opIt->getInputTensor(2);

    // output tensor mapping:
    // 0 = output --> UPALayerTask.output_data
    auto output = opIt->getOutputTensor(0);

    // Build scale vector
    auto scale_vector = opIt->get<std::vector<float>>("scale");

    // Build ratio vector
    auto ratio_vector = opIt->get<std::vector<float>>("ratio");

    // Fill in tensors
    toBuild->inputs.push_back(std::move(buildTensorReferenceT(cm, compilationDescriptor, cls_pred)));
    toBuild->inputs.push_back(std::move(buildTensorReferenceT(cm, compilationDescriptor, bbox_pred)));
    toBuild->inputs.push_back(std::move(buildTensorReferenceT(cm, compilationDescriptor, im_info)));

    toBuild->outputs.push_back(std::move(buildTensorReferenceT(cm, compilationDescriptor, output)));

    // Fill in required params
    softLayerParamsValue->ratio = std::move(ratio_vector);
    softLayerParamsValue->scale = std::move(scale_vector);
    softLayerParamsValue->base_size = opIt->get<unsigned>("base_size");
    softLayerParamsValue->pre_nms_topn = opIt->get<unsigned>("pre_nms_topn");
    softLayerParamsValue->post_nms_topn = opIt->get<unsigned>("post_nms_topn");
    softLayerParamsValue->nms_thresh = static_cast<float>(opIt->get<double>("nms_thresh"));
    softLayerParamsValue->feat_stride = opIt->get<unsigned>("feat_stride");
    softLayerParamsValue->min_size = opIt->get<unsigned>("min_size");

    // Fill in optional params
    softLayerParamsValue->pre_nms_thresh = static_cast<float>(opIt->get<double>("pre_nms_thresh"));
    softLayerParamsValue->clip_before_nms = opIt->get<bool>("clip_before_nms");
    softLayerParamsValue->clip_after_nms = opIt->get<bool>("clip_after_nms");
    softLayerParamsValue->normalize = opIt->get<bool>("normalize");
    softLayerParamsValue->box_size_scale = static_cast<float>(opIt->get<double>("box_size_scale"));
    softLayerParamsValue->box_coordinate_scale = static_cast<float>(opIt->get<double>("box_coordinate_scale"));
    softLayerParamsValue->framework = opIt->get<std::string>("framework");
    softLayerParamsValue->for_deformable = opIt->get<bool>("for_deformable");

    toBuild->softLayerParams.value = softLayerParamsValue;

    return toBuild;
}

MVCNN::UPALayerTaskT * mv::RuntimeModel::buildUPAROIPoolingTask(ComputationModel& cm, Element &compilationDescriptor, Control::OpListIterator opIt)
{

    auto toBuild = new MVCNN::UPALayerTaskT();
    //toBuild->maxShaves = ;
    toBuild->softLayerParams.type = MVCNN::SoftwareLayerParams_ROIPoolingParams;
    auto softLayerParamsValue = new MVCNN::ROIPoolingParamsT();

    auto input = opIt->getInputTensor(0);
    auto coords = opIt->getInputTensor(1);

    auto output = opIt->getOutputTensor(0);

    // Fill in tensors
    toBuild->inputs.push_back(std::move(buildTensorReferenceT(cm, compilationDescriptor, input)));
    toBuild->inputs.push_back(std::move(buildTensorReferenceT(cm, compilationDescriptor, coords)));

    toBuild->outputs.push_back(std::move(buildTensorReferenceT(cm, compilationDescriptor, output)));

    // Fill in required params
    softLayerParamsValue->pooled_w = opIt->get<unsigned>("pooled_w");
    softLayerParamsValue->pooled_h = opIt->get<unsigned>("pooled_h");
    softLayerParamsValue->spatial_scale = static_cast<float>(opIt->get<double>("spatial_scale"));
    softLayerParamsValue->roi_pooling_method = opIt->get<unsigned>("roi_pooling_method");
    softLayerParamsValue->num_rois = opIt->get<unsigned>("num_rois");

    toBuild->softLayerParams.value = softLayerParamsValue;

    return toBuild;
}

MVCNN::UPALayerTaskT * mv::RuntimeModel::buildUPAPSROIPoolingTask(ComputationModel& cm, Element &compilationDescriptor, Control::OpListIterator opIt)
{
    auto toBuild = new MVCNN::UPALayerTaskT();

    toBuild->softLayerParams.type = MVCNN::SoftwareLayerParams_PSROIPoolingParams;
    auto softLayerParamsValue = new MVCNN::PSROIPoolingParamsT();

    auto input  = opIt->getInputTensor(0);
    auto coords = opIt->getInputTensor(1);
    auto output = opIt->getOutputTensor(0);

    toBuild->inputs.push_back(std::move(buildTensorReferenceT(cm, compilationDescriptor, input)));
    toBuild->inputs.push_back(std::move(buildTensorReferenceT(cm, compilationDescriptor, coords)));

    toBuild->outputs.push_back(std::move(buildTensorReferenceT(cm, compilationDescriptor, output)));

    softLayerParamsValue->output_dim    = opIt->get<std::size_t>("output_dim");
    softLayerParamsValue->group_size    = opIt->get<std::size_t>("group_size");
    softLayerParamsValue->pooled_w    = opIt->get<std::size_t>("pooled_w");
    softLayerParamsValue->pooled_h    = opIt->get<std::size_t>("pooled_h");
    softLayerParamsValue->spatial_scale = static_cast<float>(opIt->get<double>("spatial_scale"));
    softLayerParamsValue->spatial_bin_x = opIt->get<std::size_t>("spatial_bin_x");
    softLayerParamsValue->spatial_bin_y = opIt->get<std::size_t>("spatial_bin_y");

    auto mode = opIt->get<std::string>("mode");
    if (mode.compare(std::string("average")) == 0) {
        softLayerParamsValue->mode = MVCNN::PSROIPoolingMode_AVERAGE;
    } else if (mode.compare(std::string("bilinear")) == 0) {
        softLayerParamsValue->mode = MVCNN::PSROIPoolingMode_BILINEAR;
    } else if (mode.compare(std::string("bilinear_deformable")) == 0) {
        softLayerParamsValue->mode = MVCNN::PSROIPoolingMode_BILINEAR_DEFORMABLE;
    } else {
        delete toBuild;
        delete softLayerParamsValue;
        throw ArgumentError("buildUPAPSROIPoolingTask", "file:content", "invalid", "Invalid mode for PSROIPooling");
    }

    toBuild->softLayerParams.value = softLayerParamsValue;

    return toBuild;
}

MVCNN::UPALayerTaskT * mv::RuntimeModel::buildUPAInterpTask(ComputationModel& cm, Element &compilationDescriptor, Control::OpListIterator opIt)
{

    auto toBuild = new MVCNN::UPALayerTaskT();

    toBuild->softLayerParams.type = MVCNN::SoftwareLayerParams_InterpParams;
    auto softLayerParamsValue = new MVCNN::InterpParamsT();

    auto input = opIt->getInputTensor(0);
    auto output = opIt->getOutputTensor(0);

    // Fill in tensors
    toBuild->inputs.push_back(std::move(buildTensorReferenceT(cm, compilationDescriptor, input)));
    toBuild->outputs.push_back(std::move(buildTensorReferenceT(cm, compilationDescriptor, output)));

    // Fill in required params
    softLayerParamsValue->pad_beg = opIt->get<unsigned>("pad_beg");
    softLayerParamsValue->pad_end = opIt->get<unsigned>("pad_end");
    softLayerParamsValue->align_corners = opIt->get<bool>("align_corners");
    toBuild->softLayerParams.value = softLayerParamsValue;

    return toBuild;
}

MVCNN::UPALayerTaskT * mv::RuntimeModel::buildUPANormTask(ComputationModel& cm, Element &compilationDescriptor, Control::OpListIterator opIt)
{

    auto toBuild = new MVCNN::UPALayerTaskT();

    toBuild->softLayerParams.type = MVCNN::SoftwareLayerParams_NormParams;
    auto softLayerParamsValue = new MVCNN::NormParamsT();

    auto input = opIt->getInputTensor(0);
    auto output = opIt->getOutputTensor(0);

    // Fill in tensors
    toBuild->inputs.push_back(std::move(buildTensorReferenceT(cm, compilationDescriptor, input)));
    toBuild->outputs.push_back(std::move(buildTensorReferenceT(cm, compilationDescriptor, output)));

    // Fill in required params
    softLayerParamsValue->alpha = opIt->get<double>("alpha");
    softLayerParamsValue->beta = opIt->get<double>("beta");
    softLayerParamsValue->region = opIt->get<std::string>("region");
    softLayerParamsValue->local_size = opIt->get<unsigned>("local_size");
    toBuild->softLayerParams.value = softLayerParamsValue;

    return toBuild;
}

MVCNN::UPALayerTaskT * mv::RuntimeModel::buildUPAQuantizeTask(ComputationModel& cm, Element &compilationDescriptor, Control::OpListIterator opIt)
{
    auto input = opIt->getInputTensor(0);
    auto output = opIt->getOutputTensor(0);
    auto toBuild = new MVCNN::UPALayerTaskT();
    //toBuild->maxShaves = ;
    toBuild->softLayerParams.type = MVCNN::SoftwareLayerParams_QuantizeParams;
    auto softLayerParamsValue = new MVCNN::QuantizeParamsT();

    auto quantizationParams = output->getQuantParams();
    auto quantScale = quantizationParams.getScale();
    auto quantZero = quantizationParams.getZeroPoint();

    // Convert vectors to fp16
    auto scale_vector = std::vector<unsigned short>();
    for (unsigned i = 0; i < quantScale.size(); ++i)
        scale_vector.push_back(mv::fp32_to_fp16(static_cast<float>(quantScale.at(i))));

    auto zero_vector = std::vector<unsigned short>();
    for (unsigned i = 0; i < quantZero.size(); ++i)
        zero_vector.push_back(mv::fp32_to_fp16(static_cast<float>(quantZero.at(i))));

    toBuild->softLayerParams.value = softLayerParamsValue;
    softLayerParamsValue->scale = std::vector<unsigned short>(scale_vector.begin(), scale_vector.end());
    softLayerParamsValue->zero = std::vector<unsigned short>(zero_vector.begin(), zero_vector.end());

    toBuild->input_data = buildTensorReferenceT(cm, compilationDescriptor, input);
    toBuild->output_data = buildTensorReferenceT(cm, compilationDescriptor, output);

    toBuild->inputs.push_back(std::move(buildTensorReferenceT(cm, compilationDescriptor, input)));

    toBuild->outputs.push_back(std::move(buildTensorReferenceT(cm, compilationDescriptor, output)));

    return toBuild;
}

MVCNN::UPALayerTaskT * mv::RuntimeModel::buildUPAResampleTask(ComputationModel& cm, Element &compilationDescriptor, Control::OpListIterator opIt)
{
    auto input = opIt->getInputTensor(0);
    auto output = opIt->getOutputTensor(0);
    auto toBuild = new MVCNN::UPALayerTaskT();
    //toBuild->maxShaves = ;
    toBuild->softLayerParams.type = MVCNN::SoftwareLayerParams_ResampleParams;
    auto softLayerParamsValue = new MVCNN::ResampleParamsT();
    std::string interpolation = opIt->get<std::string>("interpolation");
    if (interpolation.compare(std::string("BILINEAR")) == 0)
        softLayerParamsValue->interpolation = MVCNN::InterpolationMethod_BILINEAR;
    else if (interpolation.compare(std::string("BICUBIC")) == 0)
        softLayerParamsValue->interpolation = MVCNN::InterpolationMethod_BICUBIC;
    else
        softLayerParamsValue->interpolation = MVCNN::InterpolationMethod_NEAREST;

    softLayerParamsValue->antialias = opIt->get<bool>("antialias");

    toBuild->softLayerParams.value = softLayerParamsValue;

    toBuild->input_data = buildTensorReferenceT(cm, compilationDescriptor, input);
    toBuild->output_data = buildTensorReferenceT(cm, compilationDescriptor, output);

    toBuild->inputs.push_back(std::move(buildTensorReferenceT(cm, compilationDescriptor, input)));

    toBuild->outputs.push_back(std::move(buildTensorReferenceT(cm, compilationDescriptor, output)));

    return toBuild;
}


MVCNN::UPALayerTaskT * mv::RuntimeModel::buildUPAReshapeTask(ComputationModel& cm, Element &compilationDescriptor, Control::OpListIterator opIt)
{
    auto input = opIt->getInputTensor(0);
    auto output = opIt->getOutputTensor(0);
    auto toBuild = new MVCNN::UPALayerTaskT();
    //toBuild->maxShaves = ;
    toBuild->softLayerParams.type = MVCNN::SoftwareLayerParams_ReshapeParams;
    auto softLayerParamsValue = new MVCNN::ReshapeParamsT();

    toBuild->softLayerParams.value = softLayerParamsValue;

    toBuild->input_data = buildTensorReferenceT(cm, compilationDescriptor, input);
    toBuild->output_data = buildTensorReferenceT(cm, compilationDescriptor, output);

    toBuild->inputs.push_back(std::move(buildTensorReferenceT(cm, compilationDescriptor, input)));

    toBuild->outputs.push_back(std::move(buildTensorReferenceT(cm, compilationDescriptor, output)));

    return toBuild;
}

MVCNN::UPALayerTaskT * mv::RuntimeModel::buildUPARegionYoloTask(ComputationModel& cm, Element &compilationDescriptor, Control::OpListIterator opIt)
{
    auto input = opIt->getInputTensor(0);
    auto output = opIt->getOutputTensor(0);
    auto toBuild = new MVCNN::UPALayerTaskT();
    //toBuild->maxShaves = ;
    toBuild->softLayerParams.type = MVCNN::SoftwareLayerParams_RegionYOLOParams;
    auto softLayerParamsValue = new MVCNN::RegionYOLOParamsT();

    toBuild->inputs.push_back(std::move(buildTensorReferenceT(cm, compilationDescriptor, input)));

    toBuild->outputs.push_back(std::move(buildTensorReferenceT(cm, compilationDescriptor, output)));

    softLayerParamsValue->coords = opIt->get<unsigned>("coords");
    softLayerParamsValue->classes = opIt->get<unsigned>("classes");
    softLayerParamsValue->num = opIt->get<unsigned>("num");
    softLayerParamsValue->do_softmax = opIt->get<bool>("do_softmax");
    auto mask_uint = opIt->get<std::vector<unsigned>>("mask");
    std::vector<int> mask(std::begin(mask_uint), std::end(mask_uint));
    softLayerParamsValue->mask = mask;

    toBuild->softLayerParams.value = softLayerParamsValue;

    return toBuild;
}

MVCNN::UPALayerTaskT * mv::RuntimeModel::buildUPAReorgYoloTask(ComputationModel& cm, Element &compilationDescriptor, Control::OpListIterator opIt)
{
    auto input = opIt->getInputTensor(0);
    auto output = opIt->getOutputTensor(0);
    auto toBuild = new MVCNN::UPALayerTaskT();
    //toBuild->maxShaves = ;
    toBuild->softLayerParams.type = MVCNN::SoftwareLayerParams_ReorgYOLOParams;
    auto softLayerParamsValue = new MVCNN::ReorgYOLOParamsT();

    toBuild->inputs.push_back(std::move(buildTensorReferenceT(cm, compilationDescriptor, input)));

    toBuild->outputs.push_back(std::move(buildTensorReferenceT(cm, compilationDescriptor, output)));

    softLayerParamsValue->stride = static_cast<int>(opIt->get<unsigned>("stride"));

    toBuild->softLayerParams.value = softLayerParamsValue;

    return toBuild;
}

MVCNN::UPALayerTaskT * mv::RuntimeModel::buildUPAPermuteTask(ComputationModel& cm, Element &compilationDescriptor, Control::OpListIterator opIt)
{
    auto input = opIt->getInputTensor(0);
    auto output = opIt->getOutputTensor(0);
    auto toBuild = new MVCNN::UPALayerTaskT();
    //toBuild->maxShaves = ;
    toBuild->softLayerParams.type = MVCNN::SoftwareLayerParams_PermuteParams;
    auto softLayerParamsValue = new MVCNN::PermuteParamsT();

    auto x = opIt->get<unsigned>("permute_order_x");
    auto y = opIt->get<unsigned>("permute_order_y");
    auto z = opIt->get<unsigned>("permute_order_z");
    std::unique_ptr<MVCNN::order3> order3 = std::unique_ptr<MVCNN::order3>(new MVCNN::order3(x,y,z));
    softLayerParamsValue->permute_order = std::move(order3);

    toBuild->softLayerParams.value = softLayerParamsValue;

    toBuild->input_data = buildTensorReferenceT(cm, compilationDescriptor, input);
    toBuild->output_data = buildTensorReferenceT(cm, compilationDescriptor, output);

    toBuild->inputs.push_back(std::move(buildTensorReferenceT(cm, compilationDescriptor, input)));

    toBuild->outputs.push_back(std::move(buildTensorReferenceT(cm, compilationDescriptor, output)));

    return toBuild;
}

MVCNN::UPALayerTaskT * mv::RuntimeModel::buildUPAPermuteNDTask(ComputationModel& cm, Element &compilationDescriptor, Control::OpListIterator opIt)
{
    auto input = opIt->getInputTensor(0);
    auto output = opIt->getOutputTensor(0);
    auto toBuild = new MVCNN::UPALayerTaskT();
    //toBuild->maxShaves = ;
    toBuild->softLayerParams.type = MVCNN::SoftwareLayerParams_PermuteNDParams;
    auto softLayerParamsValue = new MVCNN::PermuteNDParamsT();

    auto perm_order = opIt->get<std::vector<int64_t>>("perm_order");
    for (const auto& dim : perm_order) {
        softLayerParamsValue->permute_nd_order.push_back(dim);
    }

    toBuild->softLayerParams.value = softLayerParamsValue;

    toBuild->input_data = buildTensorReferenceT(cm, compilationDescriptor, input);
    toBuild->output_data = buildTensorReferenceT(cm, compilationDescriptor, output);

    toBuild->inputs.push_back(std::move(buildTensorReferenceT(cm, compilationDescriptor, input)));

    toBuild->outputs.push_back(std::move(buildTensorReferenceT(cm, compilationDescriptor, output)));

    return toBuild;
}

MVCNN::UPALayerTaskT * mv::RuntimeModel::buildUPADetectionOutputTask(ComputationModel& cm, Element &compilationDescriptor, Control::OpListIterator opIt)
{

    auto toBuild = new MVCNN::UPALayerTaskT();
    //toBuild->maxShaves = ;
    toBuild->softLayerParams.type = MVCNN::SoftwareLayerParams_DetectionOutputParams;
    auto softLayerParamsValue = new MVCNN::DetectionOutputParamsT();

    auto box_logits = opIt->getInputTensor(0);
    auto class_preds = opIt->getInputTensor(1);
    auto proposals = opIt->getInputTensor(2);

    auto output = opIt->getOutputTensor(0);

    // Fill in tensors
    toBuild->inputs.push_back(std::move(buildTensorReferenceT(cm, compilationDescriptor, box_logits)));
    toBuild->inputs.push_back(std::move(buildTensorReferenceT(cm, compilationDescriptor, class_preds)));
    toBuild->inputs.push_back(std::move(buildTensorReferenceT(cm, compilationDescriptor, proposals)));

    toBuild->outputs.push_back(std::move(buildTensorReferenceT(cm, compilationDescriptor, output)));

    // Parse code_type
    std::string code_type = "CORNER";
    if(opIt->get<std::string>("code_type").compare(std::string("caffe.PriorBoxParameter.CORNER_SIZE")) == 0)
        code_type = "CORNER_SIZE";
    else if(opIt->get<std::string>("code_type").compare(std::string("caffe.PriorBoxParameter.CENTER_SIZE")) ==  0)
        code_type = "CENTER_SIZE";

    // Fill in required params
    softLayerParamsValue->num_classes = opIt->get<int64_t>("num_classes");
    softLayerParamsValue->keep_top_k = opIt->get<int64_t>("keep_top_k");
    softLayerParamsValue->nms_threshold = static_cast<float>(opIt->get<double>("nms_threshold"));
    softLayerParamsValue->background_label_id = opIt->get<int64_t>("background_label_id");
    softLayerParamsValue->top_k = opIt->get<int64_t>("top_k");
    softLayerParamsValue->variance_encoded_in_target = opIt->get<bool>("variance_encoded_in_target");
    softLayerParamsValue->code_type = code_type;
    softLayerParamsValue->share_location = opIt->get<bool>("share_location");
    softLayerParamsValue->confidence_threshold = static_cast<float>(opIt->get<double>("confidence_threshold"));
    softLayerParamsValue->clip_before_nms = opIt->get<bool>("clip_before_nms");
    softLayerParamsValue->clip_after_nms = opIt->get<bool>("clip_after_nms");
    softLayerParamsValue->decrease_label_id = opIt->get<int64_t>("decrease_label_id");
    softLayerParamsValue->normalized = opIt->get<bool>("normalized");
    softLayerParamsValue->input_height = opIt->get<int64_t>("input_height");
    softLayerParamsValue->input_width = opIt->get<int64_t>("input_width");
    softLayerParamsValue->objectness_score = static_cast<float>(opIt->get<double>("objectness_score"));

    toBuild->softLayerParams.value = softLayerParamsValue;

    return toBuild;
}

MVCNN::UPALayerTaskT * mv::RuntimeModel::buildUPAPriorboxTask(ComputationModel& cm, Element &compilationDescriptor, Control::OpListIterator opIt)
{

    auto toBuild = new MVCNN::UPALayerTaskT();
    //toBuild->maxShaves = ;
    toBuild->softLayerParams.type = MVCNN::SoftwareLayerParams_PriorboxParams;
    auto softLayerParamsValue = new MVCNN::PriorboxParamsT();

    auto priorbox = opIt->getInputTensor(0);
    auto image = opIt->getInputTensor(1);
    auto min_sizes = opIt->getInputTensor(2);
    auto max_sizes = opIt->getInputTensor(3);
    auto aspect_ratios = opIt->getInputTensor(4);
    auto variances = opIt->getInputTensor(5);

    auto output = opIt->getOutputTensor(0);

    auto min_sizes_vector = std::vector<float>();
    auto min_sizes_data = min_sizes->getData();
    for (unsigned i = 0; i < min_sizes->size(); ++i)
        min_sizes_vector.push_back(mv::fp16_to_fp32(static_cast<uint16_t>(min_sizes->getIntData().at(i))));

    auto max_sizes_vector = std::vector<float>();
    for (unsigned i = 0; i < max_sizes->size(); ++i)
        max_sizes_vector.push_back(mv::fp16_to_fp32(static_cast<uint16_t>(max_sizes->getIntData().at(i))));

    auto aspect_ratios_vector = std::vector<float>();
    for (unsigned i = 0; i < aspect_ratios->size(); ++i)
        aspect_ratios_vector.push_back(mv::fp16_to_fp32(static_cast<uint16_t>(aspect_ratios->getIntData().at(i))));

    auto variances_vector = std::vector<float>();
    for (unsigned i = 0; i < variances->size(); ++i)
        variances_vector.push_back(mv::fp16_to_fp32(static_cast<uint16_t>(variances->getIntData().at(i))));

    // Fill in tensors
    toBuild->inputs.push_back(std::move(buildTensorReferenceT(cm, compilationDescriptor, image)));
    toBuild->inputs.push_back(std::move(buildTensorReferenceT(cm, compilationDescriptor, priorbox)));

    toBuild->outputs.push_back(std::move(buildTensorReferenceT(cm, compilationDescriptor, output)));

    // Fill in required params
    softLayerParamsValue->min_sizes = std::vector<float>(min_sizes_vector.begin(), min_sizes_vector.end());
    softLayerParamsValue->max_sizes = std::vector<float>(max_sizes_vector.begin(), max_sizes_vector.end());
    softLayerParamsValue->aspect_ratios = std::vector<float>(aspect_ratios_vector.begin(), aspect_ratios_vector.end());
    softLayerParamsValue->variances = std::vector<float>(variances_vector.begin(), variances_vector.end());
    softLayerParamsValue->flip = opIt->get<unsigned>("flip");
    softLayerParamsValue->clip = opIt->get<unsigned>("clip");
    softLayerParamsValue->step_w = static_cast<float>(opIt->get<double>("step_w"));
    softLayerParamsValue->step_h = static_cast<float>(opIt->get<double>("step_h"));
    softLayerParamsValue->offset = static_cast<float>(opIt->get<double>("offset"));

    toBuild->softLayerParams.value = softLayerParamsValue;

    return toBuild;
}

MVCNN::UPALayerTaskT * mv::RuntimeModel::buildUPAArgmaxTask(ComputationModel& cm, Element &compilationDescriptor, Control::OpListIterator opIt)
{
    auto input = opIt->getInputTensor(0);
    auto output = opIt->getOutputTensor(0);
    auto toBuild = new MVCNN::UPALayerTaskT();
    //toBuild->maxShaves = ;
    toBuild->softLayerParams.type = MVCNN::SoftwareLayerParams_ArgMaxParams;
    auto softLayerParamsValue = new MVCNN::ArgMaxParamsT();

    auto out_max_val = static_cast<bool>(opIt->get<int64_t>("out_max_val"));
    auto top_k = static_cast<unsigned>(opIt->get<int64_t>("top_k"));
    auto axis = opIt->get<int64_t>("axis");

    softLayerParamsValue->out_max_val = out_max_val;
    softLayerParamsValue->top_k = top_k;
    softLayerParamsValue->axis = axis;

    toBuild->softLayerParams.value = softLayerParamsValue;

    toBuild->input_data = buildTensorReferenceT(cm, compilationDescriptor, input);
    toBuild->output_data = buildTensorReferenceT(cm, compilationDescriptor, output);

    toBuild->inputs.push_back(std::move(buildTensorReferenceT(cm, compilationDescriptor, input)));

    toBuild->outputs.push_back(std::move(buildTensorReferenceT(cm, compilationDescriptor, output)));

    return toBuild;
}

MVCNN::UPALayerTaskT * mv::RuntimeModel::buildUPATopKTask(ComputationModel&, Element &, Control::OpListIterator)
{
    throw ArgumentError("tools:RuntimeModel", "UPATask", "Unsupported", "topK not implemented yet");

    auto toBuild = new MVCNN::UPALayerTaskT();
    //TODO
    return toBuild;
}

MVCNN::UPALayerTaskT * mv::RuntimeModel::buildUPAPassthroughTask(ComputationModel& cm, Element &compilationDescriptor, Control::OpListIterator opIt)
{
    auto input = opIt->getInputTensor(0);
    auto output = opIt->getOutputTensor(0);
    auto toBuild = new MVCNN::UPALayerTaskT();
    //toBuild->maxShaves = ;
    toBuild->softLayerParams.type = MVCNN::SoftwareLayerParams_PassthroughParams;
    auto softLayerParamsValue = new MVCNN::PassthroughParamsT();
    //softLayerParamsValue->min_delay_us = 1000;
    toBuild->softLayerParams.value = softLayerParamsValue;

    toBuild->inputs.push_back(std::move(buildTensorReferenceT(cm, compilationDescriptor, input)));

    toBuild->outputs.push_back(std::move(buildTensorReferenceT(cm, compilationDescriptor, output)));

    return toBuild;
}

MVCNN::UPALayerTaskT * mv::RuntimeModel::buildUPAEltwiseFP16Task(ComputationModel& cm, Element &compilationDescriptor, Control::OpListIterator opIt)
{
    auto input0 = opIt->getInputTensor(0);
    auto input1 = opIt->getInputTensor(1);
    auto output = opIt->getOutputTensor(0);
    auto toBuild = new MVCNN::UPALayerTaskT();
    //toBuild->maxShaves = ;
    toBuild->softLayerParams.type = MVCNN::SoftwareLayerParams_EltwiseParams;
    auto softLayerParamsValue = new MVCNN::EltwiseParamsT();

    toBuild->softLayerParams.value = softLayerParamsValue;
    std::string operation = opIt->get<std::string>("eltwiseType");
    if (operation.compare(std::string("Add")) == 0)
        softLayerParamsValue->operation = "sum";
    else if (operation.compare(std::string("Multiply")) == 0)
        softLayerParamsValue->operation = "prod";
    else
        throw std::runtime_error("buildUPAEltwiseFP16Task: unsupported SW Eltwise Operation, check implementation.");

    toBuild->inputs.push_back(std::move(buildTensorReferenceT(cm, compilationDescriptor, input0)));
    toBuild->inputs.push_back(std::move(buildTensorReferenceT(cm, compilationDescriptor, input1)));

    toBuild->outputs.push_back(std::move(buildTensorReferenceT(cm, compilationDescriptor, output)));

    return toBuild;
}

MVCNN::UPALayerTaskT * mv::RuntimeModel::buildUPATileTask(ComputationModel& cm, Element &compilationDescriptor, Control::OpListIterator opIt)
{
    auto input = opIt->getInputTensor(0);
    auto output = opIt->getOutputTensor(0);
    auto toBuild = new MVCNN::UPALayerTaskT();
    //toBuild->maxShaves = ;
    toBuild->softLayerParams.type = MVCNN::SoftwareLayerParams_TileParams;
    auto softLayerParamsValue = new MVCNN::TileParamsT();

    // Fill in required params
    // reverse axis position  since buildTensorReferenceT reverses shape order
    softLayerParamsValue->axis = opIt->get<unsigned>("axis");
    softLayerParamsValue->tiles = opIt->get<unsigned>("tiles");

    toBuild->softLayerParams.value = softLayerParamsValue;

    toBuild->input_data = buildTensorReferenceT(cm, compilationDescriptor, input);
    toBuild->output_data = buildTensorReferenceT(cm, compilationDescriptor, output);

    toBuild->inputs.push_back(std::move(buildTensorReferenceT(cm, compilationDescriptor, input)));

    toBuild->outputs.push_back(std::move(buildTensorReferenceT(cm, compilationDescriptor, output)));

    return toBuild;
}

MVCNN::UPALayerTaskT * mv::RuntimeModel::buildUPACTCDecoderTask(ComputationModel& cm, Element &compilationDescriptor, Control::OpListIterator opIt)
{
    auto input0 = opIt->getInputTensor(0);
    auto input1 = opIt->getInputTensor(1);
    auto output = opIt->getOutputTensor(0);
    auto toBuild = new MVCNN::UPALayerTaskT();
    //toBuild->maxShaves = ;
    toBuild->softLayerParams.type = MVCNN::SoftwareLayerParams_CTCDecoderParams;
    auto softLayerParamsValue = new MVCNN::CTCDecoderParamsT();

    // Fill in required params
    softLayerParamsValue->ctc_merge_repeated = false;//opIt->get<bool>("ctc_merge_repeated");

    toBuild->softLayerParams.value = softLayerParamsValue;

    toBuild->input_data = buildTensorReferenceT(cm, compilationDescriptor, input0);
    toBuild->output_data = buildTensorReferenceT(cm, compilationDescriptor, output);

    toBuild->inputs.push_back(std::move(buildTensorReferenceT(cm, compilationDescriptor, input0)));
    toBuild->inputs.push_back(std::move(buildTensorReferenceT(cm, compilationDescriptor, input1)));

    toBuild->outputs.push_back(std::move(buildTensorReferenceT(cm, compilationDescriptor, output)));

    return toBuild;
}

MVCNN::UPALayerTaskT * mv::RuntimeModel::buildUPADummyTask(ComputationModel& /*cm*/, Element& /*compilationDescriptor*/, Control::OpListIterator /*opIt*/)
{
    auto toBuild = new MVCNN::UPALayerTaskT();
    //toBuild->maxShaves = ;
    toBuild->softLayerParams.type = MVCNN::SoftwareLayerParams_DummyParams;
    auto softLayerParamsValue = new MVCNN::DummyParamsT();
    //softLayerParamsValue->message = "Hello!";
    //softLayerParamsValue->executeShaveKernel = false;
    toBuild->softLayerParams.value = softLayerParamsValue;
    return toBuild;
}

MVCNN::UPALayerTaskT * mv::RuntimeModel::buildUPACustomOclTask(ComputationModel& cm, Element &compilationDescriptor, Control::OpListIterator opIt)
{
    auto toBuild = new MVCNN::UPALayerTaskT();
    toBuild->softLayerParams.type = MVCNN::SoftwareLayerParams_CustomLayerOclParams;

    for (size_t i = 0; i < opIt->inputSlots(); i++) {
        const auto input = opIt->getInputTensor(i);
        toBuild->inputs.push_back(buildTensorReferenceT(cm, compilationDescriptor, input));
    }

    for (size_t i = 0; i < opIt->outputSlots(); i++) {
        const auto output = opIt->getOutputTensor(i);
        toBuild->outputs.push_back(buildTensorReferenceT(cm, compilationDescriptor, output));
    }

    auto softParams = new MVCNN::CustomLayerOclParamsT();
    toBuild->softLayerParams.value = softParams;

    softParams->leonPreambleID = -1u;  // unused

    const auto pack = [](const std::vector<uint8_t>& src) {
        auto packed = std::vector<uint64_t>(ceil_division(src.size(), 8));
        for (size_t i = 0; i < src.size(); i++) {
            ((uint8_t *) packed.data())[i] = src[i];
        }
        return packed;
    };

    const auto paramData = opIt->get<std::vector<uint8_t>>("paramData");
    softParams->paramData = std::unique_ptr<MVCNN::BinaryDataT>(new MVCNN::BinaryDataT());
    softParams->paramData->underlying_type = MVCNN::DType::DType_U8;
    softParams->paramData->data = pack(paramData);
    softParams->paramData->length = paramData.size();

    const auto kernelData = opIt->get<std::vector<uint8_t>>("kernelData");
    softParams->kernelData = std::unique_ptr<MVCNN::BinaryDataT>(new MVCNN::BinaryDataT());
    softParams->kernelData->underlying_type = MVCNN::DType::DType_U8;
    softParams->kernelData->data = pack(kernelData);
    softParams->kernelData->length = kernelData.size();

    return toBuild;
}

MVCNN::UPALayerTaskT * mv::RuntimeModel::buildUPACustomCppTask(ComputationModel& cm, Element &compilationDescriptor, Control::OpListIterator opIt)
{
    auto toBuild = new MVCNN::UPALayerTaskT();
    toBuild->softLayerParams.type = MVCNN::SoftwareLayerParams_CustomLayerCppParams;

    for (size_t i = 0; i < opIt->inputSlots(); i++) {
        const auto input = opIt->getInputTensor(i);
        toBuild->inputs.push_back(buildTensorReferenceT(cm, compilationDescriptor, input));
    }

    for (size_t i = 0; i < opIt->outputSlots(); i++) {
        const auto output = opIt->getOutputTensor(i);
        toBuild->outputs.push_back(buildTensorReferenceT(cm, compilationDescriptor, output));
    }

    auto softParams = new MVCNN::CustomLayerCppParamsT();
    toBuild->softLayerParams.value = softParams;

    softParams->leonPreambleID = -1u;  // unused

    const auto pack = [](const std::vector<uint8_t>& src) {
        auto packed = std::vector<uint64_t>(ceil_division(src.size(), 8));
        for (size_t i = 0; i < src.size(); i++) {
            ((uint8_t *) packed.data())[i] = src[i];
        }
        return packed;
    };

    const auto paramData = opIt->get<std::vector<uint8_t>>("paramData");
    softParams->paramData = std::unique_ptr<MVCNN::BinaryDataT>(new MVCNN::BinaryDataT());
    softParams->paramData->underlying_type = MVCNN::DType::DType_U8;
    softParams->paramData->data = pack(paramData);
    softParams->paramData->length = paramData.size();

    const auto kernelData = opIt->get<std::vector<uint8_t>>("kernelData");
    softParams->kernelData = std::unique_ptr<MVCNN::BinaryDataT>(new MVCNN::BinaryDataT());
    softParams->kernelData->underlying_type = MVCNN::DType::DType_U8;
    softParams->kernelData->data = pack(kernelData);
    softParams->kernelData->length = kernelData.size();

    return toBuild;
}

MVCNN::UPALayerTaskT * mv::RuntimeModel::buildUPADeconvTask(ComputationModel& cm, Element &compilationDescriptor, Control::OpListIterator opIt)
{
    auto toBuild = new MVCNN::UPALayerTaskT();
    toBuild->softLayerParams.type = MVCNN::SoftwareLayerParams_DeconvolutionParams;
    auto softLayerParamsValue = new MVCNN::DeconvolutionParamsT();

    auto input = opIt->getInputTensor(0);
    auto weights = opIt->getInputTensor(1);
    // auto biases = opIt->getInputTensor(2);  biases
    auto output = opIt->getOutputTensor(0);

    toBuild->inputs.push_back(std::move(buildTensorReferenceT(cm, compilationDescriptor, input)));
    toBuild->inputs.push_back(std::move(buildTensorReferenceT(cm, compilationDescriptor, weights)));
    toBuild->outputs.push_back(std::move(buildTensorReferenceT(cm, compilationDescriptor, output)));

    // Kernel
    auto kernel =
        std::unique_ptr<MVCNN::order3>(new MVCNN::order3(weights->getShape()[mv::IO_WIDTH_DIMENSION], weights->getShape()[mv::IO_HEIGHT_DIMENSION], 0));
    softLayerParamsValue->kernel = std::move(kernel);

    // Strides
    if (opIt->hasAttr("stride"))
    {
        auto kernelStride = opIt->get<std::array<unsigned short, 2>>("stride");
        auto strides =
            std::unique_ptr<MVCNN::order3>(new MVCNN::order3(kernelStride[0], kernelStride[1], 0));
        softLayerParamsValue->strides = std::move(strides);
    }

    // Paddings
    if (opIt->hasAttr("padding"))
    {
        auto kernelPadding = opIt->get<std::array<unsigned short, 4>>("padding");

        auto pads_begin =
            std::unique_ptr<MVCNN::order3>(new MVCNN::order3(kernelPadding[0], kernelPadding[2], 0)); // Left,Top,Front
        softLayerParamsValue->pads_begin = std::move(pads_begin);

        auto pads_end =
            std::unique_ptr<MVCNN::order3>(new MVCNN::order3(kernelPadding[1], kernelPadding[3], 0)); // Right,Bottom,Back
        softLayerParamsValue->pads_end = std::move(pads_end);
    }

    // Dilations
    if (opIt->hasAttr("dilationFactor"))
    {
        auto kernelDilation = opIt->get<unsigned>("dilationFactor");

        auto dilations =
            std::unique_ptr<MVCNN::order3>(new MVCNN::order3(kernelDilation, kernelDilation, 0));
        softLayerParamsValue->dilations = std::move(dilations);
    }

    // Depthwise flag
    softLayerParamsValue->is_depthwise = opIt->get<bool>("is_depthwise");

    toBuild->softLayerParams.value = softLayerParamsValue;

    return toBuild;
}

MVCNN::UPALayerTaskT * mv::RuntimeModel::buildUPARefConvTask(ComputationModel& cm, Element &compilationDescriptor, Control::OpListIterator opIt)
{
    const auto toBuild = new MVCNN::UPALayerTaskT();
    toBuild->softLayerParams.type = MVCNN::SoftwareLayerParams_ConvolutionParams;

    const auto numInputs = opIt->inputSlots();
    assert(numInputs == 2 || numInputs == 3);

    const auto input = opIt->getInputTensor(0);
    const auto weights = opIt->getInputTensor(1);
    const auto output = opIt->getOutputTensor(0);

    toBuild->inputs.push_back(std::move(buildTensorReferenceT(cm, compilationDescriptor, input)));
    toBuild->inputs.push_back(std::move(buildTensorReferenceT(cm, compilationDescriptor, weights)));
    if (numInputs == 3)
    {
        const auto biases = opIt->getInputTensor(2);
        toBuild->inputs.push_back(std::move(buildTensorReferenceT(cm, compilationDescriptor, biases)));
    }
    toBuild->outputs.push_back(std::move(buildTensorReferenceT(cm, compilationDescriptor, output)));

    const auto softLayerParamsValue = new MVCNN::ConvolutionParamsT();

    // Kernel

    softLayerParamsValue->kernel =
        std::unique_ptr<MVCNN::order3>(
            new MVCNN::order3(
                weights->getShape()[mv::IO_WIDTH_DIMENSION],
                weights->getShape()[mv::IO_HEIGHT_DIMENSION],
                0));

    // Strides

    const auto kernelStride = opIt->get<std::array<unsigned short, 2>>("stride");

    softLayerParamsValue->strides =
        std::unique_ptr<MVCNN::order3>(
            new MVCNN::order3(kernelStride[0], kernelStride[1], 0));

    // Paddings

    const auto padding = opIt->get<std::array<unsigned short, 4>>("padding");

    softLayerParamsValue->pads_begin =
        std::unique_ptr<MVCNN::order3>(
            new MVCNN::order3(padding[0], padding[2], 0)); // Left,Top,Front

    softLayerParamsValue->pads_end =
        std::unique_ptr<MVCNN::order3>(
            new MVCNN::order3(padding[1], padding[3], 0)); // Right,Bottom,Back

    // Dilations

    const auto dilationFactor = opIt->get<unsigned>("dilationFactor");

    softLayerParamsValue->dilations =
        std::unique_ptr<MVCNN::order3>(
            new MVCNN::order3(dilationFactor, dilationFactor, 0));

    // Group

    const auto group = opIt->get<unsigned>("group");

    softLayerParamsValue->group = group;

    toBuild->softLayerParams.value = softLayerParamsValue;

    return toBuild;
}

MVCNN::UPALayerTaskT * mv::RuntimeModel::buildUPAFakeQuantizeTask(ComputationModel &cm, Element &compilationDescriptor, Control::OpListIterator opIt)
{
    const auto toBuild = new MVCNN::UPALayerTaskT();
    toBuild->softLayerParams.type = MVCNN::SoftwareLayerParams_FakeQuantizeParams;

    const auto input = opIt->getInputTensor(0);
    const auto output = opIt->getOutputTensor(0);

    toBuild->inputs.push_back(std::move(buildTensorReferenceT(cm, compilationDescriptor, input)));
    toBuild->outputs.push_back(std::move(buildTensorReferenceT(cm, compilationDescriptor, output)));

    const auto input_low = opIt->getInputTensor(1)->getIntData();
    const auto input_high = opIt->getInputTensor(2)->getIntData();
    const auto output_low = opIt->getInputTensor(3)->getIntData();
    const auto output_high = opIt->getInputTensor(4)->getIntData();

    const auto softLayerParamsValue = new MVCNN::FakeQuantizeParamsT();

    softLayerParamsValue->levels = opIt->get<unsigned>("levels");

    softLayerParamsValue->input_low.resize(input_low.size());
    std::copy_n(input_low.data(), input_low.size(), softLayerParamsValue->input_low.data());

    softLayerParamsValue->input_high.resize(input_high.size());
    std::copy_n(input_high.data(), input_high.size(), softLayerParamsValue->input_high.data());

    softLayerParamsValue->output_low.resize(output_low.size());
    std::copy_n(output_low.data(), output_low.size(), softLayerParamsValue->output_low.data());

    softLayerParamsValue->output_high.resize(output_high.size());
    std::copy_n(output_high.data(), output_high.size(), softLayerParamsValue->output_high.data());

    toBuild->softLayerParams.value = softLayerParamsValue;

    return toBuild;
}

MVCNN::UPALayerTaskT *mv::RuntimeModel::buildUPAGatherTask(mv::ComputationModel &cm, mv::Element &compilationDescriptor, mv::Control::OpListIterator opIt)
{
    auto input0 = opIt->getInputTensor(0);
    auto input1 = opIt->getInputTensor(1);
    auto output = opIt->getOutputTensor(0);
    auto toBuild = new MVCNN::UPALayerTaskT();

    toBuild->softLayerParams.type = MVCNN::SoftwareLayerParams_GatherParams;

    auto softLayerParamsValue = new MVCNN::GatherParamsT();

    // Fill in required params

    softLayerParamsValue->axis = opIt->get<unsigned>("axis");

    toBuild->inputs.push_back(std::move(buildTensorReferenceT(cm, compilationDescriptor, input0)));
    toBuild->inputs.push_back(std::move(buildTensorReferenceT(cm, compilationDescriptor, input1)));
    toBuild->outputs.push_back(std::move(buildTensorReferenceT(cm, compilationDescriptor, output)));

    toBuild->softLayerParams.value = softLayerParamsValue;

    return toBuild;
}

MVCNN::UPALayerTaskT *mv::RuntimeModel::buildUPAHSwishTask(mv::ComputationModel &cm, mv::Element &compilationDescriptor, mv::Control::OpListIterator opIt)
{
    auto input = opIt->getInputTensor(0);
    auto output = opIt->getOutputTensor(0);
    auto toBuild = new MVCNN::UPALayerTaskT();

    toBuild->softLayerParams.type = MVCNN::SoftwareLayerParams_PostOpsParams;
    auto softLayerParamsValue = new MVCNN::PostOpsParamsT();

    softLayerParamsValue->nested_params.type = MVCNN::PostOpsNestedParams_HSwishParams;
    toBuild->softLayerParams.value = softLayerParamsValue;

    toBuild->inputs.push_back(std::move(buildTensorReferenceT(cm, compilationDescriptor, input)));
    toBuild->outputs.push_back(std::move(buildTensorReferenceT(cm, compilationDescriptor, output)));

    return toBuild;
}

MVCNN::UPALayerTaskT *mv::RuntimeModel::buildUPASwishTask(mv::ComputationModel &cm, mv::Element &compilationDescriptor, mv::Control::OpListIterator opIt)
{
    auto input = opIt->getInputTensor(0);
    auto output = opIt->getOutputTensor(0);
    auto toBuild = new MVCNN::UPALayerTaskT();

    auto* postOpsParamsValue = new MVCNN::SwishParamsT();
    postOpsParamsValue->beta = opIt->get<double>("beta");

    auto* softLayerParamsValue = new MVCNN::PostOpsParamsT();
    softLayerParamsValue->nested_params.type = MVCNN::PostOpsNestedParams_SwishParams;
    softLayerParamsValue->nested_params.value = postOpsParamsValue;

    toBuild->softLayerParams.type = MVCNN::SoftwareLayerParams_PostOpsParams;
    toBuild->softLayerParams.value = softLayerParamsValue;

    toBuild->inputs.push_back(std::move(buildTensorReferenceT(cm, compilationDescriptor, input)));
    toBuild->outputs.push_back(std::move(buildTensorReferenceT(cm, compilationDescriptor, output)));

    return toBuild;
}

MVCNN::UPALayerTaskT *mv::RuntimeModel::buildUPAConversionTask(mv::ComputationModel &cm, mv::Element &compilationDescriptor, mv::Control::OpListIterator opIt)
{
    auto input = opIt->getInputTensor(0);
    auto output = opIt->getOutputTensor(0);
    auto toBuild = new MVCNN::UPALayerTaskT();

    toBuild->softLayerParams.type = MVCNN::SoftwareLayerParams_ConvertParams;
    auto softLayerParamsValue = new MVCNN::ConvertParamsT();
    softLayerParamsValue->scale = 1;
    softLayerParamsValue->bias  = 0;

    if (opIt->hasAttr("scale") && opIt->hasAttr("bias"))
    {
        // Use preconfigured scale and bias if such exists
        softLayerParamsValue->scale = opIt->get<double>("scale");
        softLayerParamsValue->bias = opIt->get<int64_t>("bias");
    }
    else
    {
        if (input->getDType() == mv::DType("UInt8") &&
        (output->getDType() == mv::DType("Float16") || output->getDType() == mv::DType("Float32")))
        {
            softLayerParamsValue->scale = input->getQuantParams().getScale()[0];
            softLayerParamsValue->bias  = -input->getQuantParams().getZeroPoint()[0] / input->getQuantParams().getScale()[0];
        }
        else if ((input->getDType() == mv::DType("Float16") || input->getDType() == mv::DType("Float32")) &&
                output->getDType() == mv::DType("UInt8"))
        {
            softLayerParamsValue->scale = 1.0 / input->getQuantParams().getScale()[0];
            softLayerParamsValue->bias  = input->getQuantParams().getZeroPoint()[0];
        }
    }

    // TODO: set DetectionOutput-specific attributes when necessary

    toBuild->softLayerParams.value = softLayerParamsValue;

    toBuild->inputs.push_back(std::move(buildTensorReferenceT(cm, compilationDescriptor, input)));
    toBuild->outputs.push_back(std::move(buildTensorReferenceT(cm, compilationDescriptor, output)));

    return toBuild;
}

MVCNN::UPALayerTaskT * mv::RuntimeModel::buildUPAReluTask(ComputationModel& cm, Element &compilationDescriptor, Control::OpListIterator opIt)
{
    auto input = opIt->getInputTensor(0);
    auto output = opIt->getOutputTensor(0);
    auto toBuild = new MVCNN::UPALayerTaskT();
    //toBuild->maxShaves = ;
    toBuild->softLayerParams.type = MVCNN::SoftwareLayerParams_UnaryOpParams;
    auto softLayerParamsValue = new MVCNN::UnaryOpParamsT();

    softLayerParamsValue->nested_params.type = MVCNN::UnaryOpNestedParams_ReluParams;
    toBuild->softLayerParams.value = softLayerParamsValue;

    toBuild->inputs.push_back(std::move(buildTensorReferenceT(cm, compilationDescriptor, input)));
    toBuild->outputs.push_back(std::move(buildTensorReferenceT(cm, compilationDescriptor, output)));

    return toBuild;
}

MVCNN::UPALayerTaskT *mv::RuntimeModel::buildUPAEluTask(mv::ComputationModel &cm, mv::Element &compilationDescriptor, mv::Control::OpListIterator opIt)
{
    auto input = opIt->getInputTensor(0);
    auto output = opIt->getOutputTensor(0);
    auto toBuild = new MVCNN::UPALayerTaskT();

    const auto x = opIt->get<double>("alpha");

    toBuild->softLayerParams.type = MVCNN::SoftwareLayerParams_PostOpsParams;
    auto softLayerParamsValue = new MVCNN::PostOpsParamsT();

    softLayerParamsValue->nested_params.type = MVCNN::PostOpsNestedParams_EluParams;
    auto postOpsParamsValue = new MVCNN::EluParamsT();
    postOpsParamsValue->x = x;
    softLayerParamsValue->nested_params.value = postOpsParamsValue;

    toBuild->softLayerParams.value = softLayerParamsValue;

    toBuild->inputs.push_back(std::move(buildTensorReferenceT(cm, compilationDescriptor, input)));
    toBuild->outputs.push_back(std::move(buildTensorReferenceT(cm, compilationDescriptor, output)));

    return toBuild;
}

MVCNN::UPALayerTaskT * mv::RuntimeModel::buildUPATanhTask(ComputationModel& cm, Element &compilationDescriptor, Control::OpListIterator opIt)
{
    auto input = opIt->getInputTensor(0);
    auto output = opIt->getOutputTensor(0);
    auto toBuild = new MVCNN::UPALayerTaskT();

    toBuild->softLayerParams.type = MVCNN::SoftwareLayerParams_PostOpsParams;
    auto softLayerParamsValue = new MVCNN::PostOpsParamsT();

    softLayerParamsValue->nested_params.type = MVCNN::PostOpsNestedParams_TanhParams;
    toBuild->softLayerParams.value = softLayerParamsValue;

    toBuild->inputs.push_back(std::move(buildTensorReferenceT(cm, compilationDescriptor, input)));
    toBuild->outputs.push_back(std::move(buildTensorReferenceT(cm, compilationDescriptor, output)));

    return toBuild;
}

MVCNN::UPALayerTaskT *mv::RuntimeModel::buildUPASoftPlusTask(mv::ComputationModel &cm, mv::Element &compilationDescriptor, mv::Control::OpListIterator opIt)
{
    auto input = opIt->getInputTensor(0);
    auto output = opIt->getOutputTensor(0);
    auto toBuild = new MVCNN::UPALayerTaskT();

    toBuild->softLayerParams.type = MVCNN::SoftwareLayerParams_PostOpsParams;
    auto softLayerParamsValue = new MVCNN::PostOpsParamsT();

    softLayerParamsValue->nested_params.type = MVCNN::PostOpsNestedParams_SoftPlusParams;
    toBuild->softLayerParams.value = softLayerParamsValue;

    toBuild->inputs.push_back(std::move(buildTensorReferenceT(cm, compilationDescriptor, input)));
    toBuild->outputs.push_back(std::move(buildTensorReferenceT(cm, compilationDescriptor, output)));

    return toBuild;
}

// For now 1:1 mapping
std::vector<std::unique_ptr<MVCNN::TaskT>> mv::RuntimeModel::buildUPATask(ComputationModel& cm, mv::Element &compilationDescriptor, Control::OpListIterator opIt)
{
    std::vector<std::unique_ptr<MVCNN::TaskT>> toReturn = std::vector<std::unique_ptr<MVCNN::TaskT>>(1);

    toReturn[0] = std::unique_ptr<MVCNN::TaskT>(new MVCNN::TaskT());
    toReturn[0]->task.type = MVCNN::SpecificTask_UPALayerTask;

    std::string underlyingTask = opIt->get<std::string>("taskOp");
    if(underlyingTask == "Identity")
        toReturn[0]->task.value = buildUPAPassthroughTask(cm, compilationDescriptor, opIt);
    else if(underlyingTask == "Dummy")
        toReturn[0]->task.value = buildUPADummyTask(cm, compilationDescriptor, opIt);
    else if(underlyingTask == "Softmax")
        toReturn[0]->task.value = buildUPASoftmaxTask(cm, compilationDescriptor, opIt);
    else if(underlyingTask == "Sigmoid")
        toReturn[0]->task.value = buildUPASigmoidTask(cm, compilationDescriptor, opIt);
    else if(underlyingTask == "Proposal")
        toReturn[0]->task.value = buildUPAProposalTask(cm, compilationDescriptor, opIt);
    else if(underlyingTask == "ROIPooling")
        toReturn[0]->task.value = buildUPAROIPoolingTask(cm, compilationDescriptor, opIt);
    else if (underlyingTask == "PSROIPooling")
        toReturn[0]->task.value = buildUPAPSROIPoolingTask(cm, compilationDescriptor, opIt);
    else if(underlyingTask == "Quantize")
        toReturn[0]->task.value = buildUPAQuantizeTask(cm, compilationDescriptor, opIt);
    else if(underlyingTask == "Resample")
        toReturn[0]->task.value = buildUPAResampleTask(cm, compilationDescriptor, opIt);
    else if(underlyingTask == "Reshape")
        toReturn[0]->task.value = buildUPAReshapeTask(cm, compilationDescriptor, opIt);
    else if(underlyingTask == "RegionYolo")
        toReturn[0]->task.value = buildUPARegionYoloTask(cm, compilationDescriptor, opIt);
    else if(underlyingTask == "ReorgYolo")
        toReturn[0]->task.value = buildUPAReorgYoloTask(cm, compilationDescriptor, opIt);
    else if (underlyingTask == "Normalize")
        toReturn[0]->task.value = buildUPANormalizeTask(cm, compilationDescriptor, opIt);
    else if(underlyingTask == "Permute")
        toReturn[0]->task.value = buildUPAPermuteTask(cm, compilationDescriptor, opIt);
    else if(underlyingTask == "PermuteND")
        toReturn[0]->task.value = buildUPAPermuteNDTask(cm, compilationDescriptor, opIt);
    else if(underlyingTask == "Eltwise")
        toReturn[0]->task.value = buildUPAEltwiseFP16Task(cm, compilationDescriptor, opIt);
    else if(underlyingTask == "Interp")
        toReturn[0]->task.value = buildUPAInterpTask(cm, compilationDescriptor, opIt);
    else if(underlyingTask == "Norm")
        toReturn[0]->task.value = buildUPANormTask(cm, compilationDescriptor, opIt);
    else if(underlyingTask == "DetectionOutput")
        toReturn[0]->task.value = buildUPADetectionOutputTask(cm, compilationDescriptor, opIt);
    else if(underlyingTask == "Priorbox")
        toReturn[0]->task.value = buildUPAPriorboxTask(cm, compilationDescriptor, opIt);
    else if(underlyingTask == "Argmax")
        toReturn[0]->task.value = buildUPAArgmaxTask(cm, compilationDescriptor, opIt);
    else if(underlyingTask == "CustomOcl")
        toReturn[0]->task.value = buildUPACustomOclTask(cm, compilationDescriptor, opIt);
    else if(underlyingTask == "CustomCpp")
        toReturn[0]->task.value = buildUPACustomCppTask(cm, compilationDescriptor, opIt);
    else if(underlyingTask == "topK")
        toReturn[0]->task.value = buildUPATopKTask(cm, compilationDescriptor, opIt);
    else if(underlyingTask == "Deconv")
        toReturn[0]->task.value = buildUPADeconvTask(cm, compilationDescriptor, opIt);
    else if(underlyingTask == "Tile")
        toReturn[0]->task.value = buildUPATileTask(cm, compilationDescriptor, opIt);
    else if(underlyingTask == "CTCDecoder")
        toReturn[0]->task.value = buildUPACTCDecoderTask(cm, compilationDescriptor, opIt);
    else if(underlyingTask == "RefConv")
        toReturn[0]->task.value = buildUPARefConvTask(cm, compilationDescriptor, opIt);
    else if(underlyingTask == "FakeQuantize")
        toReturn[0]->task.value = buildUPAFakeQuantizeTask(cm, compilationDescriptor, opIt);
    else if(underlyingTask == "Gather")
        toReturn[0]->task.value = buildUPAGatherTask(cm, compilationDescriptor, opIt);
    else if(underlyingTask == "HSwish")
        toReturn[0]->task.value = buildUPAHSwishTask(cm, compilationDescriptor, opIt);
    else if(underlyingTask == "Swish")
        toReturn[0]->task.value = buildUPASwishTask(cm, compilationDescriptor, opIt);
    else if(underlyingTask == "Conversion")
        toReturn[0]->task.value = buildUPAConversionTask(cm, compilationDescriptor, opIt);
    else if(underlyingTask == "Relu")
        toReturn[0]->task.value = buildUPAReluTask(cm, compilationDescriptor, opIt);
    else if(underlyingTask == "Clamp")
        toReturn[0]->task.value = buildUPAClampTask(cm, compilationDescriptor, opIt);
    else if(underlyingTask == "Elu")
        toReturn[0]->task.value = buildUPAEluTask(cm, compilationDescriptor, opIt);
    else if(underlyingTask == "Tanh")
        toReturn[0]->task.value = buildUPATanhTask(cm, compilationDescriptor, opIt);
    else if(underlyingTask == "SoftPlus")
        toReturn[0]->task.value = buildUPASoftPlusTask(cm, compilationDescriptor, opIt);

    // TODO: Add other UPA layers

    if(opIt->hasAttr("trailing") && opIt->get<bool>("trailing"))
        static_cast<MVCNN::UPALayerTaskT*>(toReturn[0]->task.value)->isTrailingSWLayer = true;

    return toReturn;
}

std::vector<std::unique_ptr<MVCNN::TaskT>> mv::RuntimeModel::buildControllerTaskT(ComputationModel& /*cm*/, mv::Element& /*compilationDescriptor*/, Control::OpListIterator /*opIt*/)
{
    std::vector<std::unique_ptr<MVCNN::TaskT>> toReturn = std::vector<std::unique_ptr<MVCNN::TaskT>>(1);
    return toReturn;
}

std::unique_ptr<MVCNN::BarrierReferenceT> mv::RuntimeModel::buildBarrierReferenceT(ComputationModel& , Element& , BarrierDependencies dep)
{
    std::unique_ptr<MVCNN::BarrierReferenceT> toBuild = std::unique_ptr<MVCNN::BarrierReferenceT>(new MVCNN::BarrierReferenceT());
    if (dep.hasWaitBarriers()) {
      toBuild->wait_barriers = dep.getWait();
    }
    toBuild->update_barriers = dep.getUpdate();
    return toBuild;
}

std::unique_ptr<MVCNN::BarrierReferenceT> mv::RuntimeModel::buildBarrierReferenceT()
{
    std::unique_ptr<MVCNN::BarrierReferenceT> toBuild = std::unique_ptr<MVCNN::BarrierReferenceT>(new MVCNN::BarrierReferenceT());
    return toBuild;
}

std::vector<std::unique_ptr<MVCNN::TaskT>> mv::RuntimeModel::buildTaskT(ComputationModel& cm, mv::Element &compilationDescriptor, Control::OpListIterator opIt, uint8_t* port)
{

    std::vector<std::unique_ptr<MVCNN::TaskT>> vecToBuild = buildSpecificTaskUnion(cm, compilationDescriptor, opIt, port);

    for(auto& toBuild: vecToBuild)
    {
        toBuild->name = opIt->getName();

        // NOTE: This might change in the future
        if(opIt->hasAttr("opId"))
            toBuild->sourceTaskIDs = {opIt->get<unsigned>("opId")};

        if(opIt->hasAttr("BarrierDeps"))
            toBuild->associated_barriers = buildBarrierReferenceT(cm, compilationDescriptor, opIt->get<mv::BarrierDependencies>("BarrierDeps"));
        else
            toBuild->associated_barriers = buildBarrierReferenceT();
    }

    return vecToBuild;
}

unsigned mv::RuntimeModel::countProducerConsumerTasks(mv::ComputationModel& cm, mv::Control::OpListIterator opIt)
{
    std::string taskType = opIt->getOpType();
    unsigned toReturn = 0;
    unsigned numClusters = cm.getGlobalConfigParams()->get<int>("Number_of_Clusters");

    if(taskType == "DPUTask")
    {
        if(opIt->hasAttr("splitStrategy"))
        {
            std::string strategy = opIt->get<std::string>("splitStrategy");
            if(strategy != "Clustering")
            {
                for(unsigned i = 0; i < numClusters; ++i)
                {
                    if (opIt->hasAttr("Workloads" + std::to_string(i)))
                    {
                        auto& workloads = opIt->get<mv::Workloads>("Workloads" + std::to_string(i));
                        toReturn += workloads.nWorkloads();
                    }
                    else
                        toReturn = numClusters;
                }
            }
            else
            {
                auto& workloads = opIt->get<mv::Workloads>("Workloads0");
                toReturn = workloads.nWorkloads() * numClusters;
            }
        }
    }
    else if(taskType == "DMATask")
    {
        auto inputTensor = opIt->getInputTensor(0);
        // Weights sparsity new approach: it doesn't matter what strategy is chosen,
        // the number of dma is doubled since the strategy is shared between weights
        // and sparsity map. Techinically the isPopulated() check is not needed
        // because we never transfer sparse activation tensors.
        unsigned multiplicator = 1;
        if(inputTensor->isPopulated() && inputTensor->isSparse())
            multiplicator = 2;
        else if (inputTensor->isSparse()) {
            multiplicator = 3;
        }

        if(numClusters > 1)
        {
            bool sourceIsBroadCasted = opIt->getInputTensor(0)->isBroadcasted();
            //NOTE: When strategy is overwritten
            if (opIt->get<mv::DmaDirection>("direction") == mv::DmaDirectionEnum::DDR2NNCMX)
            {
               // inputTensor->setShape(outputTensor->getShape());
                if (inputTensor->hasAttr("overwriteStrategy"))
                {
                    if (inputTensor->get<std::string>("overwriteStrategy") == "ClusteringToSoH")
                        sourceIsBroadCasted = false;
                    else if (inputTensor->get<std::string>("overwriteStrategy") == "SoHToClustering")
                        sourceIsBroadCasted = true;
                }
            }
            else if (opIt->get<mv::DmaDirection>("direction") == mv::DmaDirectionEnum::NNCMX2DDR)
            {
                auto outputTensor = opIt->getOutputTensor(0);
                // inputTensor->setShape(outputTensor->getShape());
                 if (outputTensor->hasAttr("overwriteStrategy"))
                 {
                     if (outputTensor->get<std::string>("overwriteStrategy") == "ClusteringToSoH")
                         sourceIsBroadCasted = true;
                     else if (outputTensor->get<std::string>("overwriteStrategy") == "SoHToClustering")
                         sourceIsBroadCasted = false;
                 }
            }

            if(!sourceIsBroadCasted)
                toReturn = numClusters;
            else
                toReturn = 1;
            if ((opIt->getInputTensor(0)->get<std::string>("splitStrategy") == "Clustering"))
                toReturn = 1;
        }
        else
            toReturn = 1;

        toReturn *= multiplicator;

        if (inputTensor->isPopulated() && inputTensor->isSparse())
        {
            if (numClusters < toReturn) {
                for (unsigned i = 0; i < numClusters; ++i) {
                    if (inputTensor->getSubTensor(i).dataPackedSize() == 0)
                        toReturn--;
                }
            }
        }
    }
    else if(taskType == "UPATask" || opIt->isImplicit())
        toReturn = 1;

    return toReturn;
}

std::unique_ptr<MVCNN::BarrierT> mv::RuntimeModel::buildBarrierT(mv::ComputationModel& model, mv::Element& , mv::Control::OpListIterator opIt)
{
    mv::ControlModel cm(model);

    std::unique_ptr<MVCNN::BarrierT> toBuild = std::unique_ptr<MVCNN::BarrierT>(new MVCNN::BarrierT());
    auto barrier = opIt->get<mv::Barrier>("Barrier");

    toBuild->barrier_id = barrier.getIndex();
    toBuild->consumer_count = 0;
    toBuild->producer_count = 0;

    for(auto producer = opIt.leftmostParent(); producer != cm.opEnd(); ++producer) {
        toBuild->producer_count += countProducerConsumerTasks(model, producer);
    }

    for(auto consumer = opIt.leftmostChild(); consumer != cm.opEnd(); ++consumer) {
        toBuild->consumer_count += countProducerConsumerTasks(model, consumer);
    }
    return toBuild;
}

std::vector<std::unique_ptr<MVCNN::BarrierT>> mv::RuntimeModel::buildBarrierTable(mv::ComputationModel& cm, mv::Element& compilationDescriptor)
{
    mv::OpModel om(cm);
    mv::ControlModel controlModel(cm);

    auto barrierTasks = om.getOps("BarrierTask");
    std::sort(
        barrierTasks.begin(),
        barrierTasks.end(),
        [](const mv::Data::OpListIterator& a, const mv::Data::OpListIterator& b) -> bool { return a->get<mv::Barrier>("Barrier").getIndex() < b->get<mv::Barrier>("Barrier").getIndex(); }
        );

    unsigned n = barrierTasks.size();
    std::vector<std::unique_ptr<MVCNN::BarrierT>> toBuild = std::vector<std::unique_ptr<MVCNN::BarrierT>>(n);
    for(unsigned i = 0; i < n; ++i)
        toBuild[i] = buildBarrierT(cm, compilationDescriptor, controlModel.switchContext(barrierTasks[i]));
    return toBuild;
}

void mv::RuntimeModel::buildHeader(ComputationModel &cm, Element &compilationDescriptor)
{
    //HEADER
    graphFile_.header = buildSummaryHeaderMetaInformations(cm, compilationDescriptor);
}

void mv::RuntimeModel::buildGraphFile(ComputationModel& cm, const mv::TargetDescriptor& td, mv::Element& compilationDescriptor)
{
    mv::OpModel om(cm);
    mv::DataModel dm(cm);

    unsigned numClusters = dm.getGlobalConfigParams()->get<int>("Number_of_Clusters");

    auto globalConfigurationParameters = cm.getGlobalConfigParams();
    auto huffmanCompression = globalConfigurationParameters->get<bool>("HuffmanCompression");
    bool hasCSRAM = (globalConfigurationParameters->hasAttr("csramLimit") &&
                        globalConfigurationParameters->get<int>("csramLimit") != 0);

    graphFile_.header = buildSummaryHeaderT(cm, td, compilationDescriptor, std::move(graphFile_.header));

    // Binary Data
    graphFile_.binary_data = std::vector<std::unique_ptr<MVCNN::BinaryDataT>>();
    std::unordered_set<Tensor *> csramCacheable;
    std::vector<Tensor *> toSort;
    for(auto opIterator = om.opBegin(); opIterator != om.opEnd(); ++opIterator)
    {
        std::string opType = opIterator->getOpType();
        if (opType == "Constant" || opType == "ConstantInt" || opType == "ConstantDataElement")
        {
            auto tIt = opIterator->getOutputTensor(0);

            // Weights sparsity new approach: there is a separate constant for
            // each cluster
            if(tIt->isSparse())
            {
                auto sparsityMapIterator = dm.getTensor(tIt->getSparsityMap()->getName());
                toSort.push_back(&(*sparsityMapIterator));
                if(tIt->get<std::string>("splitStrategy") == "SplitOverK")
                {
                    for(std::size_t i = 0; i < numClusters; ++i)
                        toSort.push_back(&(tIt->getSubTensor(i)));
                }
                else
                    toSort.push_back(&(*tIt));
            }
            else if(tIt->isAllocatedPerCluster())
                for(std::size_t i = 0; i < numClusters; ++i)
                    toSort.push_back(&(tIt->getSubTensor(i)));
            else
                toSort.push_back(&(*tIt));

        }
        else if (opType == "DMATask")
        {
            // Add inputs to NNDMA operations to the cacheable tensor set.
            // NNDMA tasks are DMATasks whose direction does not involve UPA.
            //
            // N.B. This loop will add all tensors that are inputs to NNDMA operations to the cacheable set,
            // including program inputs and spilled tensors.  This is fine; the cacheable info will only be
            // accessed for tensors that we're actually adding to the output.
            auto direction = opIterator->get<mv::DmaDirection>("direction");
            if (hasCSRAM &&
                direction != mv::DmaDirectionEnum::NNCMX2UPACMX &&
                direction != mv::DmaDirectionEnum::UPACMX2NNCMX &&
                direction != mv::DmaDirectionEnum::DDR2UPACMX   &&
                direction != mv::DmaDirectionEnum::UPACMX2DDR)
            {
                for (auto& tensor : opIterator->getInputTensor())
                {
                    csramCacheable.insert(&*tensor);
                }
            }
        }
    }

    std::sort(toSort.begin(), toSort.end(), [](mv::Tensor * t1, mv::Tensor * t2){return (t1->get<unsigned>("graphFileIndex") < t2->get<unsigned>("graphFileIndex"));});
    for(auto& tIt : toSort)
    {
        graphFile_.binary_data.push_back(buildBinaryDataT(cm, compilationDescriptor, *tIt, huffmanCompression, csramCacheable.count(tIt) != 0));
    }
    // TASKS
    graphFile_.task_lists = buildTaskListT(cm, compilationDescriptor);

    // Barrier Table must be build only on dynamic scheduling
    if(globalConfigurationParameters->get<std::string>("barrier_index_assignment") == "Dynamic")
        graphFile_.barrier_table = buildBarrierTable(cm, compilationDescriptor);
}

void mv::RuntimeModel::serialize()
{
    flatbuffers::FlatBufferBuilder fbb;
    auto offset = MVCNN::CreateGraphFile(fbb, &graphFile_);
    MVCNN::FinishGraphFileBuffer(fbb, offset);
    binaryData_ = std::shared_ptr<std::vector<char>>(new std::vector<char>(fbb.GetSize()));
    std::memcpy(binaryData_->data(), (char*)fbb.GetBufferPointer(), binaryData_->size());
}

void mv::RuntimeModel::serialize(const std::string& filename)
{
    serialize();
    if (flatbuffers::SaveFile((filename).c_str(), binaryData_->data(), binaryData_->size(), true))
        Logger::log(mv::Logger::MessageType::Debug, "RuntimeModel", "File successfully written to: " + filename);
    else
        Logger::log(mv::Logger::MessageType::Error, "RuntimeModel", "File was not created. Check configuration");
}

void mv::RuntimeModel::deserialize(const std::string& path)
{
    std::ifstream ifs(path.c_str(), std::ifstream::binary|std::ifstream::in);
    ifs.seekg(0, std::ios::end);
    unsigned length = ifs.tellg();
    ifs.seekg(0, std::ios::beg);

    binaryData_ = std::shared_ptr<std::vector<char>>(new std::vector<char>(length));

    ifs.read(binaryData_->data(), length);
    ifs.close();
    deserialize(binaryData_->data(), binaryData_->size());
}

void mv::RuntimeModel::deserialize(const char *dataBuffer, int length)
{
    flatbuffers::Verifier verifier(reinterpret_cast<const unsigned char*>(dataBuffer), length);
    if (!MVCNN::VerifyGraphFileBuffer(verifier))
        throw ArgumentError("tools:GraphComparator", "file:content", "invalid", "GraphFile verification failed");
    Logger::log(mv::Logger::MessageType::Debug, "RuntimeModel", "GraphFile verification successful");
    const MVCNN::GraphFile *graphPtr = MVCNN::GetGraphFile(dataBuffer);
    graphPtr->UnPackTo(&graphFile_);
}

std::shared_ptr<std::vector<char>> mv::RuntimeModel::getBlob()
{
    if(nullptr == binaryData_)
        serialize();
    return binaryData_;
}

void mv::RuntimeModel::serializeHelper(const std::function<void(MVCNN::GraphFileT&)>& serializeCallback) {
    serializeCallback(graphFile_);
}

const MVCNN::GraphFileT& mv::RuntimeModel::getGraphFile()
{
    return graphFile_;
}

void mv::RuntimeModel::clear()
{
    graphFile_ = MVCNN::GraphFileT();
    binaryData_->clear();
}

mv::Order mv::RuntimeModel::stridesToOrder(std::vector<float> strides, std::vector<unsigned> dims)
{

    std::vector<std::size_t> contVector;
    std::map<float, unsigned> indices;

    // Hardcoded for 3d tensors 
    // TODO update when 3d RT ops enabled
    auto current_idx = 0;
    for (unsigned i = 0; i < 4; ++i)
    {
        // if stride not already in map, add it
        float unique_stride = strides[i] + float(i) / 100;
        if (indices.find(unique_stride) == indices.end())
            indices[unique_stride] = current_idx++;
    }

    for (auto it = indices.begin(); it != indices.end(); ++it)
        contVector.push_back(it->second);

    auto order = OrderRegistry::instance().getLabel(contVector);

    // Check for non-standard order & replace with standard order if tensor dimension is flat
    if (order == "NHCW" && dims[mv::IO_CHANNEL_DIMENSION] == 1)
        order = "NCHW";

    return order;
}<|MERGE_RESOLUTION|>--- conflicted
+++ resolved
@@ -1131,11 +1131,6 @@
     toBuild[2] = std::unique_ptr<MVCNN::TaskListT>(new MVCNN::TaskListT());
 
     // DMA re-ordering has been disabled, reverting to original schedule
-<<<<<<< HEAD
-    auto sortedOps = controlModel.schedulingSort();
-=======
->>>>>>> a2496bb7
-
     auto sortedOps = controlModel.schedulingSort();
     int initialId = 0;
     uint8_t port = 0;
