--- conflicted
+++ resolved
@@ -489,11 +489,7 @@
     {
         auto quantizationParams = t->get<mv::QuantizationParams>("quantParams");
 
-        // acording to the runtime code, Zero point only uses first value of array.
-        // mult and shift are only used for eltwise output, not for other outputs.
-        // https://github.com/movidius/vpuip_2/blob/develop/system/nn/nce_lib/src/2490/ppe_task.cpp
         auto quantZero = quantizationParams.getZeroPoint();
-<<<<<<< HEAD
         if (quantZero.size() > 0)
         {
             toBuild->quant_zero = std::vector<unsigned char>(quantZero.begin(), quantZero.end());
@@ -502,15 +498,11 @@
         {
             Logger::log(mv::Logger::MessageType::Info, "RuntimeModel", "no zeropoints are specifed");
         }
-=======
-        toBuild->quant_zero = std::vector<unsigned char>(1, quantZero[0]);
->>>>>>> a6509170
 
         std::vector<unsigned> quantMult = {};
         if (quantizationParams.hasAttr("mult"))
         {
             quantMult = quantizationParams.getMult();
-<<<<<<< HEAD
         
             if (quantMult.size() > 0)
             {
@@ -522,16 +514,11 @@
                 Logger::log(mv::Logger::MessageType::Info, "RuntimeModel", "no mults are specified");
             }
         }
-=======
-        quantMult = reduceQuantVector_(quantMult);
-        toBuild->quant_mult = std::vector<unsigned short int>(1, quantMult[0]);
->>>>>>> a6509170
 
         std::vector<unsigned> quantShift;
         if (quantizationParams.hasAttr("shift"))
         {
             quantShift = quantizationParams.getShift();
-<<<<<<< HEAD
         
             if (quantShift.size() > 0)
             {
@@ -543,10 +530,6 @@
                 Logger::log(mv::Logger::MessageType::Info, "RuntimeModel", "no shifts are specified");
             }
         }
-=======
-        quantShift = reduceQuantVector_(quantShift);
-        toBuild->quant_shift = std::vector<unsigned char>(1, quantShift[0]);
->>>>>>> a6509170
         toBuild->quant_post_shift_right = quantizationParams.getPostShift();
     }
 
@@ -640,21 +623,13 @@
     auto numericStrides = t->computeNumericStrides();
     numericStrides.push_back(t->getDType().getSizeInBits() / 8);
 
-    if (*tensorAllocatorName == "VPU_CMX_NN" || *tensorAllocatorName == "ProgrammableOutput" ||
-        (*tensorAllocatorName == "VPU_DDR_Heap" && !subtensor.getOrder().isColMajor())) {
-        // NOTE: if I go from a k-split strategy to splitOverH i need to use my whole tensor,
-        // cause the parent is full on its location, if I go from soh to soh i will dma the subs
+    // TODO
+    // Double check whether the change is correct
+    if(*tensorAllocatorName == "VPU_CMX_NN" || *tensorAllocatorName == "ProgrammableOutput" ||
+		    (*tensorAllocatorName == "VPU_DDR_Heap" && !subtensor.getOrder().isColMajor()))
+    {
         auto masterBuffer = tensorAllocator.getTopMasterBuffer(tensorBufferIt);
-        bool attrIsEqual = false;
-        if ((*masterBuffer)->getData()->hasAttr("splitStrategy")) {
-            const auto attrData = (*masterBuffer)->getData()->get<std::string>("splitStrategy");
-            attrIsEqual = (attrData == "SplitOverH" || attrData == "SplitOverHOverlapped" || attrData == "HKSwitch");
-        }
-
-        if (attrIsEqual)
-            numericStrides = (*masterBuffer)->getData()->getSubTensor(clusterId).computeNumericStrides();
-        else
-            numericStrides = (*masterBuffer)->getData()->computeNumericStrides();
+        numericStrides = (*masterBuffer)->getData()->getSubTensor(clusterId).computeNumericStrides();
         numericStrides.push_back(subtensor.getDType().getSizeInBits() / 8);
     }
 
@@ -823,24 +798,22 @@
     {
         auto quantizationParams = t->get<mv::QuantizationParams>("quantParams");
 
-        // acording to the runtime code, Zero point only uses first value of array.
-        // mult and shift are only used for eltwise output, not for other outputs.
-        // https://github.com/movidius/vpuip_2/blob/develop/system/nn/nce_lib/src/2490/ppe_task.cpp
         auto quantZero = quantizationParams.getZeroPoint();
-        toBuild->quant_zero = std::vector<unsigned char>(1, quantZero[0]);
+        toBuild->quant_zero = std::vector<unsigned char>(quantZero.begin(), quantZero.end());
 
         std::vector<unsigned> quantMult = {};
         if (quantizationParams.hasAttr("mult"))
             quantMult = quantizationParams.getMult();
         quantMult = reduceQuantVector_(quantMult);
-        toBuild->quant_mult = std::vector<unsigned short int>(1, quantMult[0]);
+        toBuild->quant_mult = std::vector<unsigned short int>(quantMult.begin(), quantMult.end());
 
         std::vector<unsigned> quantShift;
         if (quantizationParams.hasAttr("shift"))
             quantShift = quantizationParams.getShift();
         quantShift = reduceQuantVector_(quantShift);
-        toBuild->quant_shift = std::vector<unsigned char>(1, quantShift[0]);
+        toBuild->quant_shift = std::vector<unsigned char>(quantShift.begin(), quantShift.end());
         toBuild->quant_post_shift_right = quantizationParams.getPostShift();
+
     }
 
     return toBuild;
@@ -1951,7 +1924,7 @@
     if (opIt->hasAttr("padding"))
     {
         auto kernelPadding = opIt->get<std::array<unsigned short, 4>>("padding");
-        if(opIt->get<std::string>("splitStrategy") == "SplitOverH" && opIt->get<std::string>("taskOp") == "ChannelMajorConvolution")
+        if (opIt->get<std::string>("taskOp") == "ChannelMajorConvolution")
         {
             unsigned numClusters = cm.getGlobalConfigParams()->get<int>("Number_of_Clusters");
             kernelPadding = getNewPadding(kernelPadding, clusterId, numClusters);
@@ -3370,8 +3343,6 @@
     return toBuild;
 }
 
-<<<<<<< HEAD
-=======
 MVCNN::UPALayerTaskT *mv::RuntimeModel::buildUPAMishTask(mv::ComputationModel &cm, mv::Element &compilationDescriptor, mv::Control::OpListIterator opIt)
 {
     auto input = opIt->getInputTensor(0);
@@ -3390,7 +3361,6 @@
     return toBuild;
 }
 
->>>>>>> a6509170
 MVCNN::UPALayerTaskT *mv::RuntimeModel::buildUPAConversionTask(mv::ComputationModel &cm, mv::Element &compilationDescriptor, mv::Control::OpListIterator opIt)
 {
     auto input = opIt->getInputTensor(0);
@@ -3402,31 +3372,17 @@
     softLayerParamsValue->scale = 1;
     softLayerParamsValue->bias  = 0;
 
-    if (opIt->hasAttr("scale") && opIt->hasAttr("bias"))
-    {
-        // Use preconfigured scale and bias if such exists
-        softLayerParamsValue->scale = opIt->get<double>("scale");
-        softLayerParamsValue->bias = opIt->get<int64_t>("bias");
-    }
-<<<<<<< HEAD
+    if (input->getDType() == mv::DType("UInt8") &&
+       (output->getDType() == mv::DType("Float16") || output->getDType() == mv::DType("Float32")))
+    {
+        softLayerParamsValue->scale = input->getQuantParams().getScale()[0];
+        softLayerParamsValue->bias  = -input->getQuantParams().getZeroPoint()[0] / input->getQuantParams().getScale()[0];
+    }
     else if ((input->getDType() == mv::DType("Float16") || input->getDType() == mv::DType("Float32")) &&
               output->getDType() == mv::DType("UInt8"))
-=======
-    else
->>>>>>> a6509170
-    {
-        if (input->getDType() == mv::DType("UInt8") &&
-        (output->getDType() == mv::DType("Float16") || output->getDType() == mv::DType("Float32")))
-        {
-            softLayerParamsValue->scale = input->getQuantParams().getScale()[0];
-            softLayerParamsValue->bias  = -input->getQuantParams().getZeroPoint()[0] / input->getQuantParams().getScale()[0];
-        }
-        else if ((input->getDType() == mv::DType("Float16") || input->getDType() == mv::DType("Float32")) &&
-                output->getDType() == mv::DType("UInt8"))
-        {
-            softLayerParamsValue->scale = 1.0 / input->getQuantParams().getScale()[0];
-            softLayerParamsValue->bias  = input->getQuantParams().getZeroPoint()[0];
-        }
+    {
+        softLayerParamsValue->scale = 1.0 / input->getQuantParams().getScale()[0];
+        softLayerParamsValue->bias  = input->getQuantParams().getZeroPoint()[0];
     }
 
     // TODO: set DetectionOutput-specific attributes when necessary
@@ -3457,7 +3413,6 @@
     return toBuild;
 }
 
-<<<<<<< HEAD
 MVCNN::UPALayerTaskT *mv::RuntimeModel::buildUPAEluTask(mv::ComputationModel &cm, mv::Element &compilationDescriptor, mv::Control::OpListIterator opIt)
 {
     auto input = opIt->getInputTensor(0);
@@ -3483,9 +3438,6 @@
 }
 
 MVCNN::UPALayerTaskT * mv::RuntimeModel::buildUPATanhTask(ComputationModel& cm, Element &compilationDescriptor, Control::OpListIterator opIt)
-=======
-MVCNN::UPALayerTaskT *mv::RuntimeModel::buildUPASoftPlusTask(mv::ComputationModel &cm, mv::Element &compilationDescriptor, mv::Control::OpListIterator opIt)
->>>>>>> a6509170
 {
     auto input = opIt->getInputTensor(0);
     auto output = opIt->getOutputTensor(0);
@@ -3494,11 +3446,7 @@
     toBuild->softLayerParams.type = MVCNN::SoftwareLayerParams_PostOpsParams;
     auto softLayerParamsValue = new MVCNN::PostOpsParamsT();
 
-<<<<<<< HEAD
     softLayerParamsValue->nested_params.type = MVCNN::PostOpsNestedParams_TanhParams;
-=======
-    softLayerParamsValue->nested_params.type = MVCNN::PostOpsNestedParams_SoftPlusParams;
->>>>>>> a6509170
     toBuild->softLayerParams.value = softLayerParamsValue;
 
     toBuild->inputs.push_back(std::move(buildTensorReferenceT(cm, compilationDescriptor, input)));
@@ -3507,7 +3455,6 @@
     return toBuild;
 }
 
-<<<<<<< HEAD
 MVCNN::UPALayerTaskT *mv::RuntimeModel::buildUPASoftPlusTask(mv::ComputationModel &cm, mv::Element &compilationDescriptor, mv::Control::OpListIterator opIt)
 {
     auto input = opIt->getInputTensor(0);
@@ -3520,7 +3467,12 @@
     softLayerParamsValue->nested_params.type = MVCNN::PostOpsNestedParams_SoftPlusParams;
     toBuild->softLayerParams.value = softLayerParamsValue;
 
-=======
+    toBuild->inputs.push_back(std::move(buildTensorReferenceT(cm, compilationDescriptor, input)));
+    toBuild->outputs.push_back(std::move(buildTensorReferenceT(cm, compilationDescriptor, output)));
+
+    return toBuild;
+}
+
 MVCNN::UPALayerTaskT *mv::RuntimeModel::buildUPAPadTask(mv::ComputationModel &cm, mv::Element &compilationDescriptor, mv::Control::OpListIterator opIt)
 {
     auto input = opIt->getInputTensor(IO_TENSOR_INPUT);
@@ -3567,7 +3519,6 @@
     softLayerParamsValue->padValue = static_cast<float>(opIt->get<double>("pad_value"));
 
     toBuild->softLayerParams.value = softLayerParamsValue;
->>>>>>> a6509170
     toBuild->inputs.push_back(std::move(buildTensorReferenceT(cm, compilationDescriptor, input)));
     toBuild->outputs.push_back(std::move(buildTensorReferenceT(cm, compilationDescriptor, output)));
 
@@ -3647,16 +3598,12 @@
         toReturn[0]->task.value = buildUPAHSwishTask(cm, compilationDescriptor, opIt);
     else if(underlyingTask == "Swish")
         toReturn[0]->task.value = buildUPASwishTask(cm, compilationDescriptor, opIt);
-<<<<<<< HEAD
-=======
     else if(underlyingTask == "Mish")
         toReturn[0]->task.value = buildUPAMishTask(cm, compilationDescriptor, opIt);
->>>>>>> a6509170
     else if(underlyingTask == "Conversion")
         toReturn[0]->task.value = buildUPAConversionTask(cm, compilationDescriptor, opIt);
     else if(underlyingTask == "Relu")
         toReturn[0]->task.value = buildUPAReluTask(cm, compilationDescriptor, opIt);
-<<<<<<< HEAD
     else if(underlyingTask == "Clamp")
         toReturn[0]->task.value = buildUPAClampTask(cm, compilationDescriptor, opIt);
     else if(underlyingTask == "Elu")
@@ -3665,12 +3612,8 @@
         toReturn[0]->task.value = buildUPATanhTask(cm, compilationDescriptor, opIt);
     else if(underlyingTask == "SoftPlus")
         toReturn[0]->task.value = buildUPASoftPlusTask(cm, compilationDescriptor, opIt);
-=======
-    else if(underlyingTask == "SoftPlus")
-        toReturn[0]->task.value = buildUPASoftPlusTask(cm, compilationDescriptor, opIt);
     else if(underlyingTask == "Pad")
         toReturn[0]->task.value = buildUPAPadTask(cm, compilationDescriptor, opIt);
->>>>>>> a6509170
 
     // TODO: Add other UPA layers
 
