--- conflicted
+++ resolved
@@ -286,11 +286,7 @@
         scheduled_ops.begin(), scheduled_ops.end(),
         std::back_inserter(dynamic_spill_control_edges));
 
-<<<<<<< HEAD
     dynamic_spill.remove_redundant_ops_from_op_model();
-=======
-    std::cout << "1" << std::endl;
->>>>>>> f17db993
 
     dynamic_spill.generate_control_edges_for_spilled_cmx_concat_ops(
         std::back_inserter(dynamic_spill_control_edges));
