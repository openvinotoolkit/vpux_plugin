#include "include/mcm/pass/pass_registry.hpp"
#include "include/mcm/op_model.hpp"
#include "include/mcm/computation/model/control_model.hpp"
#include "include/mcm/computation/model/data_model.hpp"
#include "include/mcm/utils/custom_math.hpp"
#include "include/mcm/pass/pass_utils.hpp"
#include "mcm/utils/custom_strings.hpp"
#include "include/mcm/pass/graphOptimizations/strategy_utils.hpp"
#include "include/mcm/pass/graphOptimizations/StrategyManager.hpp"
#include "include/mcm/pass/graphOptimizations/heuristic_strategy.hpp"
#include "include/mcm/pass/graphOptimizations/simple_strategy_manager.hpp"

static void heuristicStrategyFcn(const mv::pass::PassEntry& pass, mv::ComputationModel& model, mv::TargetDescriptor& td, mv::Element& passDesc, mv::Element&);

namespace mv
{

    namespace pass
    {

        MV_REGISTER_PASS(SimpleStrategyManager)
        .setFunc(heuristicStrategyFcn)
        .setDescription(
            "This pass quickly makes simple strategy choices"
        );

    }
}

void printStrategy(StrategySet s)
{
    std::cout << s["name"].toString() << ", " << s["clustering"].toString() << ", ";
    std::cout << "\""<<s["streaming"].get<mv::Shape>().toString() << "\", ";
    std::cout << std::boolalpha << s["spilling"].get<bool>() << ", "<< s["parentSpilling"].get<bool>() << ", ";
    std::cout << std::boolalpha << s["inputSparsity"].get<bool>() << ", "<< s["outputSparsity"].get<bool>()<<  ", " <<s["weightsSparsity"].get<bool>() <<std::endl;
    std::cout << s["heuristicCost"].get<double>() << "  : " << s["cost"].get<double>() << std::boolalpha << ",  " << s["pipeline"].get<bool>()<< ",  " << s["spillPipeline"].get<bool>()<< std::endl;
}

void heuristicStrategyFcn(const mv::pass::PassEntry&, mv::ComputationModel& model, mv::TargetDescriptor& td, mv::Element& passDesc, mv::Element&)
{
    MV_PROFILED_FUNCTION(MV_PROFILE_PASS)
    mv::OpModel om(model);
    mv::graphOptimizer::StrategyManagerSimple strategyManager(om,passDesc, td);
    mv::graphOptimizer::HeuristicGraphOptimizer heuristicGO(om,passDesc);

    bool loadStrategiesFromFile = false;
    std::string jsonInFileName = "./output/mcmCompiler_simple_strategy_output.json";
    if (passDesc.hasAttr("loadStrategiesFromFile"))
        loadStrategiesFromFile = passDesc.get<bool>("loadStrategiesFromFile");

    if (passDesc.hasAttr("jsonInFileName"))
        jsonInFileName = passDesc.get<std::string>("jsonInFileName");

    if (loadStrategiesFromFile)
    {
        strategyManager.loadSavedStrategies(jsonInFileName);
        strategyManager.updateTensorLocationAfterLoadStrategies();
    }
    else
    {
        strategyManager.updateDefaultValues();
        // STEP 0 - GENERATION. Leverage the SM architecture to generate a set of
        // potential strategies for every layer (THIS IS BY FAR THE LONGEST TASK IN THIS PASS)
        strategyManager.initLayerStrategySets();
        // STEP 1 - GREEDY. Assign each op with the best strategy, in isolation
        // Setup the variables from the CD and TD as needed
        heuristicGO.init(td);
        // Walk through the topological model, assign every strategy cost, and choose lowest cost
        // strategy as starting point for graph
        heuristicGO.assignMultiClusteringGreedy();

        //STEP 2 - VALIDATION AND SPILLING
        bool clusteringChanged = false;
        bool hardcodedStreams = om.getInput()->hasAttr("hardcoded_streams") && om.getInput()->get<bool>("hardcoded_streams") ? true : false;
        do
        {
            if(!hardcodedStreams) // For now, WA for SSD512 where we want to use the "sad hack"
                heuristicGO.forceConnectedSOH(); // TODO when HK and KH work for all ops, remove this
            heuristicGO.verifySpillStrategies(false);
            clusteringChanged = heuristicGO.addSpillsAtStrategyTransitions();
        } while (clusteringChanged);

        // For any given parent->child pair of ops, the intermediate tensor location
        // must be the same (as in reality, it is one tensor). This ensures we do not
        // have exceeding ops. For ex, if child strategy streams enough to fit in CMX if input
        // were in DDR, but parent leaves that tensor in CMX.
        heuristicGO.verifySpillStrategies(false); // this run doesn't lock clustering strategies

        // STEP 3 - FINALIZE CLUSTERING STRATEGY
        heuristicGO.chooseRollbackOrSpill(); // N.B. after this algo runs, clustering strategies are locked
        heuristicGO.verifySpillStrategies(true);
        heuristicGO.alignAndValidateSpecialOps();

        // STEP 4 - SPARSITY. Where activation sparsity is enabled, try to service with runtime output sparsity from parent(s)
        // N.B. weights sparsity is always per op, and handled at the GREEDY step
        heuristicGO.serviceActivationSparsity();

        // STEP 5 - STREAMING. We can increase streams for performance, or to allow vertical fusion.
        heuristicGO.increaseWeightsPipelining();

        // Save into the CD for consumption by later passes
        strategyManager.saveLayerStrategies(heuristicGO.getChosenStrategies());
    }
}


namespace mv
{
namespace graphOptimizer
{

HeuristicGraphOptimizer::HeuristicGraphOptimizer(OpModel& model,mv::Element& passDesc) :
        model_(model),passDesc_(passDesc)
{
}

StrategyMap& HeuristicGraphOptimizer::getChosenStrategies()
{
    return bestStrategies_;
}

std::string HeuristicGraphOptimizer::getLogID() const
{
    return "SimpleStrategyManager";
}

void HeuristicGraphOptimizer::init(mv::TargetDescriptor& td)
{
    //TODO these values should be pulled from the target descriptor...
    // these are the THB values...
    target = td.getTarget();
    totalClusters_ = model_.getGlobalConfigParam("Number_of_Clusters").get<int>();
    dpuPerCluster_ = model_.getGlobalConfigParam("Number_of_DPUs").get<int>() / totalClusters_;
    referenceDevice_ = model_.getGlobalConfigParam("referenceDevice").get<std::string>();
    clusterMemory_ = model_.getGlobalConfigParam("cmx").get<int>();

    if(target == mv::Target::ma2490) // based on KMB B0
    {
        //Note: for CMX bandwidth, use measurements from arch team, rather than db spec
        CMX_BANDWIDTH_ = 15;//32 * 1.0; //bytes per cycle times derating factor
        DDR_BANDWIDTH_ = 8 * 0.6; //bytes per cycle times derating factor
        PIPELINE_STAGES = 2;
        SOH_HEURISTIC_MULTIPLIER = 1.37;
        SPILL_COST = 2.0;
    }
    else // THB.. ma3100
    {
        CMX_BANDWIDTH_ = 30;//64 * 1.0; //bytes per cycle times derating factor
        DDR_BANDWIDTH_ = 8 * 0.6; //bytes per cycle times derating factor
        PIPELINE_STAGES = 3;
        SOH_HEURISTIC_MULTIPLIER = 1.2;
    }
    //TODO include params for ma3720

    //These latency numbers inferred from KMB db v1.2
    LATENCY_ = 5; // Cycles, attempt to capture cost accessing CMX
    // DDR latency also measured for kmb at ~100 cycles per dma
    LATENCY_DDR_ = 100; // Cycles, attempt to capture cost of setup DMA
}

void HeuristicGraphOptimizer::assignMultiClusteringGreedy()
{
    auto sortedOps = model_.topologicalSort();
    for(auto opIt : sortedOps)
    {
        // Pre-req, every op we care about has been assigned the attribute StrategySet
        if(opIt->hasAttr("StrategySet"))
        {
            auto opStrategiesPtr = opIt->get<std::shared_ptr<std::vector<StrategySet>>>("StrategySet");
            allStrategies_.push_back(opStrategiesPtr);
            auto& opStrategies = *(allStrategies_.back());

            auto bestStrategy = assignStrategyCost(opIt, opStrategies);
            // Save it into our local data structures for processing
            strategy_model_.insert(std::make_pair(opIt->getName(),opStrategies));
            bestStrategies_.insert(std::make_pair(opIt->getName(), bestStrategy));
            // Use this for debugging strategy choice
            // opIt->set<std::string>("heuristicClustering", bestStrategy["clustering"].get<std::string>());
        }
    }
}

void HeuristicGraphOptimizer::forceConnectedSOH()
{
    mv::DataModel dm(model_);
    auto sortedOps = model_.topologicalSort();
    for(auto opIt : sortedOps)
    {
        // Pre-req, every op we care about has been assigned the attribute StrategySet
        if(!opIt->hasAttr("StrategySet")) continue;

        checkMultipleInputOp(opIt);
    }
    // For performance, if we hit an earlier software layer, we allow SOH to continue beyond
    // it. Only an optimizable task will count as breaking the SOH chain
    for(auto opIt : sortedOps)
    {
        // Pre-req, every op we care about has been assigned the attribute StrategySet
        if(!opIt->hasAttr("StrategySet")) continue;
        // Output op has no output tensor
        if(opIt->getOpType() == "Output") continue;

        if(isKCompatible(opIt, true))
        {
            auto sinkLayers = findSinkLayers(dm, opIt->getOutputTensor(0));
            for(auto sinkLayer : sinkLayers)
            {
                if(!sinkLayer->hasAttr("StrategySet")) continue;

                if(!isKCompatible(sinkLayer))
                {
                    findKCompatible(sinkLayer, true, false);
                    abandonSOH(sinkLayer, false);
                }
            }
        }
    }
}

void HeuristicGraphOptimizer::abandonSOH(mv::Data::OpListIterator opIt, bool allowHK)
{
    auto& opStrategies = strategy_model_.at(opIt->getName());

    for(auto& strategy : opStrategies)
    {
        if(strategy["clustering"].get<std::string>() == "SplitOverH" ||
            (!allowHK && strategy["clustering"].get<std::string>() == "HKSwitch"))
            strategy["skip"] = true;
    }
}

double HeuristicGraphOptimizer::computeTime(mv::Data::OpListIterator opIt, StrategySet& strategySet)
{
    auto opType = opIt->getOpType();
    auto software = opIt->hasAttr("softwareExecuted") && opIt->get<bool>("softwareExecuted");
    if( !opIt->isHardwarizable() || software)
        return 0;

    auto inputShape = opIt->getInputTensor(0)->getShape();
    auto outputShape = opIt->getOutputTensor(0)->getShape();
    auto clustering = strategySet["clustering"].get<std::string>();
    auto streaming = strategySet["streaming"].get<Shape>();

    Shape tileConfig,isiSplit;

    if( (opType == "MaxPool") || (opType == "DepthwiseConv"))
    {
        tileConfig = {16,1,16,1};
    }
    else
    {
        tileConfig = {4,4,16,1};
    }
    if( (clustering == "SplitOverH") || (clustering == "SplitOverHOverlapped") || (clustering == "HKSwitch"))
    {
        isiSplit = {1,totalClusters_,1,1};
    }
    else if(clustering == "SplitOverK")
    {
        isiSplit = {1,1,totalClusters_,1};
    }
    else
    {
        isiSplit = {1,1,1,1};
    }

    size_t baseKernelCost;
    if ((opType == "Eltwise" && !(software)) || (opType == "Concat") || opIt->isEltwiseSingleInputTypeOp())
    {
        baseKernelCost = 1;
    }
    else if (opType == "MaxPool")
    {
        auto kernel = opIt->get<std::array<unsigned short,2>>("kSize");
        baseKernelCost = kernel[0] * kernel[1];
    }
    else if ((opType == "DepthwiseConv") || (opType == "Conv"))
    {
        auto weightsShape = opIt->getInputTensor(1)->getShape();
        baseKernelCost = weightsShape[mv::KERNEL_WIDTH] * weightsShape[mv::KERNEL_HEIGHT];
    }
    else if (!(opIt->hasTypeTrait("optimizable")) || software)
    {
        baseKernelCost = 1;
    }
    else
    {
        throw LogicError(*this, "Invalid operation type " + opType);
    }

    bool channelAccum = (opType == "Conv") ? true : false;
    if (channelAccum)
    {
        auto weightsShape = opIt->getInputTensor(1)->getShape();
        baseKernelCost *= weightsShape[KERNEL_INPUT_CHANNELS];
    }

    // Calculate the output shape, given this stream and mc strategy
    Shape streamShape = {1, streaming["H"], streaming["K"], 1};
    //the actual compute
    if (outputShape.ndims() != streamShape.ndims())
        outputShape = outputShape.augment(outputShape, streamShape.ndims());
    Shape finalOutShape = ( outputShape / streamShape ) / isiSplit;

    // Calculate the tiling efficiency
    Shape rdc = finalOutShape / tileConfig;
    unsigned numTiles = rdc.totalSize();

    if(numTiles == 0)
        throw LogicError(*this,"error in contexts");

    // Tile efficiency expresses what percentage of the dpu hardware is actually used by a task given the MPE config
    double tileEff = (double)finalOutShape.totalSize() / ( (double)numTiles * tileConfig.totalSize());

    size_t totalStreams = 1;
    for (size_t i = 0; i < streaming.ndims(); i++)
        totalStreams *= streaming[i];

    // We don't know what workloads will look like across DPUs or how optimal they will
    // be, so here we determine a tiling efficiency across the full output shape and then
    // equally divide the work across the DPUs. It is an approximation, but we don't have the
    // info to be more precise
    return ((double)((double)totalStreams * finalOutShape.totalSize() * baseKernelCost) / tileEff);
}

double HeuristicGraphOptimizer::dmaTime(mv::Data::OpListIterator opIt, StrategySet& strategySet)
{
    auto opType = opIt->getOpType();

    //Each layer calculates the cost to move it's weights (if they exist), and it's activations
    double weightsCycles = 0;
    double outputTime = 0;
    double inputCycles = 0;

    auto streamShape = strategySet["streaming"].get<mv::Shape>();
    auto spilling = strategySet["spilling"].get<bool>();
    auto parentSpilling = strategySet["parentSpilling"].get<bool>();
    auto clustering = strategySet["clustering"].get<std::string>();
    auto isCMConv = false;

    if(opIt->hasAttr("supportsCM") && opIt->get<bool>("supportsCM"))
        isCMConv = true;

    // Each DMA cost is modelled as latency + size*transfer_rate
    if(opType == "Conv" || opType == "DepthwiseConv")
    {
        size_t outChannels = opIt->outputSlots() ? opIt->getOutputTensor(0)->getShape()[IO_CHANNEL_DIMENSION] : 0;
        size_t alignedFullChannels = mv::round_up(outChannels, 16);
        size_t alignedSplittedChannels = mv::round_up(alignedFullChannels/streamShape["K"], 16);
        if(clustering == "SplitOverK")
            alignedSplittedChannels =  mv::round_up(alignedSplittedChannels/totalClusters_, 16);

        size_t weightsSize = 0;
        size_t stream = 1;

        if(opType == "Conv")
        {
            stream = streamShape["K"];
            weightsSize += alignedWeightsSize(opIt->getInputTensor(1),{1,1,1,stream,1}, clustering, totalClusters_);
            if(clustering == "SplitOverK")
                weightsSize *= totalClusters_; // we still need to move the full tensor size, just getting aligned
        }
        else // Depthwise
        {
            stream = streamShape["C"];
            weightsSize += realTensorSize(opIt->getInputTensor(1),{1,1,stream,1,1}, isCMConv);
        }
        std::size_t weightTableSize = 16 * alignedSplittedChannels; //weights table size
        if (streamShape["H"] > 1)
        {
            // streaming over h - shared weights
            std::size_t nestedStreams = stream;
            std::size_t nestedWeightTableStreams = stream * streamShape["H"];
            if (stream > 1)
            {
                // In nested streaming for each slice of H, we cycle through all the slices of K
                nestedStreams *= streamShape["H"];
            }
            weightsCycles = nestedStreams*(LATENCY_DDR_ + ((double)weightsSize / DDR_BANDWIDTH_));
            weightsCycles += nestedWeightTableStreams*(LATENCY_DDR_ + ((double)weightTableSize / DDR_BANDWIDTH_));
        }
        else
        {
            // if not streaming over h - tensors fused
            weightsSize += weightTableSize;
            weightsCycles = stream*(LATENCY_DDR_ + ((double)weightsSize / DDR_BANDWIDTH_));
        }
    }

    // If parent tensor stays in CMX, no further cost. Otherwise, calculate bring the input tensor back into CMX
    if(parentSpilling && opType != "Input")
    {
        auto inputSize = opIt->getInputTensor(0)->computeTotalSize();
        size_t stream = 1;
        if(streamShape["H"] > 1)
            stream = streamShape["H"];
        else if(streamShape["C"] > 1)
            stream = streamShape["C"];
        else if(streamShape["B"] > 1) //batch splits input, won't nested with anything
            stream = streamShape["B"];

        //TODO we could account for overlap in input tiles here, some data gets moved more than once
        inputCycles = (stream*LATENCY_DDR_) + ((double)inputSize/ DDR_BANDWIDTH_);
    }

    // If output tensor stays in CMX, no further dma cost. Otherwise, calculate cost to spill to DDR
    if(spilling)
    {
        //Each stream is written to DDR. Output activation tensor might be streamed over H or K
        size_t outputSize;
        if(opType != "Output")
            outputSize = opIt->getOutputTensor(0)->computeTotalSize();
        else
            outputSize = opIt->getInputTensor(0)->computeTotalSize();

        size_t stream = 1;

        if(streamShape["H"] > 1 && streamShape["K"] > 1) // Nested streaming!
            stream = streamShape["H"] * streamShape["K"];
        else if(streamShape["H"] > 1)
            stream = streamShape["H"];
        else if(streamShape["K"] > 1)
            stream = streamShape["K"];
        else if(streamShape["C"] > 1)
            stream = streamShape["C"];
        else if(streamShape["B"] > 1)
            stream = streamShape["B"];

        outputTime += (stream*LATENCY_DDR_) + ((double)outputSize / DDR_BANDWIDTH_);
    }
    if(clustering == "SplitOverK" || clustering == "Clustering")
    {
        //This section captures the cost to multicast to all clusters

        size_t outputSize;
        if(opType != "Output")
            outputSize = opIt->getOutputTensor(0)->computeTotalSize();
        else
            outputSize = opIt->getInputTensor(0)->computeTotalSize();

        size_t stream = 1;

        if(streamShape["H"] > 1 && streamShape["K"] > 1) // Nested streaming!
            stream = streamShape["H"] * streamShape["K"];
        else if(streamShape["H"] > 1)
            stream = streamShape["H"];
        else if(streamShape["K"] > 1)
            stream = streamShape["K"];
        else if(streamShape["B"] > 1)
            stream = streamShape["B"];

        outputTime += (totalClusters_ * stream * LATENCY_) + ((double)outputSize / CMX_BANDWIDTH_);
    }

    return (inputCycles + weightsCycles + outputTime);
}

double HeuristicGraphOptimizer::outputDmaTime(mv::Data::OpListIterator opIt, StrategySet& strategySet, bool forceSpill = false)
{
    auto opType = opIt->getOpType();
    double outputTime = 0;
    auto streamShape = strategySet["streaming"].get<mv::Shape>();
    auto spilling = strategySet["spilling"].get<bool>();
    auto clustering = strategySet["clustering"].get<std::string>();

    // If output tensor stays in CMX, no further dma cost. Otherwise, calculate cost to spill to DDR
    if(spilling || forceSpill)
    {
        //Each stream is written to DDR. Output activation tensor might be streamed over H or K
        size_t outputSize;
        if(opType != "Output")
            outputSize = opIt->getOutputTensor(0)->computeTotalSize();
        else
            outputSize = opIt->getInputTensor(0)->computeTotalSize();

        size_t stream = 1;

        if(streamShape["H"] > 1 && streamShape["K"] > 1) // Nested streaming!
            stream = streamShape["H"] * streamShape["K"];
        else if(streamShape["H"] > 1)
            stream = streamShape["H"];
        else if(streamShape["K"] > 1)
            stream = streamShape["K"];
        else if(streamShape["B"] > 1)
            stream = streamShape["B"];

        outputTime += stream*(LATENCY_DDR_ + (((double)outputSize/stream) / DDR_BANDWIDTH_));
    }
    if(clustering == "SplitOverK" || clustering == "Clustering")
    {
        size_t outputSize;
        if(opType != "Output")
            outputSize = opIt->getOutputTensor(0)->computeTotalSize();
        else
            outputSize = opIt->getInputTensor(0)->computeTotalSize();

        size_t stream = 1;

        if(streamShape["H"] > 1 && streamShape["K"] > 1) // Nested streaming!
            stream = streamShape["H"] * streamShape["K"];
        else if(streamShape["H"] > 1)
            stream = streamShape["H"];
        else if(streamShape["K"] > 1)
            stream = streamShape["K"];
        else if(streamShape["B"] > 1)
            stream = streamShape["B"];

        outputTime += stream * (((double)outputSize/stream) / CMX_BANDWIDTH_);
    }

    return outputTime;
}

double HeuristicGraphOptimizer::inputDmaTime(mv::Data::OpListIterator opIt, StrategySet& strategySet)
{
    auto opType = opIt->getOpType();
    double inputTime = 0;
    auto streamShape = strategySet["streaming"].get<mv::Shape>();
    auto parentSpilling = strategySet["parentSpilling"].get<bool>();
    auto clustering = strategySet["clustering"].get<std::string>();

    // If parent tensor stays in CMX, no further cost. Otherwise, calculate bring the input tensor back into CMX
    if(parentSpilling && opType != "Input")
    {
        auto inputSize = opIt->getInputTensor(0)->computeTotalSize();
        size_t stream = 1;
        if(streamShape["H"] > 1)
            stream = streamShape["H"];
        else if(streamShape["C"] > 1)
            stream = streamShape["C"];
        else if(streamShape["B"] > 1) //batch splits input, won't nested with anything
            stream = streamShape["B"];

        //TODO we could account for overlap in input tiles here, some data gets moved more than once
        inputTime = (stream*LATENCY_DDR_) + ((double)inputSize/ DDR_BANDWIDTH_);
    }

    return inputTime;
}

double HeuristicGraphOptimizer::averageWeightsDmaTime(mv::Data::OpListIterator opIt, StrategySet& strategySet)
{
    auto streamShape = strategySet["streaming"].get<mv::Shape>();
    auto clustering = strategySet["clustering"].get<std::string>();
    auto isCMConv = false;

    if(opIt->hasAttr("supportsCM") && opIt->get<bool>("supportsCM"))
        isCMConv = true;

    // Each DMA cost is modelled as latency + size*transfer_rate
    if(opIt->getOpType() == "Conv" || opIt->getOpType() == "DepthwiseConv")
    {
        size_t outChannels = opIt->outputSlots() ? opIt->getOutputTensor(0)->getShape()[IO_CHANNEL_DIMENSION] : 0;
        size_t alignedFullChannels = mv::round_up(outChannels, 16);
        size_t alignedSplittedChannels = mv::round_up(alignedFullChannels/streamShape["K"], 16);
        if(clustering == "SplitOverK")
            alignedSplittedChannels =  mv::round_up(alignedSplittedChannels/totalClusters_, 16);

        size_t weightsSize = 0;
        size_t stream = 1;

        if(opIt->getOpType() == "Conv")
        {
            stream = streamShape["K"];
            weightsSize += alignedWeightsSize(opIt->getInputTensor(1),{1,1,1,stream,1}, clustering, totalClusters_);
            if(clustering == "SplitOverK")
                weightsSize *= totalClusters_; // we still need to move the full tensor size, just getting aligned
        }
        else // Depthwise
        {
            stream = streamShape["C"];
            weightsSize += realTensorSize(opIt->getInputTensor(1),{1,1,stream,1,1}, isCMConv);
        }
        std::size_t weightsCycles = 0UL;
        std::size_t weightTableSize = 16 * alignedSplittedChannels; //weights table size
        if (streamShape["H"] > 1)
        {
            // streaming over h - shared weights
            std::size_t nestedStreams = stream;
            std::size_t nestedWeightTableStreams = stream * streamShape["H"];
            if (stream > 1)
            {
                // In nested streaming for each slice of H, we cycle through all the slices of K
                nestedStreams *= streamShape["H"];
            }
            weightsCycles = nestedStreams*(LATENCY_DDR_ + ((double)weightsSize / DDR_BANDWIDTH_));
            weightsCycles += nestedWeightTableStreams*(LATENCY_DDR_ + ((double)weightTableSize / DDR_BANDWIDTH_));
        }
        else
        {
            // if not streaming over h - tensors fused
            weightsSize += weightTableSize;
            weightsCycles = stream*(LATENCY_DDR_ + ((double)weightsSize / DDR_BANDWIDTH_));
        }
        return weightsCycles;
    }

    return 0;
}

double HeuristicGraphOptimizer::averageOutputDmaTime(mv::Data::OpListIterator opIt, StrategySet& strategySet)
{
    auto streamShape = strategySet["streaming"].get<mv::Shape>();
    auto spilling = strategySet["spilling"].get<bool>();
     auto clustering = strategySet["clustering"].get<std::string>();
    // If output tensor stays in CMX, no further dma cost. Otherwise, calculate cost to spill to DDR
    if(spilling)
    {
        //Each stream is written to DDR. Output activation tensor might be streamed over H or K
        size_t outputSize;
        if(opIt->getOpType() != "Output")
            outputSize = opIt->getOutputTensor(0)->computeTotalSize();
        else
            outputSize = opIt->getInputTensor(0)->computeTotalSize();

        size_t stream = 1;

        if(streamShape["H"] > 1 && streamShape["K"] > 1) // Nested streaming!
            stream = streamShape["H"] * streamShape["K"];
        else if(streamShape["H"] > 1)
            stream = streamShape["H"];
        else if(streamShape["K"] > 1)
            stream = streamShape["K"];
        else if(streamShape["B"] > 1)
            stream = streamShape["B"];

        return (LATENCY_DDR_ + (((double)outputSize/stream) / DDR_BANDWIDTH_));
    }
    else if(clustering == "SplitOverK" || clustering == "Clustering")
    {
        size_t outputSize;
        if(opIt->getOpType() != "Output")
            outputSize = opIt->getOutputTensor(0)->computeTotalSize();
        else
            outputSize = opIt->getInputTensor(0)->computeTotalSize();

        size_t stream = 1;

        if(streamShape["H"] > 1 && streamShape["K"] > 1) // Nested streaming!
            stream = streamShape["H"] * streamShape["K"];
        else if(streamShape["H"] > 1)
            stream = streamShape["H"];
        else if(streamShape["K"] > 1)
            stream = streamShape["K"];
        else if(streamShape["B"] > 1)
            stream = streamShape["B"];

        return (((double)outputSize/stream) / CMX_BANDWIDTH_);
    }
    return 0;
}

// Note: This function captures the crux of what the full GO pass did
// In order to build on the backbone of the current Strategy Manager class for creating
// and saving strategies, it is necessary to fully cost each of these things at this point
// Future strategy generation does not need to do this. It would be possible to instead assign each
// strategy item separately from one another
// in a defined order of precedence and achieve the same results in less compilation time
StrategySet HeuristicGraphOptimizer::assignStrategyCost(mv::Data::OpListIterator opIt,
                                                std::vector<mv::graphOptimizer::StrategyManager::StrategySet>& opStrategies)
{
    mv::DataModel dm(model_);
    StrategySet bestStrat;
    double bestCost = COST_MAX;
    StrategySet greedyStrat;
    double greedyCost = COST_MAX;
    bool hasSOK = false;
    bool isFirstOp = false;
    bool isLastOp = false;
    if(opIt->getOpType() != "Input" && opIt->isHardwarizable())
    {
        auto inputs = opIt->getInputTensor();
        for(auto input : inputs)
        {
            auto inputOp = model_.getSourceOp(input);
            if(inputOp->getOpType() == "Input" || inputOp->getOpType() == "ImplicitInput")
            {
                isFirstOp = true;
                break;
            }
        }
    }
    if(opIt->getOpType() != "Output" && opIt->isHardwarizable())
    {
        auto sinks = findSinkLayers(dm, opIt->getOutputTensor(mv::IO_TENSOR_OUTPUT));
        auto judge_output = [](auto op) {
            return op->getOpType() == "Output" || op->getOpType() == "ImplicitOutput";
        };
        auto res = std::find_if(sinks.begin(), sinks.end(), judge_output);
        if (res != sinks.end()) {
            isLastOp = true;
        }
    }
    for(auto& strategy : opStrategies)
    {
        auto parentSpilling = strategy["parentSpilling"].get<bool>();
        auto spilling = strategy["spilling"].get<bool>();
        auto streamShape = strategy["streaming"].get<mv::Shape>();
        auto clustering = strategy["clustering"].get<std::string>();
        if(clustering == "SplitOverK")
            hasSOK = true;
        double cost = 0.0;
        double spillPipelineCost = 0.0;
        if(!strategy["spillPipeline"].get<bool>())
            spillPipelineCost = COST_MAX;
        double heuristicCost = 0.0;
        double computeCycles = 0.0;
        double dmaCycles = 0.0;
        if(strategy["pipeline"].get<bool>() || strategy["spillPipeline"].get<bool>()) // If pipelining weights
        {
            auto kStreams = streamShape["K"];
            auto compPerStream = ((double) computeTime(opIt, strategy) / kStreams) / (double) dpuPerCluster_;
            auto weightDma = averageWeightsDmaTime(opIt, strategy);
            auto outputDma = averageOutputDmaTime(opIt, strategy);
            double pipeline = 0.0;
            if(PIPELINE_STAGES == 3)
            {
                auto dmaMax = std::max(weightDma, outputDma);
                pipeline = std::max(dmaMax, compPerStream);
            }
            else
                pipeline = std::max((weightDma+outputDma), compPerStream);
            //Pipeline means overlap K stream compute with weights read for next K stream, assume input in CMX
            if(strategy["pipeline"].get<bool>())
                cost += weightDma + (kStreams-1)*pipeline + outputDma;

            spillPipelineCost =  (weightDma + (kStreams-1)*pipeline + outputDma) / kStreams;
        }

        if(!strategy["pipeline"].get<bool>())
        {
            computeCycles = computeTime(opIt, strategy) / (double) dpuPerCluster_;
            dmaCycles = dmaTime(opIt, strategy);
            cost = cost + computeCycles +dmaCycles;
        }


        // Note: for performance, here we ensure if that MC strategies are preferenced in order
        // SOH, HKSwitch, SOK, Clustering
        auto opType = opIt->getOpType();
        if(opType == "Input" ||
            opType == "Output" ||
            opType == "Concat")
            cost *= clusteringStrategyCost.at(clustering);

        if(parentSpilling)
        {
            cost += inputDmaTime(opIt, strategy); //we'll have to read this back in
            // std::cout << "extra parentSpill cost " << inputDmaTime(opIt, strategy);
            if (!strategy["inputMustSpill"].get<bool>())
            {
                cost *= SPILL_COST;
            }
        }
        if(spilling)
        {
            cost += outputDmaTime(opIt, strategy); //we'll have to read this back in
            // std::cout << "  extra spill cost " << outputDmaTime(opIt, strategy) << std::endl;
            if (!strategy["outputMustSpill"].get<bool>())
            {
                cost *= SPILL_COST;
            }
            // Single DMA controller, spilling is even worse!
            if(target == mv::Target::ma2490 && isCMXable(opIt, strategy, false))
            {
                cost *= SPILL_COST;
            }
            if(target == mv::Target::ma2490)
            {
                cost += (outputDmaTime(opIt, strategy) * 100);
            }
        }
        //Start the first dpu task faster...
        if(isFirstOp && streamShape["H"] > 1)
        {
            cost *= 0.95; //this heuristic could/should be moved to the activation streaming pass...
        }
        if(isFirstOp && clustering == "SplitOverH" && opIt->isHardwarizable() && opIt->hasAttr("kSize")
            && (!opIt->hasAttr("supportsCM") || !opIt->get<bool>("supportsCM")))
        {
            cost = COST_MAX; // prevent SOH until SOHOverlapped implemented
        }

        // TODO add sparsity for performance calculation
        if(strategy["inputSparsity"].get<bool>())
        {
            auto sparsityOverhead = opIt->getInputTensor(0)->isFloatingPointType() ?
                    0.0625 : 0.125;
            // Assume in these cases we won't be able to provide runtime sparsity, so pure overhead
            if(clustering == "SplitOverK" || parentSpilling)
                cost += (cost*sparsityOverhead);
            // TODO update for perf, but for now, assume sparse version is worse
            if(!requiresRealActivationSparsity(opIt, strategy))
                cost += (cost*sparsityOverhead);
                // strategy["inputSparsity"] = false;


            // The SSM works on the logical assumption that strategy can be improved iteratively. In the case
            // of sparsity workarounds, the ability to service that required sparsity from runtime is actually
            // an inherent part of the cost of the multiclustering strategy, and so must be cost at this stage
            // before final multiclustering stratgies are chosen.
            if(requiresRealActivationSparsity(opIt, strategy) && !canServiceActivationSparsity(opIt, strategy))
                cost += (cost*sparsityOverhead);
        }
        if(strategy["outputSparsity"].get<bool>())
        {
            // Assume its all overhead at this point, if we need runtime sparsity
            // we will enable it later
            auto sparsityOverhead = opIt->getOutputTensor(0)->isFloatingPointType() ?
                    0.0625 : 0.125;
            cost += (cost*sparsityOverhead);
        }

        if(hasLayerWorkaroundAvoidPipeline(opIt, strategy, isLastOp))
        {
            spillPipelineCost = COST_MAX;
        }
        if (hasLayerWorkaroundAvoidStrategy(opIt, strategy) ||
            (requiresSparseInput(opIt, strategy) && !strategy["inputSparsity"].get<bool>()))
        {
            cost = COST_MAX;
            spillPipelineCost = COST_MAX;
        }

        strategy["spillPipelineCost"] = spillPipelineCost;
        strategy["cost"] = cost;
        heuristicCost = cost * clusteringStrategyCost.at(clustering);
        strategy["heuristicCost"] = heuristicCost;
        strategy["skip"] = false;
        strategy["prevInputSparsity"] = false;

        if(heuristicCost < bestCost)
        {
            bestStrat = strategy;
            bestCost = heuristicCost;
        }

        if(cost < greedyCost)
        {
            greedyStrat = strategy;
            greedyCost = cost;
        }
        //     printStrategy(strategy);
    }
    if(hasSOK && (opIt->getOpType() != "Input" && opIt->getOpType() !=  "Output"))
    {
        // If SplitOverK is an option, don't bother with single cluster
        bestCost = COST_MAX;
        greedyCost = COST_MAX;
        for(auto& strategy : opStrategies)
        {
            if(strategy["clustering"].get<std::string>() == "Clustering")
                strategy["skip"] = true;

            if(strategy["skip"].get<bool>()) continue;

            if(strategy["heuristicCost"].get<double>() < bestCost)
            {
                bestStrat = strategy;
                bestCost = strategy["heuristicCost"].get<double>();
            }
            if(strategy["cost"].get<double>() < greedyCost)
            {
                greedyStrat = strategy;
                greedyCost = strategy["cost"].get<double>();
            }
        }
    }
    // Use this for debuggin strategy choice
    // opIt->set<std::string>("greedyClustering", greedyStrat["clustering"].get<std::string>());
    return bestStrat;
}

// For each of these workarounds specify the reason why this layer is disallowed, and the network it applies to
bool HeuristicGraphOptimizer::hasLayerWorkaroundAvoidStrategy(mv::Data::OpListIterator opIt, StrategySet& strategy)
{
    auto opType = opIt->getOpType();
    auto streamShape = strategy["streaming"].get<mv::Shape>();
    auto clustering = strategy["clustering"].get<std::string>();

    //This set of layer workarounds are for emotions recog retail network, pipelining
    //could help for some of these layers, and there is no spilling, but the scheduler makes bad choices..
    if(target == mv::Target::ma2490 && opType == "Conv" && streamShape["K"] > 1 && clustering == "SplitOverK")
    {
        auto inputShape = opIt->getInputTensor(0)->getShape();
        auto weightsShape = opIt->getInputTensor(1)->getShape();
        auto outputShape = opIt->getOutputTensor(0)->getShape();
        if(outputShape[mv::IO_HEIGHT_DIMENSION] == 4 && outputShape[mv::IO_WIDTH_DIMENSION] == 4 &&
            outputShape[mv::IO_CHANNEL_DIMENSION] == 256 &&
            weightsShape[mv::KERNEL_INPUT_CHANNELS] == 128 && weightsShape[mv::KERNEL_HEIGHT] == 3 &&
            inputShape[mv::IO_HEIGHT_DIMENSION] == 8 && inputShape[mv::IO_HEIGHT_DIMENSION] == 8)
                return true;

        if(outputShape[mv::IO_HEIGHT_DIMENSION] == 2 && outputShape[mv::IO_WIDTH_DIMENSION] == 2 &&
            outputShape[mv::IO_CHANNEL_DIMENSION] == 256 &&
            weightsShape[mv::KERNEL_INPUT_CHANNELS] == 256 && weightsShape[mv::KERNEL_HEIGHT] == 3 &&
            inputShape[mv::IO_HEIGHT_DIMENSION] == 4 && inputShape[mv::IO_HEIGHT_DIMENSION] == 4)
                return true;

        if(outputShape[mv::IO_HEIGHT_DIMENSION] == 2 && outputShape[mv::IO_WIDTH_DIMENSION] == 2 &&
            outputShape[mv::IO_CHANNEL_DIMENSION] == 256 &&
            weightsShape[mv::KERNEL_INPUT_CHANNELS] == 256 && weightsShape[mv::KERNEL_HEIGHT] == 3 &&
            inputShape[mv::IO_HEIGHT_DIMENSION] == 2 && inputShape[mv::IO_HEIGHT_DIMENSION] == 2)
                return true;

        if(outputShape[mv::IO_HEIGHT_DIMENSION] == 4 && outputShape[mv::IO_WIDTH_DIMENSION] == 4 &&
            outputShape[mv::IO_CHANNEL_DIMENSION] == 256 &&
            weightsShape[mv::KERNEL_INPUT_CHANNELS] == 256 && weightsShape[mv::KERNEL_HEIGHT] == 3 &&
            inputShape[mv::IO_HEIGHT_DIMENSION] == 4 && inputShape[mv::IO_HEIGHT_DIMENSION] == 4)
                return true;
    }

<<<<<<< HEAD
    //This set of layer workarounds are for emotions recog retail network, pipelining
    //could help for some of these layers, and there is no spilling, but the scheduler makes bad choices..

    /* For deeplab model, in order to avoid vertical fusion bug, force Split over H for the following 3 convolutions */
    if((opType == "Conv" || opType == "DepthwiseConv") && clustering != "SplitOverH")
    {
        auto inputShape = opIt->getInputTensor(mv::IO_TENSOR_INPUT)->getShape();
        auto weightsShape = opIt->getInputTensor(mv::IO_TENSOR_WEIGHTS_SET)->getShape();
        auto outputShape = opIt->getOutputTensor(mv::IO_TENSOR_OUTPUT)->getShape();

        if (outputShape[mv::IO_HEIGHT_DIMENSION] == 129 && outputShape[mv::IO_WIDTH_DIMENSION] == 129 &&
            inputShape[mv::IO_HEIGHT_DIMENSION] == 129 && inputShape[mv::IO_WIDTH_DIMENSION] == 129) {

            if (outputShape[mv::IO_CHANNEL_DIMENSION] == 144 && weightsShape[mv::KERNEL_INPUT_CHANNELS] == 24 && weightsShape[mv::KERNEL_HEIGHT] == 1)
                return true;

            if (outputShape[mv::IO_CHANNEL_DIMENSION] == 144 && weightsShape[mv::KERNEL_INPUT_CHANNELS] == 144 && weightsShape[mv::KERNEL_HEIGHT] == 3)
                return true;

            if (outputShape[mv::IO_CHANNEL_DIMENSION] == 24 && weightsShape[mv::KERNEL_INPUT_CHANNELS] == 144 && weightsShape[mv::KERNEL_HEIGHT] == 1)
                return true;
        }

=======
    bool DpuChild = false;
    bool UpaChild = false;
    if(target == mv::Target::ma2490 && opType == "DepthwiseConv" && clustering != "Clustering")
    {
        auto outputShape = opIt->getOutputTensor(0)->getShape();
        auto sinkFlow = opIt.leftmostOutput();
        while(sinkFlow != model_.flowEnd())
        {
            auto childOp = sinkFlow.sink();
            if(childOp->isUPA() || (childOp->hasAttr("softwareExecuted") && childOp->get<bool>("softwareExecuted")))
                UpaChild = true;
            else if(childOp->isHardwarizable())
                DpuChild = true;
            ++sinkFlow;
        }

        if(DpuChild && UpaChild && (outputShape[mv::IO_CHANNEL_DIMENSION] % 16))
               return true;     
>>>>>>> a1b81b64
    }

    return false;
}

// For each of these workarounds specify the reason why this layer is disallowed, and the network it applies to
bool HeuristicGraphOptimizer::hasLayerWorkaroundAvoidPipeline(mv::Data::OpListIterator opIt, StrategySet& strategy, bool isFinalLayer)
{
    auto opType = opIt->getOpType();
    auto streamShape = strategy["streaming"].get<mv::Shape>();
    auto clustering = strategy["clustering"].get<std::string>();


    // Check just for output channels not aligned to 16,
    // because these cant CMX concat, which is fine if last op
    if (target == mv::Target::ma2490 && opType == "Conv" && streamShape["K"] > 1 &&
        opIt->getOutputTensor(0)->getShape()[mv::IO_CHANNEL_DIMENSION] % 16 != 0 && !isFinalLayer)
        return true;

    // Similar to above, if SOK consider what final shape will be after cluster split
    // to predict layers that will be unable to CMX concat and avoid pipeline
    if (target == mv::Target::ma2490 && opType == "Conv" && clustering == "SplitOverK" && streamShape["K"] > 1 &&
        !isFinalLayer && (opIt->getOutputTensor(0)->getShape()[mv::IO_CHANNEL_DIMENSION] / totalClusters_) % 16 != 0)
        return true;

    // For performance in tiny-yolo-v2 vehicle detection, this last dpu task shouldn't stream
    // reason unknown, spillng anyway so lack of cmx concat shouldn't cause problem?
    if(streamShape["K"] > 1 && clustering == "SplitOverK" &&
        opType == "Conv" && opIt->getOutputTensor(0)->getShape()[mv::IO_HEIGHT_DIMENSION] == 13 &&
        opIt->getOutputTensor(0)->getShape()[mv::IO_WIDTH_DIMENSION] == 13 &&
        opIt->getOutputTensor(0)->getShape()[mv::IO_CHANNEL_DIMENSION] == 425 &&
        opIt->getInputTensor(1)->getShape()[mv::KERNEL_INPUT_CHANNELS] == 512)
            return true;

    // For performance in squeezenet, this last zm conv task shouldn't stream
    // spill (unaligned channels cant cmx concat) kills performance
    if(streamShape["K"] > 1 && clustering == "SplitOverK" &&
        opType == "Conv" && opIt->getOutputTensor(0)->getShape()[mv::IO_HEIGHT_DIMENSION] == 14 &&
        opIt->getOutputTensor(0)->getShape()[mv::IO_WIDTH_DIMENSION] == 14 &&
        opIt->getOutputTensor(0)->getShape()[mv::IO_CHANNEL_DIMENSION] == 1000 &&
        opIt->getInputTensor(1)->getShape()[mv::KERNEL_INPUT_CHANNELS] == 512)
            return true;

    return false;
}

bool HeuristicGraphOptimizer::isCMXable(mv::Data::OpListIterator opIt, StrategySet& strategy, bool isInput)
{
    auto clustering = strategy["clustering"].get<std::string>();
    auto iSparse = strategy["inputSparsity"].get<bool>();
    auto oSparse = strategy["outputSparsity"].get<bool>();
    auto wSparse = strategy["weightsSparsity"].get<bool>();
    auto streams = strategy["streaming"].get<mv::Shape>();
    bool fSparse = false;
    if(opIt->getOpType() == "Depthwise" || opIt->getOpType() == "MaxPool" ||
        (opIt->hasAttr("supportsCM") && opIt->get<bool>("supportsCM")))
        fSparse = true;

    bool spilling = strategy["spilling"].get<bool>();
    if(!isInput)
        spilling = false;

    bool parentSpilling = strategy["parentSpilling"].get<bool>();
    if(isInput)
        parentSpilling = false;

    int input, output, weights;
    input = output = weights = 0;
    std::tie(input, output, weights) = memorySize(*opIt,totalClusters_,clustering,iSparse,oSparse,wSparse,streams,fSparse,spilling,parentSpilling);

    if(input+output+weights < clusterMemory_)
        return true;

    return false;
}

bool HeuristicGraphOptimizer::attemptToSpillOp(mv::Data::OpListIterator opIt, bool lockClustering)
{
    auto opStrategy = bestStrategies_.at(opIt->getName());
    auto opClustering = opStrategy["clustering"].get<std::string>();
    auto& potentialStrategies = strategy_model_.at(opIt->getName());
    StrategySet bestStrat;
    double bestCost = COST_MAX;
    bool foundReplacement = false;
    for(auto& potentialStrategy : potentialStrategies)
    {
        if(!lockClustering && (opStrategy["id"].get<int>() == potentialStrategy["id"].get<int>()))
            potentialStrategy["skip"] = true;

        if(potentialStrategy["skip"].get<bool>()) continue;

        if((!lockClustering || opClustering == potentialStrategy["clustering"].get<std::string>()) &&
            potentialStrategy["spilling"].get<bool>())
        {
            if(potentialStrategy["cost"].get<double>() < bestCost)
            {
                bestStrat = potentialStrategy;
                bestCost = potentialStrategy["cost"].get<double>();
                foundReplacement  = true;
            }
        }
    }
    if(foundReplacement)
    {
        bestStrategies_.erase(opIt->getName());
        bestStrategies_.insert(std::make_pair(opIt->getName(), bestStrat));
        return true;
    }
    return false;
}

// Note: At this point, the strategies have been greedily assigned, so we may have
// transitions that are valid if a tensor spills to DDR, but are not valid if that tensor
// stays in CMX, marked as staying in CMX (because not spilling is greedy performant!)
// We mark all these as requiring a spill, and they will be removed later, if that is
// deemed performant by the cost function
bool HeuristicGraphOptimizer::addSpillsAtStrategyTransitions()
{
    mv::DataModel dm(model_);
    std::vector<std::pair<std::string, std::string>>incompatibleStrategiesWithOutSpilling =
    {
        {"SplitOverHOverlapped", "Clustering"},
        {"SplitOverHOverlapped", "SplitOverK"},
        {"SplitOverH", "Clustering"},
        {"SplitOverH", "SplitOverK"},
        {"SplitOverK", "SplitOverH"},
        {"SplitOverK", "HKSwitch"},
        {"Clustering", "SplitOverH"},
        {"Clustering", "HKSwitch"},
        {"HKSwitch", "SplitOverH"},
        {"HKSwitch", "HKSwitch"}
    };
    bool clusteringChanged = false;

    auto sortedOps = model_.topologicalSort();
    for(auto opIt: sortedOps)
    {
        if(!opIt->hasAttr("StrategySet")) continue;

        auto opStrategy = bestStrategies_.at(opIt->getName());
        if(!opStrategy["spilling"].get<bool>()) // If we're already spilling, nothing to do
        {
            bool spillReq = false;
            auto sinkLayers = findSinkLayers(dm, opIt->getOutputTensor(0));
            for(auto sinkLayer : sinkLayers)
            {
                if(!sinkLayer->hasAttr("StrategySet")) continue;

                auto sinkStrategy = bestStrategies_.at(sinkLayer->getName());

                std::pair<std::string, std::string> possibleCombination(opStrategy["clustering"].get<std::string>(),
                                                                        sinkStrategy["clustering"].get<std::string>());
                for (auto restrictedCombination : incompatibleStrategiesWithOutSpilling)
                {
                    if (possibleCombination == restrictedCombination)
                    {
                        spillReq = true;
                    }
                }
            }
            if(spillReq && opStrategy["clustering"].get<std::string>() == "SplitOverH")
            {
                bool success = assignBestStrategyOfType(opIt, "HKSwitch");
                if(success)
                {
                    clusteringChanged = true;
                    spillReq = false;
                }
            }
            if(spillReq)
            {
                // std::cout << "Adding spilling to op " << opIt->getName() <<std::endl;
                bool success = attemptToSpillOp(opIt, true);
                // TODO if unsuccessful (at least one op type must be in CMX), we should change child?
                // Or do we need to hack around these copy ops?
                // will also fail in cases where original guy was HKSwitch, because thats not spillable
                if(!success && opStrategy["clustering"].get<std::string>() != "HKSwitch")
                {
                    clusteringChanged = attemptToSpillOp(opIt, false);
                    if(!clusteringChanged)
                        log(mv::Logger::MessageType::Debug, "SSM leaving unspilled op " + opIt->getName());
                }
            }
        }
        else
        {
            //We're spilling, just check that none of the children are HKSwitch because it makes no snese
            //to spill in that case
            if(opIt->getOpType() == "Output") continue;

            auto sinkLayers = findSinkLayers(dm, opIt->getOutputTensor(0));
            for(auto sinkLayer : sinkLayers)
            {
                if(!sinkLayer->hasAttr("StrategySet")) continue;

                auto sinkStrategy = bestStrategies_.at(sinkLayer->getName());

                if(sinkStrategy["clustering"].get<std::string>() == "HKSwitch")
                {
                    findKCompatible(sinkLayer, true, false);
                    abandonSOH(sinkLayer, false);
                }

            }
        }

    }

    return clusteringChanged;
}

//Note: let's don't consider the spill portion of the SOH->SOK transition point here
// just consider, from a pure computational time persepective, will this layer be
// better suited to SOH or SOK
bool HeuristicGraphOptimizer::hasGreedySOK(mv::Data::OpListIterator opIt)
{
    // auto strategy = bestStrategies_.at(opIt->getName());
    auto hCost = findHCompatible(opIt, false, true);
    auto kCost = findKCompatible(opIt, false, true).first;

    if(kCost < hCost)
        return true; // If this op could be better by itself in K-compatible

    return false;
}

//Note: make sure that all the children are K compatible
bool HeuristicGraphOptimizer::isGreedyEligible(mv::Data::OpListIterator opIt)
{
    for (auto child = opIt.leftmostChild(); child != model_.opEnd(); ++child)
    {
        if (!isKCompatible(child))
            return false;
    }
    return true;
}

void HeuristicGraphOptimizer::doSingleRollback(mv::Data::OpListIterator opIt)
{
    findKCompatible(opIt, true, true);
    abandonSOH(opIt, true);
}

// Check if this spill is strategy related
bool HeuristicGraphOptimizer::isRemoveableSpill(mv::Data::OpListIterator opIt)
{
    bool opKCompatible = isKCompatible(opIt);

    // Check K-compatability for this op and all children matches
    for(auto child = opIt.leftmostChild(); child != model_.opEnd(); ++child)
    {
        if(!child->hasAttr("StrategySet")) continue; //Note, this shouldn't happen for children

        // Need to resolve
        if(opKCompatible != isKCompatible(child))
            return true;
    }

    return false;
}

bool isZMconv(mv::Data::OpListIterator opIt)
{
    if(opIt->getOpType() != "Conv")
        return false;

    if(opIt->hasAttr("supportsCM") && !opIt->get<bool>("supportsCM"))
        return true;

    return false;
}

//Port this model A perf WA until the SOH->spill->SOK for ZM convs is fixed more generally
bool isModelAWA(mv::Data::OpListIterator opIt)
{
    if (opIt->getOpType() == "Conv" && opIt->getInputTensor()[0]->getShape()[mv::IO_CHANNEL_DIMENSION] == 80 &&
        opIt->getInputTensor()[0]->getShape()[mv::IO_WIDTH_DIMENSION] == 44 && opIt->getInputTensor()[0]->getShape()[mv::IO_HEIGHT_DIMENSION] == 44 &&
        opIt->getOutputTensor()[0]->getShape()[mv::IO_CHANNEL_DIMENSION] == 72 && opIt->getOutputTensor()[0]->getShape()[mv::IO_WIDTH_DIMENSION] == 22 &&
        opIt->getOutputTensor()[0]->getShape()[mv::IO_HEIGHT_DIMENSION] == 22 && opIt->getInputTensor(1)->getShape()[mv::KERNEL_HEIGHT] == 3 &&
        opIt->getInputTensor(1)->getShape()[mv::KERNEL_WIDTH] == 3)
    {
        return true;
    }
    if (opIt->getOpType() == "Conv" && opIt->getInputTensor()[0]->getShape()[mv::IO_CHANNEL_DIMENSION] == 48 &&
        opIt->getInputTensor()[0]->getShape()[mv::IO_WIDTH_DIMENSION] == 22 && opIt->getInputTensor()[0]->getShape()[mv::IO_HEIGHT_DIMENSION] == 22 &&
        opIt->getOutputTensor()[0]->getShape()[mv::IO_CHANNEL_DIMENSION] == 48 && opIt->getOutputTensor()[0]->getShape()[mv::IO_WIDTH_DIMENSION] == 22 &&
        opIt->getOutputTensor()[0]->getShape()[mv::IO_HEIGHT_DIMENSION] == 22 && opIt->getInputTensor(1)->getShape()[mv::KERNEL_HEIGHT] == 3 &&
        opIt->getInputTensor(1)->getShape()[mv::KERNEL_WIDTH] == 3)
    {
        return true;
    }
    return false;
}

bool isModelFWA(mv::Data::OpListIterator opIt)
{
    if(opIt->getOpType() == "Conv")
    {
        auto inputShape = opIt->getInputTensor(mv::IO_TENSOR_INPUT)->getShape();
        auto outputShape = opIt->getOutputTensor(mv::IO_TENSOR_OUTPUT)->getShape();
        auto weightsShape = opIt->getInputTensor(mv::IO_TENSOR_WEIGHTS_SET)->getShape();
        if( inputShape[mv::IO_CHANNEL_DIMENSION] == 16 &&
            inputShape[mv::IO_WIDTH_DIMENSION] == 1024 && inputShape[mv::IO_HEIGHT_DIMENSION] == 64 &&
            outputShape[mv::IO_CHANNEL_DIMENSION] == 16 && outputShape[mv::IO_WIDTH_DIMENSION] == 1024 &&
            outputShape[mv::IO_HEIGHT_DIMENSION] == 64 && weightsShape[mv::KERNEL_HEIGHT] == 7 &&
            weightsShape[mv::KERNEL_WIDTH] == 1)
            return true;
    }
    if(opIt->getOpType() == "Concat")
        return true;
    if(opIt->getOpType() == "Slice" && opIt.leftmostParent()->getOpType() == "Concat")
        return true;

    return false;
}

bool parentOpSupportsHK(mv::Data::OpListIterator opIt)
{
    auto opType = opIt->getOpType();
    if (opType == "MaxPool" || opType == "Eltwise" || opType == "HwConvert")
    {
        return true;
    }
    return false;
}

bool HeuristicGraphOptimizer::forceRollback(mv::Data::OpListIterator opIt)
{
    bool opKCompatible = isKCompatible(opIt);

    auto strategy = bestStrategies_.at(opIt->getName());
    bool childExpectsFullInput = false;
    bool childExpectsSlicedInput = false;
    bool opHK = isHK(opIt);

    // Check K-compatability for this op and all children matches
    for(auto child = opIt.leftmostChild(); child != model_.opEnd(); ++child)
    {
        if(!child->hasAttr("StrategySet")) continue; //Note, this shouldn't happen for children

        // SOH->SOK disallowed if...
        if(!opKCompatible && isKCompatible(child))
        {
            // SOH->SOK disallowed if both are ZM conv
            if(isZMconv(opIt) && isZMconv(child)
                && !isModelAWA(opIt))
                return true;

            // SOH->SOK disallowed if one is Implicit Op in CMX
            // Note: Ops aren't marked as implicit yet, so "Default" strategy
            // assume they all happen in DDR. To be more accurate, consider Slice
            // as it's own, which can be in CMX or in DDR depending on preceeding
            // and following ops
            auto childStrategy = bestStrategies_.at(child->getName());
            if (opIt->getOpType() == "Slice" && !isModelFWA(opIt)
                && (!strategy["spilling"].get<bool>() || !childStrategy["parentSpilling"].get<bool>()))
                    return true;
            // ssd512 workaround - TODO disable when HKSwitch enabled for all ops
            if (opIt->getOpType() == "Slice" && parentOpSupportsHK(opIt) && !isModelFWA(opIt)
                && (!strategy["spilling"].get<bool>() || !childStrategy["parentSpilling"].get<bool>()))
                    return true;
        }
        if (isKCompatible(child))
            childExpectsFullInput = true;
        else
            childExpectsSlicedInput = true;

        // HK -> HK disallowed
        if(opHK && isHK(child))
            return true;
    }

    // check if all children expect the same type of input
    // split input or full input (H vs K compat)
    if (childExpectsFullInput && childExpectsSlicedInput)
        return true;

    return false;
}

bool HeuristicGraphOptimizer::isHK(mv::Data::OpListIterator opIt)
{
    // If strategy is already SOK, Clustering
    auto strategy = bestStrategies_.at(opIt->getName());
    auto clustering = strategy["clustering"].get<std::string>();
    if(clustering == "HKSwitch")
        return true;

    return false;
}

bool HeuristicGraphOptimizer::isKCompatible(mv::Data::OpListIterator opIt, bool allowHK)
{
    // If strategy is already SOK, Clustering
    auto strategy = bestStrategies_.at(opIt->getName());
    auto clustering = strategy["clustering"].get<std::string>();
    if( clustering == "SplitOverK" ||
        clustering == "Clustering" ||
        (allowHK && clustering == "HKSwitch"))
        return true;

    return false;
}

bool HeuristicGraphOptimizer::couldBeKCompatible(mv::Data::OpListIterator opIt)
{
    // If strategy is already SOK, Clustering, HKSwitch
    // Or if it has a valid HKSwitch option
    if(isKCompatible(opIt))
        return true;

    auto potentialStrategies = strategy_model_.at(opIt->getName());
    for(auto potentialStrategy : potentialStrategies)
    {
        if(potentialStrategy["clustering"].get<std::string>() == "HKSwitch")
            return true;
    }

    return false;
}

std::pair<double, StrategySet> HeuristicGraphOptimizer::findKCompatible(mv::Data::OpListIterator opIt, bool doAssignment, bool allowHK = true)
{
    auto potentialStrategies = strategy_model_.at(opIt->getName());
    StrategySet bestHKStrat;
    StrategySet bestKStrat;
    double bestHKCost = COST_MAX;
    double bestKCost = COST_MAX;
    bool foundHKReplacement = false;
    bool foundKReplacement = false;
    for(auto potentialStrategy : potentialStrategies)
    {
        if(potentialStrategy["skip"].get<bool>()) continue;

        if(potentialStrategy["clustering"].get<std::string>() == "HKSwitch")
        {
            if(potentialStrategy["cost"].get<double>() < bestHKCost)
            {
                bestHKStrat = potentialStrategy;
                bestHKCost = potentialStrategy["cost"].get<double>();
                foundHKReplacement  = true;
            }
        }
        else if(potentialStrategy["clustering"].get<std::string>() == "SplitOverK" ||
                potentialStrategy["clustering"].get<std::string>() == "Clustering")
        {
            if(potentialStrategy["cost"].get<double>() < bestKCost)
            {
                bestKStrat = potentialStrategy;
                bestKCost = potentialStrategy["cost"].get<double>();
                foundKReplacement  = true;
            }
        }
    }
    if(doAssignment)
    {
        if(foundHKReplacement && allowHK)
        {
            bestStrategies_.erase(opIt->getName());
            bestStrategies_.insert(std::make_pair(opIt->getName(), bestHKStrat));
        }
        else if(foundKReplacement)
        {
            bestStrategies_.erase(opIt->getName());
            bestStrategies_.insert(std::make_pair(opIt->getName(), bestKStrat));
        }
        abandonSOH(opIt, allowHK);
    }

    if(foundHKReplacement && allowHK)
        return std::make_pair(bestHKCost, bestHKStrat);
    else if(foundKReplacement)
        return std::make_pair(bestKCost, bestKStrat);
    else
        return std::make_pair(COST_MAX, bestStrategies_.at(opIt->getName()));
}

double HeuristicGraphOptimizer::findHCompatible(mv::Data::OpListIterator opIt, bool doAssignment, bool allowHK = true)
{
    auto potentialStrategies = strategy_model_.at(opIt->getName());
    StrategySet bestHKStrat;
    StrategySet bestHStrat;
    double bestHKCost = COST_MAX;
    double bestHCost = COST_MAX;
    bool foundHKReplacement = false;
    bool foundHReplacement = false;
    for(auto potentialStrategy : potentialStrategies)
    {
        if(potentialStrategy["skip"].get<bool>()) continue;

        if(potentialStrategy["clustering"].get<std::string>() == "HKSwitch")
        {
            if(potentialStrategy["cost"].get<double>() < bestHKCost)
            {
                bestHKStrat = potentialStrategy;
                bestHKCost = potentialStrategy["cost"].get<double>();
                foundHKReplacement  = true;
            }
        }
        else if(potentialStrategy["clustering"].get<std::string>() == "SplitOverH" ||
                potentialStrategy["clustering"].get<std::string>() == "SplitOverHOverlapped")
        {
            if(potentialStrategy["cost"].get<double>() < bestHCost)
            {
                bestHStrat = potentialStrategy;
                bestHCost = potentialStrategy["cost"].get<double>();
                foundHReplacement  = true;
            }
        }
    }
    if(doAssignment)
    {
        if(foundHKReplacement && allowHK)
        {
            bestStrategies_.erase(opIt->getName());
            bestStrategies_.insert(std::make_pair(opIt->getName(), bestHKStrat));
        }
        else if(foundHReplacement)
        {
            bestStrategies_.erase(opIt->getName());
            bestStrategies_.insert(std::make_pair(opIt->getName(), bestHStrat));
        }
    }

    if(foundHKReplacement && allowHK)
        return bestHKCost;
    else if(foundHReplacement)
        return bestHCost;
    else return COST_MAX;
}

// This function is the heart of what the StrategyManager and MetaGraph did for the
// Graph Optimizer pass. The idea is, when strategies on multiple ops must be changed
// together (i.e. making choices around SOH, SOK), this pass will decide the most efficient way
// to do those strategy transitions.
// The options are, 1. rollback the transition to some earlier point in the graph
// 2. Spill to do the transition on the spot
// 3. If possible, do the transition in CMX
// To decide between these options, we look at each op in turn moving backwards through the op model
// If it marks a transition point of SOH->SOK, then we search the graph for all its neighbors that would
// also require a change if this op where to change to K-compatible. As we go, we tally the cost of changing
// each op, and at the end we compare that to the current cost of this neighbor subgraph. We choose the more
// performant strategy, which either requires processing the subgraph to change each node, or leaving it be.
void HeuristicGraphOptimizer::chooseRollbackOrSpill()
{
    auto sortedOps = model_.topologicalSort();
    std::reverse(sortedOps.begin(), sortedOps.end());
    for(auto opIt: sortedOps)
    {
        if(!opIt->hasAttr("StrategySet")) continue;
        // std::cout <<std::endl<< "Processing op: " << opIt->getName() << std::endl;
        // Iff the spill is caused by strategy shift only (not CMX related, etc)
        if(isRemoveableSpill(opIt) && hasGreedySOK(opIt) && isGreedyEligible(opIt))
        {
            // This op was actually better in SOK, just got SOH b/c heuristic
            doSingleRollback(opIt);
        }
        else
        {
            processForSpillRemoval(opIt);
        }

        //The above algorithm moves up through the model, but looking at children
        //Also of interest, is ensuring the compatability of multiple input ops (eltwise, concat)
        //If I'm a K-compatible elt or concat, make sure all inputs are k-compatible
        //We can't get here with H-compatible with k-compatible inputs because of forceConnectedSOH pass
        // redo the addSpillsAtStrategyTransitions if the below code executes? To ensure correct cost
        // at next iteration of processForSpillRemoval?
        checkMultipleInputOp(opIt);
        // if(addNeededSpills)
            addSpillsAtStrategyTransitions();

    }
}

bool HeuristicGraphOptimizer::checkMultipleInputOp(mv::Data::OpListIterator opIt)
{
    bool addNeededSpills = false;
    auto opType = opIt->getOpType();
    auto opKCompatible = isKCompatible(opIt);
    bool foundMismatch = false;
    if(opType == "Eltwise" || opType == "Concat")
    {
        for(auto input = opIt.leftmostParent(); input != model_.opEnd(); ++input)
        {
            if(!input->hasAttr("StrategySet")) continue;

            if(opKCompatible != isKCompatible(input))
            {
                foundMismatch = true;
                findKCompatible(input, true, true);
                abandonSOH(input, true);
                if(isKCompatible(input)) // don't need the spill if we are HKSwitch now
                    addNeededSpills = true;
            }
        }
    }
    if(!opKCompatible && foundMismatch)
    {
        //Also update the original elt or concat#
        findKCompatible(opIt, true, false);
        abandonSOH(opIt, false); //inputs now k-comp so don't allow hk
    }
    return addNeededSpills;
}


// Note: The idea of this algorithm is to decide between spilling to change tensor split strategy,
// rolling back SOH to some point where this strategy switch can happen in CMX (HKSwitch)
// We move backwards through a topological sort of the Op Model
// For each op, if it is a strategy spill we first decide what ops would need to change for a rollback
// Consider a simple linear graph A (SOH or HK) -> B (SOH) -> C (SOH) -> D (SOK)
// When we reach C, a SOH layer that must spill we process it:
// 1. Add C to ops_to_change, mark it
// 2. Add unmarked children to Q_c, if they have SOH or HKSwitch strategy and mark them
//      ex: Q_c : remains empty
// 3. If C cannnot take HKSwitch, add unmarked parents to Q_p and mark them
//      ex: Q_p : B
// 4. Continue processing elements from Q_p while not empty
//      ex: pop B and process it from step 1 (Q_c will remain empty, Q_p: A)
//          pop A and process it from step 1 (Q_c will remain empty, Q_p is empty)
// 5. Continue processing elements from Q_c while not empty
// 6. If cost cheaper to roll back, last HK-elligble op added to ops to change is HK,
//    rest take best compatible (SOK, clus) strategy
//
void HeuristicGraphOptimizer::processForSpillRemoval(mv::Data::OpListIterator opIt)
{
    mv::DataModel dm(model_);
    double currentCost = 0.0;
    double changeCost = 0.0;
    std::queue<mv::Data::OpListIterator> parents;
    std::queue<mv::Data::OpListIterator> children;
    std::list<mv::Data::OpListIterator> parentOpsToChange;
    std::list<mv::Data::OpListIterator> childrenOpsToChange;
    std::set<std::string> markedOps;
    auto heuristicMultiplier = getMultiplier(opIt);

    bool opsLeftToProcess = true;
    bool rollbackReq = forceRollback(opIt); //TODO remove, requires the spill option to be accurate.
    mv::Data::OpListIterator N = opIt;

    // Determine which nodes would need to be changed in order to remove the spill
    // Calculate the potential cost as we go
    parentOpsToChange.push_back(N);
    changeCost += findKCompatible(N, false, true).first;
    do {
        // std::cout << " N is " << N->getName() <<std::endl;
        // printStrategy(bestStrategies_.at(N->getName()));
        markedOps.insert(N->getName());
        currentCost += bestStrategies_.at(N->getName())["cost"].get<double>();

        // We always add children if they are still in SOH compatible
        for(auto child = N.leftmostChild(); child != model_.opEnd(); ++child)
        {
            if(!child->hasAttr("StrategySet")) continue; //Note, this shouldn't happen for children

            // std::cout << "    Found Child: " << child->getName() << std::endl;

            auto childStrategy = bestStrategies_.at(child->getName());
            auto childClustering = childStrategy["clustering"].get<std::string>();
            if((childClustering == "SplitOverH" || childClustering == "HKSwitch") &&
                (markedOps.find(child->getName()) == markedOps.end()))
            {
                children.push(child);
                markedOps.insert(child->getName());
                // std::cout << "       Added child to Q" << std::endl;
                // In these special cases, a spill can't fix the transition
                // So we force a rollback
                if(isKCompatible(N) && (childClustering == "HKSwitch" ||
                    (childClustering == "SplitOverH" && child->getOpType() == "Concat")))
                    // We have K -> HK, SOH
                    rollbackReq = true;
            }
        }
        // We stop moving up the graph when we find nodes that could be HK switch points
        // or nodes that are already in compatible strategies (SOK, Clus)
        if(!couldBeKCompatible(N))
        {
            for(auto parent = N.leftmostParent(); parent != model_.opEnd(); ++parent)
            {
                if(!parent->hasAttr("StrategySet")) continue;

                // std::cout << "    Found Parent: " << parent->getName() << std::endl;

                auto parentStrategy = bestStrategies_.at(parent->getName());
                auto parentClustering = parentStrategy["clustering"].get<std::string>();
                if((parentClustering == "SplitOverH" || parentClustering == "HKSwitch") &&
                    (markedOps.find(parent->getName()) == markedOps.end()))
                {
                    parents.push(parent);
                    markedOps.insert(parent->getName());
                    // std::cout << "       Added parent to Q" << std::endl;
                    if(parentClustering == "HKSwitch")
                    {
                        //We have an HK -> SOH, this should be prevented by the forceConnectedSOH pass, but leaving here
                        rollbackReq = true;
                    }
                }
            }
        }
        if(!parents.empty())
        {
            N = parents.front();
            parents.pop();
            parentOpsToChange.push_back(N);
            auto compatStrategy = findKCompatible(N, false, true);
            changeCost += compatStrategy.first;
            //TODO, if we allow HK that later goes, this cost isn't exact
            //If I'm going to become an HK, and any of my children have parentSpilling as their
            //best KCompatible strategy, we need to capture the cost of spilling from the HK too
            if(compatStrategy.second["clustering"].get<std::string>() == "HKSwitch")
            {
                auto sinkLayers = findSinkLayers(dm, N->getOutputTensor(0));
                bool allInCmx = true;
                for(auto sink : sinkLayers)
                {
                    auto newStrat = findKCompatible(sink, false, false);
                    if(newStrat.second["parentSpilling"].get<bool>())
                    {
                        // std::cout << "HKSwitch: " << N->getName() << ", and parentSpilling: " << sink->getName() << std::endl;
                        // The parent can't be sparse b/c another child needs dense
                        allInCmx = false;
                        break;
                    }
                }
                if(!allInCmx)
                    changeCost += 2*outputDmaTime(N, compatStrategy.second, true);
                     //TODO should this really be multiplied by 2, or should the heuristic be used? put here for tiny yolo v2 perf
            }
        }
        else if(!children.empty())
        {
            N = children.front();
            children.pop();
            childrenOpsToChange.push_back(N);
            changeCost += findKCompatible(N, false, false).first;
        }
        else
        {
            opsLeftToProcess = false;
        }
        // std::cout << std::boolalpha << "   CURRENT STATE: rollbackReq = " << rollbackReq << ", rollbackCost = " << changeCost << ", currentCost = " << currentCost << std::endl;
    } while (opsLeftToProcess);

    // std::cout << std::boolalpha << "rollbackReq = " << rollbackReq << ", rollbackCost = " << changeCost << ", rollbackHeuristic: " << changeCost*heuristicMultiplier << ", currentCost = " << currentCost << std::endl;
    if(rollbackReq || (changeCost * heuristicMultiplier) < currentCost)
    {
        for(auto op : parentOpsToChange)
        {
            findKCompatible(op, true);
        }
        for(auto op : childrenOpsToChange)
        {
            findKCompatible(op, true, false);
        }
    }
}

//Here we can put network or layer specific workarounds to the cost function
//Ensure each workaround is as specific as possible, and comment the name of the
//network or layer it is there to optimize
double HeuristicGraphOptimizer::getMultiplier(mv::Data::OpListIterator opIt)
{
    std::ignore = opIt;

    //open pose perf
    if(target == mv::Target::ma2490 && model_.getInput()->getOutputTensor(0)->getShape()["W"] == 656
        && model_.getInput()->getOutputTensor(0)->getShape()["H"] == 368)
        return 1.0;

    return SOH_HEURISTIC_MULTIPLIER;
}

void HeuristicGraphOptimizer::alignAndValidateSpecialOps()
{
    mv::DataModel dm(model_);
    //Ensure that input strategy is correct
    auto inputs = model_.getOps("Input"); // there should only be one?
    for(auto input : inputs)
    {
        auto sinkLayers = findSinkLayers(dm, input->getOutputTensor(0));
        auto inputStrategy = bestStrategies_.at(input->getName());
        auto inputClustering = inputStrategy["clustering"].get<std::string>();
        for(auto sink : sinkLayers)
        {
            auto sinkClustering = bestStrategies_.at(sink->getName())["clustering"].get<std::string>();
            //TODO handle situation where input goes multiple K-compatible ways
            if(sink->hasAttr("supportsCM") && sink->get<bool>("supportsCM") &&
                sinkClustering == "SplitOverH")
                assignBestStrategyOfType(input, "SplitOverHOverlapped");
            else if(inputClustering != sinkClustering)
                assignBestStrategyOfType(input, sinkClustering);
        }
    }
}

bool HeuristicGraphOptimizer::assignBestStrategyOfType(mv::Data::OpListIterator opIt, std::string clusteringStrategy)
{
    auto opStrategies = strategy_model_.at(opIt->getName());

    StrategySet bestStrat;
    double bestCost = COST_MAX;
    bool foundReplacement = false;
    for(auto strategy : opStrategies)
    {
        if(strategy["skip"].get<bool>()) continue;

        if(strategy["clustering"].get<std::string>() == clusteringStrategy)
        {
            if(strategy["cost"].get<double>() < bestCost)
            {
                bestStrat = strategy;
                bestCost = strategy["cost"].get<double>();
                foundReplacement = true;
            }
        }
    }
    if(foundReplacement)
    {
        bestStrategies_.erase(opIt->getName());
        bestStrategies_.insert(std::make_pair(opIt->getName(), bestStrat));
    }

    return foundReplacement;
}

double HeuristicGraphOptimizer::findBestStrategyOfLocation(mv::Data::OpListIterator opIt, bool doAssignment,
                                                            bool inputDDR, bool lockOutput, bool outputDDR,
                                                            bool lockClustering, std::string clustering)
{
    auto opStrategies = strategy_model_.at(opIt->getName());

    StrategySet bestStrat;
    double bestCost = COST_MAX;
    bool foundReplacement = false;
    for(auto strategy : opStrategies)
    {
        if(strategy["skip"].get<bool>()) continue;

        if(strategy["parentSpilling"].get<bool>() == inputDDR &&
           (!lockOutput || strategy["spilling"].get<bool>() == outputDDR) &&
           (!lockClustering || strategy["clustering"].get<std::string>() == clustering))
        {
            if(strategy["cost"].get<double>() < bestCost)
            {
                bestStrat = strategy;
                bestCost = strategy["cost"].get<double>();
                foundReplacement = true;
            }
        }
    }
    if(doAssignment && foundReplacement)
    {
        bestStrategies_.erase(opIt->getName());
        bestStrategies_.insert(std::make_pair(opIt->getName(), bestStrat));
    }

    return bestCost;
}

bool HeuristicGraphOptimizer::strategyChangeRequiresSpill(mv::Data::OpListIterator& opIt, mv::Data::OpListIterator& pIt)
{
    return isKCompatible(opIt, false) != isKCompatible(pIt, true) && pIt->getOpType() != "Input";
}

void HeuristicGraphOptimizer::verifySpillStrategies(bool lockClusteringStrategy = false)
{
    mv::DataModel dm(model_);
    auto sortedOps = model_.topologicalSort();
    for(auto opIt : sortedOps)
    {
        if(!opIt->hasAttr("StrategySet") || opIt->getOpType() == "Concat" ||
                opIt->getOpType() == "Input" || opIt->getOpType() == "Output") continue;

        auto opStrategy = bestStrategies_.at(opIt->getName());
        if(!opStrategy["parentSpilling"].get<bool>()) continue; //If we work with CMX input, no need to check

        auto inputTensors = opIt->getInputTensor();
        double ddrCost = opStrategy["cost"].get<double>(); // op already expects input in ddr
        double cmxCost = findBestStrategyOfLocation(opIt, false, false, false,
                                                    opStrategy["spilling"].get<bool>(),
                                                    lockClusteringStrategy,
                                                    opStrategy["clustering"].get<std::string>()); // if can take input cmx, find cost

        bool foundCMXinput = false;
        bool strategyRequiresSpill = false;
        for(auto inputTensor : inputTensors)
        {
            auto inputOp = model_.getSourceOp(inputTensor);
            if(!inputOp->hasAttr("StrategySet") || opIt->getOpType() == "Concat") continue;
            auto parentStrategy = bestStrategies_.at(inputOp->getName());
            bool parentSpilling = parentStrategy["spilling"].get<bool>();
            //Check for required spill due to strategy change
            if (strategyChangeRequiresSpill(opIt, inputOp))
            {
                strategyRequiresSpill = true;
                parentSpilling = true;
            }
            if(!parentSpilling) //input in CMX, mismatch found
            {
                foundCMXinput = true;
                ddrCost += findBestStrategyOfLocation(inputOp, false, parentSpilling, true, true,
                                                        lockClusteringStrategy, parentStrategy["clustering"].get<std::string>());
                cmxCost += parentStrategy["cost"].get<double>();
            }
            else
            {
                ddrCost += parentStrategy["cost"].get<double>(); // this input won't need to change, same as current
                auto cost = findBestStrategyOfLocation(inputOp, false, parentSpilling, true, false,
                                                        lockClusteringStrategy, parentStrategy["clustering"].get<std::string>());
                if(cost < COST_MAX)
                    cmxCost += cost; //If this input could provide cmx input, use, but not required if it didn't exist
            }

        }
        if(foundCMXinput || strategyRequiresSpill)
        {
            bool inputDDR = cmxCost > ddrCost;
            findBestStrategyOfLocation(opIt, true, inputDDR, false,
                                            opStrategy["spilling"].get<bool>(),
                                            lockClusteringStrategy,
                                            opStrategy["clustering"].get<std::string>() ); //This op takes CMX input, can spill or not
            for(auto inputTensor : inputTensors)
            {
                auto inputOp = model_.getSourceOp(inputTensor);
                if(!inputOp->hasAttr("StrategySet") || opIt->getOpType() == "Concat") continue;
                auto parentStrategy = bestStrategies_.at(inputOp->getName());
                strategyRequiresSpill = strategyChangeRequiresSpill(opIt, inputOp);
                //For each input, get the best spill=false strategy (lock parent spilling)
                findBestStrategyOfLocation(inputOp, true, (parentStrategy["parentSpilling"].get<bool>() || strategyRequiresSpill), true, inputDDR,
                                            lockClusteringStrategy, parentStrategy["clustering"].get<std::string>());
            }
        }
    }
}


//Note: This function checks more than if this op type is a sparse consumer
// on hardware. Given the other "locked" strategy values at this point, we also
// want to check that an input sparse version of the strategy exists
// Streaming might change, but mc strategy should not
bool HeuristicGraphOptimizer::findRealSparseInput(mv::Data::OpListIterator opIt, bool doAssignment)
{
    if(!opIt->isSparsityConsumer()) return false;

    auto opName = opIt->getName();
    auto currentStrategy = bestStrategies_.at(opName);
    if (currentStrategy["inputSparsity"].get<bool>() &&
        !requiresCompilerActivationSparsity(opIt, currentStrategy))
        return true;

    auto opStrategies = strategy_model_.at(opName);
    StrategySet bestStrat;
    double bestCost = COST_MAX;
    bool foundSparseReplacement = false;
    for (auto potentialStrategy : opStrategies)
    {
        if (potentialStrategy["skip"].get<bool>()) continue;

        // At this point, we want clustering and spilling to stay the same
        if ((potentialStrategy["clustering"].get<std::string>() == currentStrategy["clustering"].get<std::string>()) &&
            (potentialStrategy["spilling"].get<bool>() == currentStrategy["spilling"].get<bool>()) &&
            (potentialStrategy["parentSpilling"].get<bool>() == currentStrategy["parentSpilling"].get<bool>()) &&
            (potentialStrategy["inputSparsity"].get<bool>() || potentialStrategy["prevInputSparsity"].get<bool>()) &&
            !requiresCompilerActivationSparsity(opIt, potentialStrategy))
            {
                if(potentialStrategy["cost"].get<double>() < bestCost)
                {
                    bestStrat = potentialStrategy;
                    bestCost = potentialStrategy["cost"].get<double>();
                    foundSparseReplacement = true;
                }
            }
    }

    if (doAssignment && foundSparseReplacement)
    {
        bestStrategies_.erase(opName);
        bestStrategies_.insert(std::make_pair(opName, bestStrat));
    }

    return foundSparseReplacement;
}

bool HeuristicGraphOptimizer::canServiceActivationSparsity(mv::Data::OpListIterator opIt, StrategySet& strategy)
{
    if(requiresCompilerActivationSparsity(opIt, strategy))
        return false;

    mv::DataModel dm(model_);
    std::vector<std::shared_ptr<std::vector<StrategySet>>> allStrategies;
    auto inputTensors = opIt->getInputTensor();
    bool allInputsSparse = true;
    for(auto inputTensor : inputTensors)
    {
        auto inputOp = model_.getSourceOp(inputTensor);
        if(!inputOp->hasAttr("StrategySet")) continue;

        auto opStrategiesPtr = opIt->get<std::shared_ptr<std::vector<StrategySet>>>("StrategySet");
        allStrategies.push_back(opStrategiesPtr);
        auto& opStrategies = *(allStrategies.back());
        bool foundSparseOutput = false;
        for(auto inputStrategy : opStrategies)
            if(inputStrategy["outputSparsity"].get<bool>() &&
            inputStrategy["clustering"].get<std::string>() == strategy["clustering"].get<std::string>())
                foundSparseOutput = true;

        if(!foundSparseOutput)
            allInputsSparse = false;
    }

    return allInputsSparse;
}

void HeuristicGraphOptimizer::serviceActivationSparsity()
{
    mv::DataModel dm(model_);
    auto sortedOps = model_.topologicalSort();
    //TODO perf sparsity, but for now, if we don't need it, ditch it
    for(auto opIt : sortedOps)
    {
        if(!opIt->hasAttr("StrategySet")) continue;

        auto& strategy = bestStrategies_.at(opIt->getName());
        if( strategy["inputSparsity"].get<bool>() && !requiresSparseInput(opIt, strategy))
        {
            //We got here and this strategy was chosen, but we don't really need it to be sparse
            strategy["inputSparsity"] = false;
            strategy["prevInputSparsity"] = true;
        }
    }
    for(auto opIt : sortedOps)
    {
        if(!opIt->hasAttr("StrategySet")) continue;

        auto childStrategy = bestStrategies_.at(opIt->getName());
        if( childStrategy["inputSparsity"].get<bool>() &&
            !requiresCompilerActivationSparsity(opIt, childStrategy))
        {
            auto inputTensors = opIt->getInputTensor();
            for(auto inputTensor : inputTensors)
            {
                auto inputOp = model_.getSourceOp(inputTensor);
                if(!inputOp->hasAttr("StrategySet")) continue;

                //Parent already sparse, nothing more to do
                auto parentStrategy = bestStrategies_.at(inputOp->getName());
                if(parentStrategy["outputSparsity"].get<bool>()) continue;

                auto sinkLayers = findSinkLayers(dm, inputOp->getOutputTensor(0));
                bool allAcceptSparse = true;
                for(auto sink : sinkLayers)
                {
                    if(!findRealSparseInput(sink, false))
                    {
                        // The parent can't be sparse b/c another child needs dense
                        // or child needs compiler, not runtime sparsity
                        allAcceptSparse = false;
                        break;
                    }
                }
                if(allAcceptSparse)
                {

                    bool success = findSparseOutput(inputOp);
                    if(success)
                    {
                        for(auto sink : sinkLayers)
                        {
                            findRealSparseInput(sink, true);
                        }
                    }
                }
            }
        }
        else if(childStrategy["inputSparsity"].get<bool>() &&
                requiresCompilerActivationSparsity(opIt, childStrategy))
        {
            //Ensure no sparsity is being passed to this op
            auto inputTensors = opIt->getInputTensor();
            for(auto inputTensor : inputTensors)
            {
                auto inputOp = model_.getSourceOp(inputTensor);
                if(!inputOp->hasAttr("StrategySet")) continue;

                //Parent is sparse, need to turn this off
                auto parentStrategy = bestStrategies_.at(inputOp->getName());
                if(parentStrategy["outputSparsity"].get<bool>())
                {
                    bool success = findDenseOutput(inputOp);
                    if(!success)
                        std::cout << "WARNING: unable to denisfy op " << inputOp->getName() << std::endl;
                }
            }
        }
    }
}

void HeuristicGraphOptimizer::increaseWeightsPipelining()
{
    auto sortedOps = model_.topologicalSort();
    for(auto opIt : sortedOps)
    {
        if(!opIt->hasAttr("StrategySet")) continue;
        auto opName = opIt->getName();

        auto currentStrategy = bestStrategies_.at(opName);
        auto streamShape = currentStrategy["streaming"].get<Shape>();
        bool isStreaming = ((streamShape["W"] * streamShape["H"] * streamShape["C"]
                                                * streamShape["K"] * streamShape["B"]) > 1) ? true : false;
        if((streamShape["K"] > 1 || !isStreaming) &&
            (opIt->getOpType() == "Conv" || opIt->getOpType() == "DepthwiseConv") &&
            !(!isStreaming && currentStrategy["inputSparsity"].get<bool>())) // Streaming would require compiler sparsity, keep runtime
        {
            auto opStrategies = strategy_model_.at(opName);
            StrategySet bestStrat;
            double bestCost = currentStrategy["spillPipelineCost"].get<double>();
            bool foundReplacement = false;
            for(auto potentialStrategy : opStrategies)
            {
                if(potentialStrategy["skip"].get<bool>()) continue;

                //Lock clustering strategy, sparsity strategy, parentSpilling, okay to move from !spilling to spilling
                // and the point is to change streaming strategy of course..
                if((potentialStrategy["clustering"].get<std::string>() == currentStrategy["clustering"].get<std::string>()) &&
                    (potentialStrategy["parentSpilling"].get<bool>() == currentStrategy["parentSpilling"].get<bool>()) &&
                    (potentialStrategy["inputSparsity"].get<bool>() == currentStrategy["inputSparsity"].get<bool>()) &&
                    (potentialStrategy["outputSparsity"].get<bool>()  == currentStrategy["outputSparsity"].get<bool>()) )
                    {
                        if(potentialStrategy["spillPipelineCost"].get<double>() < bestCost)
                        {
                            bestStrat = potentialStrategy;
                            bestCost = potentialStrategy["spillPipelineCost"].get<double>();
                            foundReplacement = true;
                        }
                    }
            }

            if(foundReplacement)
            {
                bestStrategies_.erase(opName);
                bestStrategies_.insert(std::make_pair(opName, bestStrat));
            }
        }
    }
}

// Attempt to change to a similar strategy, with runtime sparsity enabled on output
bool HeuristicGraphOptimizer::findSparseOutput(mv::Data::OpListIterator opIt)
{
    auto opName = opIt->getName();
    auto currentStrategy = bestStrategies_.at(opName);
    auto opStrategies = strategy_model_.at(opName);

    StrategySet bestStrat;
    double bestCost = COST_MAX;
    bool foundSparseReplacement = false;
    for(auto potentialStrategy : opStrategies)
    {
        if(potentialStrategy["id"].get<int>() == currentStrategy["id"].get<int>()) continue;

        if(potentialStrategy["skip"].get<bool>()) continue;

        // At this point, we want clustering and spilling to stay the same
        // Enable full sparsity if possible
        // TODO should I check I'm still streaming in the same dimension?
        if((potentialStrategy["clustering"].get<std::string>() == currentStrategy["clustering"].get<std::string>()) &&
            (potentialStrategy["spilling"].get<bool>() == currentStrategy["spilling"].get<bool>()) &&
            (potentialStrategy["parentSpilling"].get<bool>() == currentStrategy["parentSpilling"].get<bool>()) &&
            (potentialStrategy["inputSparsity"].get<bool>() == currentStrategy["inputSparsity"].get<bool>()) &&
            potentialStrategy["outputSparsity"].get<bool>())
            {
                if(potentialStrategy["cost"].get<double>() < bestCost)
                {
                    bestStrat = potentialStrategy;
                    bestCost = potentialStrategy["cost"].get<double>();
                    foundSparseReplacement = true;
                }
            }
    }

    if(foundSparseReplacement)
    {
        bestStrategies_.erase(opName);
        bestStrategies_.insert(std::make_pair(opName, bestStrat));
    }

    return foundSparseReplacement;
}

// Attempt to change to a similar strategy, with runtime sparsity dis-abled on output
bool HeuristicGraphOptimizer::findDenseOutput(mv::Data::OpListIterator opIt)
{
    auto opName = opIt->getName();
    auto currentStrategy = bestStrategies_.at(opName);
    auto opStrategies = strategy_model_.at(opName);

    StrategySet bestStrat;
    double bestCost = COST_MAX;
    bool foundDenseReplacement = false;
    for(auto& potentialStrategy : opStrategies)
    {
        if(potentialStrategy["outputSparsity"].get<bool>())
            potentialStrategy["skip"] = true;

        if(potentialStrategy["skip"].get<bool>()) continue;

        // At this point, we want clustering and spilling to stay the same
        // Disable runtime sparsity if possible
        // TODO should I check I'm still streaming in the same dimension?
        if((potentialStrategy["clustering"].get<std::string>() == currentStrategy["clustering"].get<std::string>()) &&
            (potentialStrategy["spilling"].get<bool>() == currentStrategy["spilling"].get<bool>()) &&
            (potentialStrategy["parentSpilling"].get<bool>() == currentStrategy["parentSpilling"].get<bool>()) &&
            (potentialStrategy["inputSparsity"].get<bool>() == currentStrategy["inputSparsity"].get<bool>()) &&
            !potentialStrategy["outputSparsity"].get<bool>())
            {
                if(potentialStrategy["cost"].get<double>() < bestCost)
                {
                    bestStrat = potentialStrategy;
                    bestCost = potentialStrategy["cost"].get<double>();
                    foundDenseReplacement = true;
                }
            }
    }

    if(foundDenseReplacement)
    {
        bestStrategies_.erase(opName);
        bestStrategies_.insert(std::make_pair(opName, bestStrat));
    }

    return foundDenseReplacement;
}

// This op must have sparse input (for example, because of op type or clustering strategy).
// Does not matter if sparsity comes from runtime or compiler.
// For now, we use this to turn off sparsity unless it's necessary, in lieu of a decision on activation sparsity for performance.
bool HeuristicGraphOptimizer::requiresSparseInput(mv::Data::OpListIterator opIt, StrategySet& strategy)
{
    if(requiresRealActivationSparsity(opIt, strategy))
        return true;

    bool isCMConv = opIt->hasAttr("supportsCM") && opIt->get<bool>("supportsCM");
    if (opIt->getOpType() == "Conv" && !isCMConv
            && (opIt->hasAttr("DilatedSubConv") && opIt->get<bool>("DilatedSubConv")))
        return true;

    return false;
}

bool HeuristicGraphOptimizer::requiresRealActivationSparsity(mv::Data::OpListIterator opIt, StrategySet& strategy)
{
    auto clustering = strategy["clustering"].get<std::string>();
    //An fp16 Conv Z-major must have activation sparsity
    bool isCMConv = opIt->hasAttr("supportsCM") && opIt->get<bool>("supportsCM");

    if (opIt->isSparsityConsumer() &&
        opIt->getInputTensor(0)->get<mv::DType>("dType") == mv::DType("Float16") &&
        !isCMConv && checkA0Sparsity(model_))
    {
        return true;
    }


    // Check for need for A0 SOH Sparsity workaround, (SOH conv with kernel > 1)
    // if needed, check memory constraints as for sparse tensor
    // TODO: Review the need for below KMB-A0 specific W/A for KMB-B0 and TBH platforms
    if (opIt->getOpType() == "Conv" ) {
        if( clustering == "SplitOverH" &&
            (opIt->getInputTensor(1)->getShape()[KERNEL_HEIGHT] > 1) &&
            !isCMConv && (target == mv::Target::ma3100 ||  // Apply the W/A also for TBH to overcome accuracy regression
                        (target == mv::Target::ma2490 && referenceDevice_ == "A0")))

            {
                return true;
            }
    }

    // TODO: Work on removal of below temporar W/A which was added to prevent
    // unexpected inference issue on yolo-v3-darknet. Activation sparsity itself is not the source
    // of the problem but once removed for this specific case compiler makes decisions which eventually
    // makes the blob not executable on KMB
    // Note: porting, from changes in GO after SSM created. Unclear if this impacts, given the different
    // strategies generated, and the real fixes for accuracy introduced.
    if (opIt->isSparsityConsumer() &&
        opIt->getInputTensor(0)->get<mv::DType>("dType") == mv::DType("Float16") &&
        !isCMConv && (opIt->hasAttr("placeConversionToFloat") && opIt->get<bool>("placeConversionToFloat")))
    {
        auto inputShape = opIt->getInputTensor(0)->getShape();
        auto outputShape = opIt->getOutputTensor(0)->getShape();
        if (inputShape[mv::IO_CHANNEL_DIMENSION] == 1024 && inputShape[mv::IO_WIDTH_DIMENSION] == 19 && inputShape[mv::IO_HEIGHT_DIMENSION] == 19 &&
            outputShape[mv::IO_CHANNEL_DIMENSION] == 255 && outputShape[mv::IO_WIDTH_DIMENSION] == 19 && outputShape[mv::IO_HEIGHT_DIMENSION] == 19)
        {
            return true;
        }
    }


    return false;
}

// Not all of these require sparse input, but if any take sparse input, that sparsity must come from the compiler.
// This is used both at cost gen (this type of sparsity is pure overhead) and
// strategy selection (avoid enabling sparse output from parents with compiler sparse req children).
bool HeuristicGraphOptimizer::requiresCompilerActivationSparsity(mv::Data::OpListIterator opIt, StrategySet& strategy)
{
    bool isCMConv = opIt->hasAttr("supportsCM") && opIt->get<bool>("supportsCM");
    auto clusteringStrategy = strategy["clustering"].get<std::string>();

    if (opIt->getOpType() == "Conv" && !isCMConv
            && (opIt->hasAttr("DilatedSubConv") && opIt->get<bool>("DilatedSubConv")))
        return true;

    auto childStreamShape = strategy["streaming"].get<mv::Shape>();
    bool childStreaming = (childStreamShape["H"] * childStreamShape["C"] * childStreamShape["K"] * childStreamShape["B"]) > 1 ? true : false;
    if(childStreaming)
        return true;

    if( opIt->getOpType() == "Conv")
    {
        auto weightsShape = opIt->getInputTensor(1)->getShape();
        if( !isCMConv &&
            clusteringStrategy == "SplitOverH" &&
            weightsShape[mv::KERNEL_HEIGHT] > 1 )
        {
            auto parentOp = model_.getSourceOp(opIt->getInputTensor(0));
            // This should also be solveable with fake compiler provided sparsity
            // there may very well be cases where sparsity if enforced, but due to this
            // limitation proper sparsity is not a choice since cluster boundary sparse map
            // reads will fail due to misalignment
            // Fake sparsity will provide all 1's sparse map so that probem is solved
            // from the starts

            // Sparse map has to be contiguously alligned at 16 bytes
            // for first (N - 1) clusters
            auto outputTensorShape = parentOp->getOutputTensor(0)->getShape();
            unsigned int W = outputTensorShape[IO_WIDTH_DIMENSION];
            unsigned int H = outputTensorShape[IO_HEIGHT_DIMENSION];
            unsigned int C = outputTensorShape[IO_CHANNEL_DIMENSION];
            unsigned dy = std::ceil(static_cast<double>(H) / totalClusters_);

            // this limitation that sparse map should be 16 bytes aligned in each subtensors,
            // ONLY applies when DPUs are reading data from neighbor clusters
            // Each subtensor should be aligned to 16 byte boundaries. For SM we have 1 bit per elem,
            // so divide tensor by 8 get size in bytes
            // (sparse idu for SOH ZM CONV kernel h > 1)
            if( (W*dy*C)%128 != 0 ) //  equivalent with (W*dy*C/8)%16
            {
                log(mv::Logger::MessageType::Debug, strategy["name"].toString()+"_"+strategy["id"].toString() + " INF caused by incorrect SOH");
                return true;
            }
        }
    }

    if (opIt->hasAttr("floatPrecision") && opIt->get<bool>("floatPrecision") &&
        opIt->getOpType() == "Eltwise" && (clusteringStrategy == "SplitOverH" || clusteringStrategy == "HKSwitch"))
    {
        //NOTE: On floating point network, Mobilenet there is a case that if we have runtime sparsity with
        //SOH going to an eltwise the eltwise fails, so the step is to use compiler sparsity on that point
        auto inputTensors = opIt->getInputTensor();
        for(auto inputTensor : inputTensors)
        {
            auto parentOp = model_.getSourceOp(inputTensor);
            if(parentOp->getOpType() == "Conv" || parentOp->getOpType() == "Eltwise")
            {
                if( parentOp->getOutputTensor()[0]->getShape()[mv::IO_WIDTH_DIMENSION] == 28 &&
                    parentOp->getOutputTensor()[0]->getShape()[mv::IO_HEIGHT_DIMENSION] == 28 &&
                    parentOp->getOutputTensor()[0]->getShape()[mv::IO_CHANNEL_DIMENSION] == 32)
                        return true;
            }
        }
    }

    return false;
}

}
}<|MERGE_RESOLUTION|>--- conflicted
+++ resolved
@@ -910,7 +910,6 @@
                 return true;
     }
 
-<<<<<<< HEAD
     //This set of layer workarounds are for emotions recog retail network, pipelining
     //could help for some of these layers, and there is no spilling, but the scheduler makes bad choices..
 
@@ -933,8 +932,8 @@
             if (outputShape[mv::IO_CHANNEL_DIMENSION] == 24 && weightsShape[mv::KERNEL_INPUT_CHANNELS] == 144 && weightsShape[mv::KERNEL_HEIGHT] == 1)
                 return true;
         }
-
-=======
+    }
+    
     bool DpuChild = false;
     bool UpaChild = false;
     if(target == mv::Target::ma2490 && opType == "DepthwiseConv" && clustering != "Clustering")
@@ -953,7 +952,6 @@
 
         if(DpuChild && UpaChild && (outputShape[mv::IO_CHANNEL_DIMENSION] % 16))
                return true;     
->>>>>>> a1b81b64
     }
 
     return false;
