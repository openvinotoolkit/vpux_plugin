--- conflicted
+++ resolved
@@ -183,14 +183,10 @@
             auto outputDType = opIt->getOutputTensor(0)->getDType();
             bool mixedPrecisionA0B0WorkAround = false;
 
-<<<<<<< HEAD
-            if((inputDType != outputDType) && outputDType != mv::DType("Int32") && opIt->get<std::string>("taskOp") == "Conv"
-                && target == mv::Target::ma2490)
-=======
             if((inputDType != outputDType) && outputDType != mv::DType("Int32") &&
                 opIt->isHardwarizable() &&
-                opIt->get<std::string>("taskOp") != "Eltwise")
->>>>>>> 7c256a77
+                opIt->get<std::string>("taskOp") != "Eltwise" &&
+                target == mv::Target::ma2490)
                 mixedPrecisionA0B0WorkAround = true;
 
             /*For multi-clustering we work on subtensors*/
