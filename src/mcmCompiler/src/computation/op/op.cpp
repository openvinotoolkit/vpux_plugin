--- conflicted
+++ resolved
@@ -337,11 +337,7 @@
                                         "Priorbox","Argmax","Permute","CustomOcl","CustomCpp","Sigmoid","Deconv","Tile",
                                         "RefConv", "Gather", "HSwish", "Swish", "Relu", "Conversion", "Tanh", "SoftPlus", "Elu",
                                         "PermuteND", "Mish", "Floor", "Round", "Erf", "Gelu", "Pad", "Interpolate", "MVN",
-<<<<<<< HEAD
-                                         "Ceiling", "Exp", "SpaceToDepth", "CTCGreedyDecoderSeqLen", "Log", "Prelu"};
-=======
                                          "Ceiling", "Exp", "SpaceToDepth", "CTCGreedyDecoderSeqLen", "Log", "Prelu", "DepthToSpace", "ReverseSequence"};
->>>>>>> 384d3fa6
     log(Logger::MessageType::Debug, "isUPA method is called for:" + getOpType());
     if (std::count(upaTypes.begin(), upaTypes.end(), getOpType()))
     {
