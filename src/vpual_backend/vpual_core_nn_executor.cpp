--- conflicted
+++ resolved
@@ -55,7 +55,6 @@
       }));
 }
 #endif
-constexpr int VPU_CSRAM_DEVICE_ID = 32;
 
 VpualCoreNNExecutor::VpualCoreNNExecutor(const vpux::NetworkDescription::Ptr& networkDescription,
     const VpusmmAllocator::Ptr& allocator, const uint32_t deviceId, const VpualConfig& config)
@@ -245,11 +244,7 @@
     return virtAddrVec;
 }
 
-<<<<<<< HEAD
-static uint8_t* setPrefetchHelper(const std::unique_ptr<NnCorePlg, std::function<void(NnCorePlg*)>>& nnCorePtr,
-=======
 static uint8_t* setPrefetchHelper(const std::shared_ptr<NnCorePlg>& nnCorePtr,
->>>>>>> 7ecbce8f
     const uint32_t preFetchSize, const std::shared_ptr<vpux::Allocator>& allocatorPtr,
     const std::shared_ptr<vpu::Logger>& logger) {
     uint8_t* preFetchVirtAddr = nullptr;
