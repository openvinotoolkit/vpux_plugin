--- conflicted
+++ resolved
@@ -81,15 +81,6 @@
         return std::vector<std::string>();
     }
 
-<<<<<<< HEAD
-    std::vector<HddlUnite::Device> devices;
-    auto status = getAvailableDevices(devices);
-    if (status != HDDL_OK) {
-        IE_THROW() << "Failed to get devices names!";
-    }
-
-=======
->>>>>>> f0e36292
     std::vector<std::string> devicesNames;
     for (const auto& dev : getSwDeviceIdNameMap()) {
         devicesNames.push_back(dev.second);
