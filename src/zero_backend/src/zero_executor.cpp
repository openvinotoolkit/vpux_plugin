--- conflicted
+++ resolved
@@ -143,11 +143,8 @@
             return p.second;
         }
     }
-<<<<<<< HEAD
+
     IE_THROW() << "mapArguments: fail to map";
-=======
-
-    THROW_IE_EXCEPTION << "mapArguments: fail to map";
 }
 
 template <typename Map>
@@ -167,8 +164,7 @@
         zero_pos++;
     }
 
-    THROW_IE_EXCEPTION << "mapArguments: fail to map";
->>>>>>> a71652c9
+    IE_THROW() << "mapArguments: fail to map";
 }
 }  // namespace
 
@@ -520,9 +516,9 @@
 
         auto& desc = mapArguments(_graph._outputs_desc_map, name, out_id);
         if (!twoApiLayoutCouplingCheck(desc.info.layout, output->getTensorDesc().getLayout()))
-            THROW_IE_EXCEPTION << "Layouts is different for pull blobs";
+            IE_THROW() << "Layouts is different for pull blobs";
         if (output->byteSize() != getSizeIOBytes(desc.info))
-            THROW_IE_EXCEPTION << "Sizes are different for pull blobs";
+            IE_THROW() << "Sizes are different for pull blobs";
 
         auto& hostMem = mapArguments(_pipeline[depth]->_outputs_host_mem_map, name, out_id);
         hostMem.copyTo(output);
@@ -705,7 +701,7 @@
 
         auto& desc = mapArguments(_graph._inputs_desc_map, name);
         if (!twoApiLayoutCouplingCheck(desc.info.layout, input->getTensorDesc().getLayout()))
-            THROW_IE_EXCEPTION << "Layouts is different for push blobs";
+            IE_THROW() << "Layouts is different for push blobs";
         if (input->byteSize() != getSizeIOBytes(desc.info)) {
             _logger->info("Sizes are different for push blobs. Need precision convert");
         }
@@ -762,23 +758,12 @@
     }
 }
 
-<<<<<<< HEAD
-InferenceEngine::Parameter ZeroExecutor::getParameter(const std::string&) const { return InferenceEngine::Parameter(); }
-void ZeroExecutor::setup(const InferenceEngine::ParamMap&) { IE_THROW() << "Not implemented"; }
-bool ZeroExecutor::isPreProcessingSupported(const PreprocMap& preProcMap) const { return false; }
-std::map<std::string, InferenceEngine::InferenceEngineProfileInfo> ZeroExecutor::getLayerStatistics() {
-    IE_THROW() << "Not implemented";
-    return std::map<std::string, InferenceEngine::InferenceEngineProfileInfo>();
-}
-void ZeroExecutor::push(const InferenceEngine::BlobMap& /*inputs*/, const vpux::PreprocMap& /*preProcMap*/) {
-    IE_THROW() << "Not implemented";
-=======
 
 InferenceEngine::Parameter ZeroExecutorCommon::getParameter(const std::string&) const {
     return InferenceEngine::Parameter();
 }
 void ZeroExecutorCommon::setup(const InferenceEngine::ParamMap&) {
-    THROW_IE_EXCEPTION << "Not implemented";
+    IE_THROW() << "Not implemented";
 }
 bool ZeroExecutorCommon::isPreProcessingSupported(const PreprocMap& preProcMap) const {
     return false;
@@ -820,6 +805,5 @@
 }
 
 void ZeroExecutorCommon::push(const InferenceEngine::BlobMap& /*inputs*/, const vpux::PreprocMap& /*preProcMap*/) {
-    THROW_IE_EXCEPTION << "Not implemented";
->>>>>>> a71652c9
+    IE_THROW() << "Not implemented";
 }