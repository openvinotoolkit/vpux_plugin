//
// Copyright 2020 Intel Corporation.
//
// LEGAL NOTICE: Your use of this software and any required dependent software
// (the "Software Package") is subject to the terms and conditions of
// the Intel(R) OpenVINO(TM) Distribution License for the Software Package,
// which may also include notices, disclaimers, or license terms for
// third party or open source software included in or with the Software Package,
// and your use indicates your acceptance of all such terms. Please refer
// to the "third-party-programs.txt" or other similarly-named text file
// included with the Software Package for additional details.
//

#include "zero_executor.h"

#include "zero_allocator.h"

#include "vpux/utils/IE/blob.hpp"

#include <blob_factory.hpp>

#include "mcm/utils/profiling_parser.hpp"

#include <functional>
#include <iostream>
#include <iterator>
#include <sstream>
#include <string>

using namespace vpux;

namespace IE = InferenceEngine;

namespace {
void throwOnFail(const std::string& step, const ze_result_t result) {
    if (ZE_RESULT_SUCCESS != result) {
        IE_THROW() << "throwOnFail: " << step << " result: 0x" << std::hex << uint64_t(result);
    }
}

size_t precisionToSize(const ze_graph_argument_precision_t val) {
    switch (val) {
    case ZE_GRAPH_ARGUMENT_PRECISION_FP32:
        return 4;
    case ZE_GRAPH_ARGUMENT_PRECISION_FP16:
        return 2;
    case ZE_GRAPH_ARGUMENT_PRECISION_UINT16:
        return 2;
    case ZE_GRAPH_ARGUMENT_PRECISION_UINT8:
        return 1;
    case ZE_GRAPH_ARGUMENT_PRECISION_INT32:
        return 4;
    case ZE_GRAPH_ARGUMENT_PRECISION_INT16:
        return 2;
    case ZE_GRAPH_ARGUMENT_PRECISION_INT8:
        return 1;
    default:
        IE_THROW() << "precisionToSize switch->default reached";
    }
}

_ze_graph_argument_precision_t getZePrecision(const IE::Precision precision) {
    switch (precision) {
    case IE::Precision::I8:
        return ZE_GRAPH_ARGUMENT_PRECISION_INT8;
    case IE::Precision::U8:
        return ZE_GRAPH_ARGUMENT_PRECISION_UINT8;
    case IE::Precision::I16:
        return ZE_GRAPH_ARGUMENT_PRECISION_INT16;
    case IE::Precision::U16:
        return ZE_GRAPH_ARGUMENT_PRECISION_UINT16;
    case IE::Precision::I32:
        return ZE_GRAPH_ARGUMENT_PRECISION_INT32;
    case IE::Precision::FP16:
        return ZE_GRAPH_ARGUMENT_PRECISION_FP16;
    case IE::Precision::FP32:
        return ZE_GRAPH_ARGUMENT_PRECISION_FP32;
    case IE::Precision::BIN:
        return ZE_GRAPH_ARGUMENT_PRECISION_BIN;
    default:
        return ZE_GRAPH_ARGUMENT_PRECISION_UNKNOWN;
    }
}

size_t layoutCount(const ze_graph_argument_layout_t val) {
    switch (val) {
    case ZE_GRAPH_ARGUMENT_LAYOUT_NCHW:
        return 4;
    case ZE_GRAPH_ARGUMENT_LAYOUT_NHWC:
        return 4;
    case ZE_GRAPH_ARGUMENT_LAYOUT_NCDHW:
        return 5;
    case ZE_GRAPH_ARGUMENT_LAYOUT_NDHWC:
        return 5;
    case ZE_GRAPH_ARGUMENT_LAYOUT_OIHW:
        return 4;
    case ZE_GRAPH_ARGUMENT_LAYOUT_C:
        return 1;
    case ZE_GRAPH_ARGUMENT_LAYOUT_CHW:
        return 3;
    case ZE_GRAPH_ARGUMENT_LAYOUT_HW:
        return 2;
    case ZE_GRAPH_ARGUMENT_LAYOUT_NC:
        return 2;
    case ZE_GRAPH_ARGUMENT_LAYOUT_CN:
        return 2;
    default:
        IE_THROW() << "layoutCount switch->default reached";
    }
}

// check that ie Layout and zeroApi layout are the same for some argument
bool twoApiLayoutCouplingCheck(const ze_graph_argument_layout_t zeroL, const IE::Layout ieL) {
    using namespace ::InferenceEngine;
    if (ZE_GRAPH_ARGUMENT_LAYOUT_ANY == zeroL && ANY == ieL)
        return true;
    if (ZE_GRAPH_ARGUMENT_LAYOUT_NCHW == zeroL && NCHW == ieL)
        return true;
    if (ZE_GRAPH_ARGUMENT_LAYOUT_NHWC == zeroL && (NHWC == ieL || NC == ieL || C == ieL))
        return true;
    if (ZE_GRAPH_ARGUMENT_LAYOUT_NCDHW == zeroL && NCDHW == ieL)
        return true;
    if (ZE_GRAPH_ARGUMENT_LAYOUT_NDHWC == zeroL && NDHWC == ieL)
        return true;
    if (ZE_GRAPH_ARGUMENT_LAYOUT_OIHW == zeroL && OIHW == ieL)
        return true;
    if (ZE_GRAPH_ARGUMENT_LAYOUT_C == zeroL && C == ieL)
        return true;
    if (ZE_GRAPH_ARGUMENT_LAYOUT_CHW == zeroL && CHW == ieL)
        return true;
    if (ZE_GRAPH_ARGUMENT_LAYOUT_HW == zeroL && HW == ieL)
        return true;
    if (ZE_GRAPH_ARGUMENT_LAYOUT_NC == zeroL && NC == ieL)
        return true;
    if (ZE_GRAPH_ARGUMENT_LAYOUT_CN == zeroL && CN == ieL)
        return true;

    return false;
}

size_t getSizeIOBytes(const ze_graph_argument_properties_t& argument) {
    size_t num_elements = 1;
    for (size_t i = 0; i < layoutCount(argument.layout); ++i) {
        num_elements *= argument.dims[i];
    }
    const size_t size_in_bytes = num_elements * precisionToSize(argument.precision);
    return size_in_bytes;
}

template <typename Map>
auto mapArguments(Map& zero, const std::string& key) -> typename Map::mapped_type& {
    for (auto& p : zero) {
        if (std::string::npos != p.first.find(key)) {
            return p.second;
        }
    }

    IE_THROW() << "mapArguments: fail to map";
}

template <typename Map>
auto mapArguments(Map& zero, const std::string& key, const std::size_t pos) -> typename Map::mapped_type& {
    for (auto& p : zero) {
        if (std::string::npos != p.first.find(key)) {
            return p.second;
        }
    }

    std::size_t zero_pos = 0;
    for (auto& p : zero) {
        if ((p.first == "profilingOutput") || (zero_pos == pos)) {
            return p.second;
        }
        zero_pos++;
    }

    IE_THROW() << "mapArguments: fail to map";
}

template <typename T>
size_t getNumDims(const T& dims) {
    return std::count_if(std::begin(dims), std::end(dims), [](const size_t& dim) -> bool {
        return (dim > 1);
    });
}

bool isRepackingRequired(const IE::TensorDesc& userTensorDesc, const IE::TensorDesc& deviceTensorDesc) {
    const auto userPrecision = userTensorDesc.getPrecision();
    const auto devicePrecision = deviceTensorDesc.getPrecision();
    if (userPrecision == devicePrecision) {
        const auto userLayout = userTensorDesc.getLayout();
        const auto deviceLayout = deviceTensorDesc.getLayout();
        // Equal layouts - no repacking
        if (userLayout == deviceLayout) {
            return false;
        }

        const auto userNumDims = getNumDims(userTensorDesc.getDims());
        const auto deviceNumDims = getNumDims(deviceTensorDesc.getDims());
        // Different 3D/4D/5D layouts - repacking required
        if (userNumDims == deviceNumDims) {
            return (userNumDims > 2);
        }
        const auto minNumDims = std::min(userNumDims, deviceNumDims);
        // Any 1D/2D layouts - no repacking
        if (minNumDims <= 2) {
            return false;
        }
        std::pair<IE::Layout, IE::Layout> layouts{userLayout, deviceLayout};
        if (userNumDims < deviceNumDims) {
            std::swap(layouts.first, layouts.second);
        }
        // Some 4D/3D layouts cases - no repacking
        return !((layouts.first == IE::Layout::NCHW && layouts.second == IE::Layout::CHW) ||
                 (layouts.first == IE::Layout::NHWC && layouts.second == IE::Layout::HWC));
    }
    return true;
}

bool isRepackingPossible(const bool isInput, const IE::TensorDesc& userTensorDesc,
                         const IE::TensorDesc& deviceTensorDesc) {
    const auto userPrecision = userTensorDesc.getPrecision();
    const auto devicePrecision = deviceTensorDesc.getPrecision();
    const auto userLayout = userTensorDesc.getLayout();
    const auto deviceLayout = deviceTensorDesc.getLayout();
    std::vector<IE::Layout> layouts{userLayout, deviceLayout};
    const auto unsupportedLayout = std::find_if(layouts.cbegin(), layouts.cend(), [](const IE::Layout& layout) -> bool {
        switch (layout) {
        case IE::Layout::ANY:
        case IE::Layout::OIHW:
        case IE::Layout::GOIHW:
        case IE::Layout::OIDHW:
        case IE::Layout::GOIDHW:
        case IE::Layout::BLOCKED:
            return true;
        default:
            break;
        }
        return false;
    });
    if (unsupportedLayout != layouts.end()) {
        return false;
    }

    // Layouts are OK for repacking, checking precisions
    if (isInput) {
        // TODO add cases?
        if (devicePrecision != IE::Precision::U8) {
            return false;
        }
    }
    std::vector<IE::Precision> precisions{userPrecision, devicePrecision};
    const auto unsupportedPrecision =
            std::find_if(precisions.cbegin(), precisions.cend(), [](const IE::Precision& precision) -> bool {
                switch (precision) {
                case IE::Precision::UNSPECIFIED:
                case IE::Precision::MIXED:
                case IE::Precision::BF16:
                case IE::Precision::FP64:
                case IE::Precision::Q78:
                case IE::Precision::U4:
                case IE::Precision::I4:
                case IE::Precision::BIN:
                case IE::Precision::BOOL:
                case IE::Precision::CUSTOM:
                    return true;
                default:
                    break;
                }
                return false;
            });
    if (unsupportedPrecision != precisions.end()) {
        return false;
    }

    return true;
}

void prepareInputForInference(const IE::Blob::Ptr& userInput, const IE::TensorDesc& deviceTensorDesc, void* destData,
                              std::shared_ptr<vpu::Logger>& logger) {
    if (userInput == nullptr) {
        IE_THROW() << "User input blob null pointer";
    }
    if (destData == nullptr) {
        IE_THROW() << "Destination data null pointer";
    }
    const auto userPrecision = userInput->getTensorDesc().getPrecision();
    const auto userLayout = userInput->getTensorDesc().getLayout();
    const auto devicePrecision = deviceTensorDesc.getPrecision();
    const auto deviceLayout = deviceTensorDesc.getLayout();

    IE::Blob::Ptr expectedInput = userInput;
    if (userPrecision != devicePrecision) {
        logger->info("Different precisions of push blobs. Conversion required");
        expectedInput = toPrecision(IE::as<IE::MemoryBlob>(expectedInput), devicePrecision);
        if (expectedInput == nullptr) {
            IE_THROW() << "Blob data null pointer";
        }
    }
    if (userLayout != deviceLayout) {
        logger->info("Different layouts of push blobs. Conversion required");
        toLayout(IE::as<IE::MemoryBlob>(expectedInput), deviceLayout, nullptr, destData);
    }
}

void getOutputAfterInference(IE::Blob::Ptr& userOutput, const IE::TensorDesc& deviceTensorDesc, const void* srcData,
                             std::shared_ptr<vpu::Logger>& logger) {
    if (userOutput == nullptr) {
        IE_THROW() << "User output blob null pointer";
    }
    if (srcData == nullptr) {
        IE_THROW() << "Source data null pointer";
    }
    const auto userPrecision = userOutput->getTensorDesc().getPrecision();
    const auto userLayout = userOutput->getTensorDesc().getLayout();
    const auto devicePrecision = deviceTensorDesc.getPrecision();
    const auto deviceLayout = deviceTensorDesc.getLayout();

<<<<<<< HEAD
=======
    // [OV design flaw] OV API make_blob_with_precision doesn't have any version with const source data
>>>>>>> a7d4d9a5
    IE::Blob::Ptr expectedOutput = makeBlob(deviceTensorDesc, nullptr, const_cast<void*>(srcData));
    if (userPrecision != devicePrecision) {
        logger->info("Different precisions of pull blobs. Conversion required");
        expectedOutput = toPrecision(IE::as<IE::MemoryBlob>(expectedOutput), userPrecision);
        if (expectedOutput == nullptr) {
            IE_THROW() << "Blob data null pointer";
        }
    }
    if (userLayout != deviceLayout) {
        logger->info("Different layouts of pull blobs. Conversion required");
        expectedOutput = toLayout(IE::as<IE::MemoryBlob>(expectedOutput), userLayout);
        if (expectedOutput == nullptr) {
            IE_THROW() << "Blob data null pointer";
        }
    }

    const auto memExpected = IE::as<IE::MemoryBlob>(expectedOutput);
    auto memUser = IE::as<IE::MemoryBlob>(userOutput);
    if (memExpected == nullptr || memUser == nullptr) {
        IE_THROW() << "Blob to MemoryBlob conversion error";
    }
    auto memExpectedLock = memExpected->rmap();
    auto memUserLock = memUser->wmap();
    if (memExpectedLock == nullptr || memUserLock == nullptr) {
        IE_THROW() << "Locking memory error";
    }
    if (memExpected->byteSize() != memUser->byteSize()) {
        IE_THROW() << "Different size of pull and auxiliary blobs";
    }
    if (0 != ie_memcpy(memUserLock, memExpected->byteSize(), memExpectedLock, memUser->byteSize())) {
        IE_THROW() << "memcpy error for pull blobs";
    }
}

}  // namespace

ZeroExecutor::ZeroExecutor(ze_driver_handle_t driver_handle, ze_device_handle_t device_handle,
                           ze_context_handle_t context, ze_graph_dditable_ext_t* graph_ddi_table_ext,
                           ze_fence_dditable_ext_t* fence_ddi_table_ext,
                           const vpux::NetworkDescription::Ptr& networkDescription, const VPUXConfig& config)
        : _config(config),
          _logger(std::make_shared<vpu::Logger>("ZeroExecutor", _config.logLevel(), vpu::consoleOutput())),
          _driver_handle(driver_handle),
          _device_handle(device_handle),
          _context(context),
          _graph_ddi_table_ext(graph_ddi_table_ext),
          _fence_ddi_table_ext(fence_ddi_table_ext),
          _push_count(0),
          _pull_count(0),
          _networkDesc(networkDescription),
          _graph(std::make_shared<graph>(_device_handle, _context, _networkDesc, _graph_ddi_table_ext,
                                         _fence_ddi_table_ext)),
          _command_queue{{std::make_shared<commandQueue>(device_handle, context),
                          std::make_shared<commandQueue>(device_handle, context),
                          std::make_shared<commandQueue>(device_handle, context)}},
          _fence{{std::make_unique<fence>(_command_queue[stage::UPLOAD], fence_ddi_table_ext),
                  std::make_unique<fence>(_command_queue[stage::EXECUTE], fence_ddi_table_ext),
                  std::make_unique<fence>(_command_queue[stage::READBACK], fence_ddi_table_ext)}},
          _pipeline(std::make_unique<pipeline>(driver_handle, device_handle, context, graph_ddi_table_ext, _graph)) {
    _graph->init();
}

ZeroExecutor::ZeroExecutor(ze_driver_handle_t driver_handle, ze_device_handle_t device_handle,
                           ze_context_handle_t context, ze_graph_dditable_ext_t* graph_ddi_table_ext,
                           ze_fence_dditable_ext_t* fence_ddi_table_ext,
                           const vpux::NetworkDescription::Ptr& networkDescription,
                           const std::array<std::shared_ptr<commandQueue>, stage::COUNT>& command_queue,
                           const std::shared_ptr<graph>& graph, const VPUXConfig& config)
        : _config(config),
          _logger(std::make_shared<vpu::Logger>("ZeroExecutor", _config.logLevel(), vpu::consoleOutput())),
          _driver_handle(driver_handle),
          _device_handle(device_handle),
          _context(context),
          _graph_ddi_table_ext(graph_ddi_table_ext),
          _fence_ddi_table_ext(fence_ddi_table_ext),
          _push_count(0),
          _pull_count(0),
          _networkDesc(networkDescription),
          _graph(graph),
          _command_queue(command_queue),
          _fence{{std::make_unique<fence>(_command_queue[stage::UPLOAD], fence_ddi_table_ext),
                  std::make_unique<fence>(_command_queue[stage::EXECUTE], fence_ddi_table_ext),
                  std::make_unique<fence>(_command_queue[stage::READBACK], fence_ddi_table_ext)}},
          _pipeline(std::make_unique<pipeline>(driver_handle, device_handle, context, graph_ddi_table_ext, graph)) {
}

ZeroExecutor::hostMem::hostMem(const ze_driver_handle_t driver_handle, const ze_context_handle_t context,
                               const size_t size)
        : _size(size), _driver_handle(driver_handle), _context(context) {
    ze_host_mem_alloc_desc_t desc = {ZE_STRUCTURE_TYPE_HOST_MEM_ALLOC_DESC, nullptr, 0};
    throwOnFail("zeMemAllocHost", zeMemAllocHost(_context, &desc, _size, _alignment, &_data));
}
ZeroExecutor::hostMem::~hostMem() {
    if (_data) {
        throwOnFail("zeMemFree hostMem", zeMemFree(_context, _data));
    }
}

ZeroExecutor::deviceMem::deviceMem(const ze_driver_handle_t driver_handle, const ze_device_handle_t deh_,
                                   ze_context_handle_t context, const size_t size)
        : _size(size), _driver_handle(driver_handle), _context(context) {
    ze_device_mem_alloc_desc_t desc = {ZE_STRUCTURE_TYPE_DEVICE_MEM_ALLOC_DESC, nullptr, 0, 0};

    throwOnFail("zeMemAllocDevice", zeMemAllocDevice(_context, &desc, _size, _alignment, deh_, &_data));
}
ZeroExecutor::deviceMem::~deviceMem() {
    if (_data) {
        throwOnFail("zeMemFree deviceMem", zeMemFree(_context, _data));
    }
}

ZeroExecutor::commandList::commandList(const ze_device_handle_t& device_handle, const ze_context_handle_t& context,
                                       ze_graph_dditable_ext_t* graph_ddi_table_ext)
        : _context(context), _graph_ddi_table_ext(graph_ddi_table_ext) {
    ze_command_list_desc_t desc = {ZE_STRUCTURE_TYPE_COMMAND_LIST_DESC, nullptr, 0, 0};
    throwOnFail("zeCommandListCreate", zeCommandListCreate(_context, device_handle, &desc, &_handle));
    reset();
}
void ZeroExecutor::commandList::reset() {
    throwOnFail("zeCommandListReset", zeCommandListReset(_handle));
}
void ZeroExecutor::commandList::appendMemoryCopy(void* dst, const void* src, size_t size) {
    throwOnFail("zeCommandListAppendMemoryCopy",
                zeCommandListAppendMemoryCopy(_handle, dst, src, size, nullptr, 0, nullptr));
}
void ZeroExecutor::commandList::appendGraphInitialize(const ze_graph_handle_t& graph_handle) {
    throwOnFail("pfnAppendGraphInitialize", _graph_ddi_table_ext->pfnAppendGraphInitialize(_handle, graph_handle));
}
void ZeroExecutor::commandList::appendGraphExecute(const ze_graph_handle_t& graph_handle) {
    throwOnFail("pfnAppendGraphExecute", _graph_ddi_table_ext->pfnAppendGraphExecute(_handle, graph_handle));
}
void ZeroExecutor::commandList::close() {
    throwOnFail("zeCommandListClose", zeCommandListClose(_handle));
}
ZeroExecutor::commandList::~commandList() {
    throwOnFail("zeCommandListDestroy", zeCommandListDestroy(_handle));
}

ZeroExecutor::graph::graph(const ze_device_handle_t& device_handle, const ze_context_handle_t& context,
                           const NetworkDescription::CPtr networkDesc, ze_graph_dditable_ext_t* graph_ddi_table_ext,
                           ze_fence_dditable_ext_t* fence_ddi_table_ext)
        : _context(context),
          _blob(networkDesc->getCompiledNetwork()),
          _command_queue(std::make_shared<commandQueue>(device_handle, _context)),
          _command_list(device_handle, _context, graph_ddi_table_ext),
          _fence(std::make_shared<fence>(_command_queue, fence_ddi_table_ext)),
          _fence_value(0),
          _graph_ddi_table_ext(graph_ddi_table_ext) {
    ze_graph_desc_t desc = {ZE_GRAPH_FORMAT_NATIVE, _blob.size(), reinterpret_cast<const uint8_t*>(_blob.data())};
    throwOnFail("pfnCreate", _graph_ddi_table_ext->pfnCreate(device_handle, &desc, &_handle));

    throwOnFail("pfnGetProperties", _graph_ddi_table_ext->pfnGetProperties(_handle, &_props));
    for (uint32_t index = 0; index < _props.numGraphArgs; ++index) {
        ze_graph_argument_properties_t arg;
        throwOnFail("pfnGetArgumentProperties", _graph_ddi_table_ext->pfnGetArgumentProperties(_handle, index, &arg));
        if (ZE_GRAPH_ARGUMENT_TYPE_INPUT == arg.type) {
            auto deviceInputs = networkDesc->getDeviceInputsInfo();

            // [Track number: S#49808]
            // hack for correct memory allocation on device
            arg.precision = getZePrecision(deviceInputs.at(arg.name)->getPrecision());

            _inputs_desc_map.emplace(std::make_pair(std::string(arg.name), argumentDescriptor{arg, index}));
        } else {
            _outputs_desc_map.emplace(std::make_pair(std::string(arg.name), argumentDescriptor{arg, index}));
        }
    }

    _command_list.appendGraphInitialize(_handle);
    _command_list.close();
}
void ZeroExecutor::graph::init() {
    _command_queue->executeCommandList(_command_list);
    _fence->deviceSignal(++_fence_value);
    _fence->hostSynchronize(_fence_value);
}
void ZeroExecutor::graph::setArgumentValue(uint32_t argi_, const void* argv_) const {
    throwOnFail("zeGraphSetArgumentValue", _graph_ddi_table_ext->pfnSetArgumentValue(_handle, argi_, argv_));
}
ZeroExecutor::graph::~graph() {
    throwOnFail("pfnDestroy", _graph_ddi_table_ext->pfnDestroy(_handle));
}

ZeroExecutor::commandQueue::commandQueue(const ze_device_handle_t& device_handle, const ze_context_handle_t& context)
        : _context(context) {
    ze_command_queue_desc_t queue_desc = {
            ZE_STRUCTURE_TYPE_COMMAND_QUEUE_DESC, nullptr, 0, 0, 0, ZE_COMMAND_QUEUE_MODE_DEFAULT,
            ZE_COMMAND_QUEUE_PRIORITY_NORMAL};
    throwOnFail("zeCommandQueueCreate", zeCommandQueueCreate(_context, device_handle, &queue_desc, &_handle));
}
void ZeroExecutor::commandQueue::executeCommandList(commandList& command_list) {
    throwOnFail("zeCommandQueueExecuteCommandLists",
                zeCommandQueueExecuteCommandLists(_handle, 1, &command_list._handle, nullptr));
}
ZeroExecutor::commandQueue::~commandQueue() {
    throwOnFail("zeCommandQueueDestroy", zeCommandQueueDestroy(_handle));
}

ZeroExecutor::pipeline::pipeline(const ze_driver_handle_t& driver_handle, const ze_device_handle_t& device_handle,
                                 const ze_context_handle_t context, ze_graph_dditable_ext_t* graph_ddi_table_ext,
                                 const std::shared_ptr<graph>& graph)
        : _command_list{{{device_handle, context, graph_ddi_table_ext},
                         {device_handle, context, graph_ddi_table_ext},
                         {device_handle, context, graph_ddi_table_ext}}},
          _event_pool(device_handle, context, stage::COUNT),
          _event{{{device_handle, context, _event_pool._handle, stage::UPLOAD},
                  {device_handle, context, _event_pool._handle, stage::EXECUTE},
                  {device_handle, context, _event_pool._handle, stage::READBACK}}} {
    for (const auto& desc : graph->_inputs_desc_map) {
        auto size = getSizeIOBytes(desc.second.info);
        _inputs_host_mem_map.emplace(std::make_pair(desc.first, hostMem{driver_handle, context, size}));
        _inputs_device_mem_map.emplace(
                std::make_pair(desc.first, deviceMem{driver_handle, device_handle, context, size}));

        const auto& hostMem = mapArguments(_inputs_host_mem_map, desc.first);
        auto& deviceMem = mapArguments(_inputs_device_mem_map, desc.first);
        _command_list[stage::UPLOAD].appendMemoryCopy(deviceMem.data(), hostMem.data(), size);

        graph->setArgumentValue(desc.second.idx, deviceMem.data());
    }
    _event[stage::UPLOAD].AppendSignalEvent(_command_list[stage::UPLOAD]);

    for (const auto& desc : graph->_outputs_desc_map) {
        const auto size = getSizeIOBytes(desc.second.info);
        _outputs_host_mem_map.emplace(std::make_pair(desc.first, hostMem{driver_handle, context, size}));
        _outputs_device_mem_map.emplace(
                std::make_pair(desc.first, deviceMem{driver_handle, device_handle, context, size}));

        auto& hostMem = mapArguments(_outputs_host_mem_map, desc.first);
        const auto& deviceMem = mapArguments(_outputs_device_mem_map, desc.first);
        _command_list[stage::READBACK].appendMemoryCopy(hostMem.data(), deviceMem.data(), size);

        graph->setArgumentValue(desc.second.idx, deviceMem.data());
    }

    _event[stage::UPLOAD].AppendWaitOnEvent(_command_list[stage::EXECUTE]);
    _command_list[stage::EXECUTE].appendGraphExecute(graph->_handle);

    _event[stage::UPLOAD].AppendEventReset(_command_list[stage::READBACK]);

    for (auto& commandList : _command_list) {
        commandList.close();
    }
}

ZeroExecutor::pipeline::~pipeline() {
    zeEventPoolDestroy(_event_pool._handle);
}

ZeroExecutor::fence::fence(const std::shared_ptr<commandQueue>& command_queue,
                           ze_fence_dditable_ext_t* fence_ddi_table_ext)
        : _fence_ddi_table_ext(fence_ddi_table_ext) {
    ze_fence_desc_t fence_desc = {ZE_STRUCTURE_TYPE_FENCE_DESC, nullptr, 0};
    throwOnFail("zeFenceCreate", zeFenceCreate(command_queue->_handle, &fence_desc, &_handle));
}
void ZeroExecutor::fence::reset() {
    throwOnFail("zeFenceReset", zeFenceReset(_handle));
}
void ZeroExecutor::fence::hostSynchronize(uint64_t fence_value) {
    throwOnFail("zeFenceHostSynchronize", zeFenceHostSynchronize(_handle, fence_value));
}
void ZeroExecutor::fence::deviceSynchronize(const std::shared_ptr<commandQueue>& queue, uint64_t fence_value) {
    throwOnFail("pfnDeviceSynchronize",
                _fence_ddi_table_ext->pfnDeviceSynchronize(queue->_handle, _handle, fence_value));
}
void ZeroExecutor::fence::deviceSignal(uint64_t fence_value) {
    throwOnFail("pfnDeviceSignal", _fence_ddi_table_ext->pfnDeviceSignal(_handle, fence_value));
}
ZeroExecutor::fence::~fence() {
    throwOnFail("zeFenceDestroy", zeFenceDestroy(_handle));
}

ZeroExecutor::eventPool_t::eventPool_t(ze_device_handle_t device_handle, const ze_context_handle_t& context,
                                       uint32_t event_count)
        : _event_count(event_count) {
    ze_event_pool_desc_t event_pool_desc = {ZE_STRUCTURE_TYPE_EVENT_POOL_DESC, nullptr, ZE_EVENT_POOL_FLAG_HOST_VISIBLE,
                                            event_count};
    throwOnFail("zeEventPoolCreate", zeEventPoolCreate(context, &event_pool_desc, 1, &device_handle, &_handle));
}
ZeroExecutor::event_t::event_t(ze_device_handle_t device_handle, const ze_context_handle_t& context,
                               const ze_event_pool_handle_t& event_pool, uint32_t event_index)
        : _device_t(device_handle), _context(context) {
    ze_event_desc_t event_desc = {ZE_STRUCTURE_TYPE_EVENT_DESC, nullptr, event_index, 0, 0};
    throwOnFail("zeEventCreate", zeEventCreate(event_pool, &event_desc, &_handle));
}
void ZeroExecutor::event_t::AppendSignalEvent(commandList& command_list) {
    throwOnFail("zeCommandListAppendSignalEvent", zeCommandListAppendSignalEvent(command_list._handle, _handle));
}
void ZeroExecutor::event_t::AppendWaitOnEvent(commandList& command_list) {
    throwOnFail("zeCommandListAppendWaitOnEvents", zeCommandListAppendWaitOnEvents(command_list._handle, 1, &_handle));
}
void ZeroExecutor::event_t::AppendEventReset(commandList& command_list) {
    throwOnFail("zeCommandListAppendEventReset", zeCommandListAppendEventReset(command_list._handle, _handle));
}

void ZeroExecutor::push(const IE::BlobMap& inputs) {
    _logger->info("ZeroExecutor::push started");
    const auto& deviceInputs = _networkDesc->getDeviceInputsInfo();

    const auto iteration = _push_count++;

    // Copy input data to staging buffer on Cpu (input always first argument)
    for (const auto& inferInput : inputs) {
        const auto& name = inferInput.first;
        const IE::Blob::Ptr& input = inferInput.second;

        const auto& desc = mapArguments(_graph->_inputs_desc_map, name);
        const auto& deviceInput = deviceInputs.at(name);
        // TODO Currently L0 and Plugin might return different layouts which have dims like [1,1...]
        // They might be reinterpreted in different ways, so this check has been added to prevent that behavior
        if (std::max(getNumDims(desc.info.dims), getNumDims(deviceInput->getTensorDesc().getDims())) > 2) {
            if (!twoApiLayoutCouplingCheck(desc.info.layout, deviceInput->getLayout())) {
                IE_THROW() << "Parsing error: layouts are different for push blobs";
            }
        }
        if (desc.info.precision != getZePrecision(deviceInput->getPrecision())) {
            IE_THROW() << "Parsing error: precisions are different for push blobs";
        }

        auto& hostMem = mapArguments(_pipeline->_inputs_host_mem_map, name);
        if (!isRepackingRequired(input->getTensorDesc(), deviceInput->getTensorDesc())) {
            hostMem.copyFrom(input);
        } else {
            if (!isRepackingPossible(true, input->getTensorDesc(), deviceInput->getTensorDesc())) {
                IE_THROW() << "Push blobs: repacking is not possible";
            }
            prepareInputForInference(input, deviceInput->getTensorDesc(), hostMem.data(), _logger);
        }
    }

    // Dispatch command to copy input data from upload heap to default heap
    _command_queue[stage::UPLOAD]->executeCommandList(_pipeline->_command_list[stage::UPLOAD]);

    // Submit the command list for execute
    _command_queue[stage::EXECUTE]->executeCommandList(_pipeline->_command_list[stage::EXECUTE]);

    // Signal fence from device after inference is executed from execute command queue on device
    _fence[stage::EXECUTE]->deviceSignal(iteration + 1);

    // Wait for inference to finish for _pull_count from the readback command queue on device,
    // to make sure that output data is available
    _fence[stage::EXECUTE]->deviceSynchronize(_command_queue[READBACK], iteration + 1);

    // Schedule the copy of outputs from zeDriverAllocDeviceMem to zeDriverAllocHostMem
    _command_queue[stage::READBACK]->executeCommandList(_pipeline->_command_list[stage::READBACK]);

    // Signal fence from device after output copy is completed from readback command queue on device
    _fence[stage::READBACK]->deviceSignal(iteration + 1);
}

Executor::Ptr ZeroExecutor::clone() const {
    return std::make_shared<ZeroExecutor>(_driver_handle, _device_handle, _context, _graph_ddi_table_ext,
                                          _fence_ddi_table_ext, _networkDesc, _command_queue, _graph, _config);
}

void ZeroExecutor::pull(IE::BlobMap& outputs) {
    const auto iteration = _pull_count++;
    const auto& deviceOutputs = _networkDesc->getDeviceOutputsInfo();

    // Wait for output copy to finish execution for _pull_count from the host, to make sure that data
    // is available in the hostMem buffer of the output
    _fence[stage::READBACK]->hostSynchronize(iteration + 1);

    // Copy output data to staging buffer on Cpu (input always first argument)
    for (auto& inferOutput : outputs) {
        const auto& name = inferOutput.first;
        IE::Blob::Ptr& output = inferOutput.second;

        const auto& desc = mapArguments(_graph->_outputs_desc_map, name);
        const auto& deviceOutput = deviceOutputs.at(name);
        if (std::max(getNumDims(desc.info.dims), getNumDims(deviceOutput->getTensorDesc().getDims())) > 2) {
            if (!twoApiLayoutCouplingCheck(desc.info.layout, deviceOutput->getLayout())) {
                IE_THROW() << "Parsing error: layouts are different for pull blobs";
            }
        }
        if (desc.info.precision != getZePrecision(deviceOutput->getPrecision())) {
            IE_THROW() << "Parsing error: precisions are different for pull blobs";
        }

        const auto& hostMem = mapArguments(_pipeline->_outputs_host_mem_map, name);
        if (!isRepackingRequired(output->getTensorDesc(), deviceOutput->getTensorDesc())) {
            hostMem.copyTo(output);
        } else {
            if (!isRepackingPossible(false, output->getTensorDesc(), deviceOutput->getTensorDesc())) {
                IE_THROW() << "Pull blobs: repacking is not possible";
            }
            getOutputAfterInference(output, deviceOutput->getTensorDesc(), hostMem.data(), _logger);
        }
    }
}

IE::Parameter ZeroExecutor::getParameter(const std::string&) const {
    return IE::Parameter();
}
void ZeroExecutor::setup(const IE::ParamMap&) {
    IE_THROW() << "Not implemented";
}
bool ZeroExecutor::isPreProcessingSupported(const PreprocMap&) const {
    return false;
}

std::map<std::string, IE::InferenceEngineProfileInfo> ZeroExecutor::getLayerStatistics() {
    std::map<std::string, IE::InferenceEngineProfileInfo> perfCounts;

    const auto blob = _graph->_blob.data();
    auto profilingOutputBlob = _pipeline->_outputs_host_mem_map.find("profilingOutput");
    if (profilingOutputBlob == _pipeline->_outputs_host_mem_map.end()) {
        _logger->warning("No profiling output. Blob was compiled without profiling enabled or do not contain "
                         "profiling info.");
        return perfCounts;
    }

    std::vector<mv::utils::ProfInfo> deviceProfiling;
    mv::utils::getProfilingInfo(blob, profilingOutputBlob->second.data(), deviceProfiling);

<<<<<<< HEAD
    int execution_index = 0;
=======
    unsigned execution_index = 0;
>>>>>>> a7d4d9a5
    IE::InferenceEngineProfileInfo info;
    for (const auto& profilingEntry : deviceProfiling) {
        info.status = IE::InferenceEngineProfileInfo::EXECUTED;
        info.cpu_uSec = info.realTime_uSec = profilingEntry.time;
        info.execution_index = execution_index++;
        size_t typeLen = sizeof(info.layer_type) / sizeof(info.layer_type[0]);
        std::size_t length = profilingEntry.layer_type.copy(info.layer_type, typeLen, 0);
        info.layer_type[length] = '\0';
        typeLen = sizeof(info.exec_type) / sizeof(info.exec_type[0]);
        length = profilingEntry.exec_type.copy(info.exec_type, typeLen, 0);
        info.exec_type[length] = '\0';
        perfCounts[profilingEntry.name] = info;
    }

    return perfCounts;
}

void ZeroExecutor::push(const IE::BlobMap& /*inputs*/, const vpux::PreprocMap& /*preProcMap*/) {
    IE_THROW() << "Not implemented";
}<|MERGE_RESOLUTION|>--- conflicted
+++ resolved
@@ -23,7 +23,6 @@
 
 #include <functional>
 #include <iostream>
-#include <iterator>
 #include <sstream>
 #include <string>
 
@@ -316,10 +315,7 @@
     const auto devicePrecision = deviceTensorDesc.getPrecision();
     const auto deviceLayout = deviceTensorDesc.getLayout();
 
-<<<<<<< HEAD
-=======
     // [OV design flaw] OV API make_blob_with_precision doesn't have any version with const source data
->>>>>>> a7d4d9a5
     IE::Blob::Ptr expectedOutput = makeBlob(deviceTensorDesc, nullptr, const_cast<void*>(srcData));
     if (userPrecision != devicePrecision) {
         logger->info("Different precisions of pull blobs. Conversion required");
@@ -735,11 +731,7 @@
     std::vector<mv::utils::ProfInfo> deviceProfiling;
     mv::utils::getProfilingInfo(blob, profilingOutputBlob->second.data(), deviceProfiling);
 
-<<<<<<< HEAD
-    int execution_index = 0;
-=======
     unsigned execution_index = 0;
->>>>>>> a7d4d9a5
     IE::InferenceEngineProfileInfo info;
     for (const auto& profilingEntry : deviceProfiling) {
         info.status = IE::InferenceEngineProfileInfo::EXECUTED;
