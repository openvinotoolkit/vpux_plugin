--- conflicted
+++ resolved
@@ -24,28 +24,15 @@
             conv_bias = bias;
         }
         else
-<<<<<<< HEAD
             std::cout << "Has No Bias" << std::endl;
         
-=======
-        {
-            conv_bias = NULL ;
-        }
-
->>>>>>> 5311ac4d
         if(this->scale_name != "")
         {
             this->scale = dm.findTensor(this->scale_name);
             conv_scale = scale;
         }
         else
-<<<<<<< HEAD
             std::cout << "Has No Bias" << std::endl;
-=======
-        {
-            conv_scale = NULL ;
-        }
->>>>>>> 5311ac4d
 
 
         if (this->NCE1_Compatible)
@@ -74,12 +61,7 @@
             std::cout << "out" << std::endl;
             Blob_Tensor outputBlobTensor = Blob_Tensor(dm, cm, b->reloc_table, this->output);
             std::cout << "taps" << std::endl;
-<<<<<<< HEAD
             Blob_Tensor tapsBlobTensor = Blob_Tensor(dm, cm, b->reloc_table, this->taps);
-=======
-            Blob_Tensor tapsBlobTensor = Blob_Tensor(&dm, &cm, &b->reloc_table, &this->taps);
-
->>>>>>> 5311ac4d
             std::cout << "bias" << std::endl;
             Blob_Tensor biasBlobTensor = Blob_Tensor(dm, cm, b->reloc_table, conv_bias);
             std::cout << "scale" << std::endl;
@@ -89,14 +71,6 @@
             auto input_shape = this->input->getShape();
             auto output_shape = this->output->getShape();
 
-<<<<<<< HEAD
-            //unsigned int original_height = this->input->getShape()[1];
-
-            unsigned i;
-            for (unsigned oc = 0; oc != this->DPUmodeVector.size(); oc++)
-            {
-                for (unsigned ic = 0; ic != splits_over_iC; ic++)
-=======
             /*
             std::cout << "Serializing a convolution performed in "
                        << this->DPUmodeVector.size()
@@ -113,27 +87,19 @@
             for (unsigned oc = 0; oc != this->DPUmodeVector.size(); ++oc)
             {
                 for (unsigned ic = 0; ic != splits_over_iC; ++ic)
->>>>>>> 5311ac4d
                 {
                     for (unsigned h = 0; h != splits_over_H; ++h)
                     {
                         i = oc*splits_over_iC*splits_over_H + ic*splits_over_H + h;
 
-<<<<<<< HEAD
                         //unsigned int current_height, output_height;
                         //current_height = this->input_lines_processed[i];
                         //output_height = this->output_lines_processed[i];
-=======
-                        //std::cout << "Filling descriptor " << i << std::endl;
->>>>>>> 5311ac4d
 
                         auto output_width = this->outputWidthPadded ; //output_shape[1];
                         auto input_width = this->inputWidthPadded; //input_shape[1];
 
-<<<<<<< HEAD
                         //auto input_channels = input_shape[2];
-=======
->>>>>>> 5311ac4d
                         auto output_channels = output_shape[2];
 
                         // this->descriptors[i].dataBaseAddr = i*0x3f0;    // TODO: Calculate 3f0 (1008)
@@ -376,11 +342,7 @@
             this->CMXSize = cmxSize;
             this->reluSHVAcc = 0;
             double val = 0;
-<<<<<<< HEAD
             this->shvNegSlope = static_cast<u_int32_t>(val);
-=======
-            this->shvNegSlope = *(int * )(&val);
->>>>>>> 5311ac4d
             this->shvPosSlope = 1065353216; //*(int * )(&val2);
 
             this->desc_count = it->get<std::size_t>("NCE1_DescriptorSplits");
@@ -398,19 +360,6 @@
             int padEn = 1;
 
 
-<<<<<<< HEAD
-                input_lines_processed = {0};
-                for(std::size_t i = 1; i != splits_over_H - 1; i++)
-                {
-                    input_lines_processed.push_back(0);
-                }
-            }
-            else
-            {
-                input_lines_processed = it->get<std::vector<std::size_t>>("NCE1_InputLinesProcessed");
-            }
-=======
->>>>>>> 5311ac4d
             if (! it->hasAttr("NCE1_InputChannelsRamBlock"))
             {
                 printf("Serializer Info: Needs Attribute 'NCE1_InputChannelsRamBlock'. Defaulting to 1\n");
@@ -571,7 +520,6 @@
                     {
                         
                         i = oc*splits_over_iC*splits_over_H + ic*splits_over_H + h;
-                        std::cout << "desc_count-i: " << this->desc_count << " " << i << std::endl;
                         //this->descriptors[i] =  cnnConvolutionPoolStructure();
 
                         // Relations to other Descriptors
@@ -619,10 +567,6 @@
 
                         this->descriptors[i].inputWidth = this->input->getShape()[0] -1;
 
-<<<<<<< HEAD
-                        //unsigned int original_height = this->input->getShape()[1];
-=======
->>>>>>> 5311ac4d
                         unsigned int current_height;
                         current_height = this->input_lines_processed[i];
 
@@ -632,11 +576,10 @@
                         this->descriptors[i].outputChannels = this->output->getShape()[2] -1;
 
                         // Myriad X DPU Assignment & Execution Configuration
-                        std::cout << "oc-DPUmodeVector.size: " << oc << " " << this->DPUmodeVector.size() << std::endl;
+                       
                         this->descriptors[i].Line0.mode = this->DPUmodeVector[oc];
                         this->descriptors[i].Line0.it = 0;  // Interrupt Trigger
                         this->descriptors[i].Line0.disInt = 0;  // 0 - Interrupts Enabled, 1 - Interrupts disabled.
-                        std::cout << "ic-chPerRamBlock.size: " << ic << " " << chPerRamBlock.size() << std::endl;
                         this->descriptors[i].chPerRamBlock = chPerRamBlock[ic] -1;        // Input Channels per Ram Block
 
 
@@ -646,13 +589,10 @@
 
                         this->descriptors[i].localLs =  localLS;
 
-                        std::cout << "oc-LPC.size: " << oc << " " << LPC.size() << std::endl;
-                        std::cout << "h-input_lines_processed.size: " << h << " " << input_lines_processed.size() << std::endl;
                         this->descriptors[i].linesPerCh = std::min(LPC[oc] - 1, input_lines_processed[h] - 1);
                         this->descriptors[i].localCs = (this->descriptors[i].linesPerCh + 1) * this->descriptors[i].localLs;
 
                         this->descriptors[i].rud = 0;   // Re-Use bit
-                        std::cout << "ic-minLines.size: " << ic << " " << minLines.size() << std::endl;
                         this->descriptors[i].minLines = minLines[ic] - 1;     // Minimum lines of data required to carry out function
 
                         this->descriptors[i].coeffLpb = (this->descriptors[i].chPerRamBlock+1) * (this->descriptors[i].kernelWidth+1) * (this->descriptors[i].kernelHeight+1) - 1;
