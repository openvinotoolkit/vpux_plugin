//
// Copyright 2020 Intel Corporation.
//
// This software and the related documents are Intel copyrighted materials,
// and your use of them is governed by the express license under which they
// were provided to you (End User License Agreement for the Intel(R) Software
// Development Products (Version May 2017)). Unless the License provides
// otherwise, you may not use, modify, copy, publish, distribute, disclose or
// transmit this software or the related documents without Intel's prior
// written permission.
//
// This software and the related documents are provided as is, with no
// express or implied warranties, other than those that are expressly
// stated in the License.
//

#pragma once

#include <map>
#include <string>
#include <unordered_set>
#include <vpu/parsed_config_base.hpp>
#include <vpu/vpu_compiler_config.hpp>

namespace vpu {

class MCMConfig : public ParsedConfigBase {
public:
    LogLevel mcmLogLevel() const { return _mcmLogLevel; }

    const std::string& mcmTargetDesciptorPath() const { return _mcmTargetDesciptorPath; }

    const std::string& mcmTargetDesciptor() const { return _mcmTargetDesciptor; }

    const std::string& mcmCompilationDesciptorPath() const { return _mcmCompilationDesciptorPath; }

    const std::string& mcmCompilationDesciptor() const { return _mcmCompilationDesciptor; }

    bool mcmGenerateBlob() const { return _mcmGenerateBlob; }

    bool mcmGenerateJSON() const { return _mcmGenerateJSON; }

    bool mcmGenerateDOT() const { return _mcmGenerateDOT; }

    bool mcmParseOnly() const { return _mcmParseOnly; }

    const std::string& mcmCompilationResultsPath() const { return _mcmCompilationResultsPath; }

    const std::string& mcmCompilationResults() const { return _mcmCompilationResults; }

    bool eltwiseScalesAlignment() const { return _eltwiseScalesAlignment; }

    bool concatScalesAlignment() const { return _concatScalesAlignment; }

    bool inputScaleShiftRemoving() const { return _inputScaleShiftRemoving; }

<<<<<<< HEAD
    bool useNGraphParser() const { return _useNGraphParser; }
=======
    bool zeroPointsOnWeightsAlignment() const { return _zeroPointsOnWeightsAlignment; }
>>>>>>> fb76a2d5

protected:
    const std::unordered_set<std::string>& getCompileOptions() const override;
    void parse(const std::map<std::string, std::string>& config) override;

private:
    LogLevel _mcmLogLevel = LogLevel::None;

    std::string _mcmTargetDesciptorPath = "mcm_config/target";
    std::string _mcmTargetDesciptor = "release_kmb";

    std::string _mcmCompilationDesciptorPath = "mcm_config/compilation";
    std::string _mcmCompilationDesciptor = "release_kmb";

    bool _mcmGenerateBlob = true;
    bool _mcmGenerateJSON = true;
    bool _mcmGenerateDOT = false;

    bool _mcmParseOnly = false;

    std::string _mcmCompilationResultsPath = ".";
    std::string _mcmCompilationResults = "";

    bool _eltwiseScalesAlignment = true;
    bool _concatScalesAlignment = true;
    bool _inputScaleShiftRemoving = true;
<<<<<<< HEAD

    bool _useNGraphParser = false;
=======
    bool _zeroPointsOnWeightsAlignment = true;
>>>>>>> fb76a2d5
};

}  // namespace vpu<|MERGE_RESOLUTION|>--- conflicted
+++ resolved
@@ -54,11 +54,9 @@
 
     bool inputScaleShiftRemoving() const { return _inputScaleShiftRemoving; }
 
-<<<<<<< HEAD
+    bool zeroPointsOnWeightsAlignment() const { return _zeroPointsOnWeightsAlignment; }
+
     bool useNGraphParser() const { return _useNGraphParser; }
-=======
-    bool zeroPointsOnWeightsAlignment() const { return _zeroPointsOnWeightsAlignment; }
->>>>>>> fb76a2d5
 
 protected:
     const std::unordered_set<std::string>& getCompileOptions() const override;
@@ -85,12 +83,9 @@
     bool _eltwiseScalesAlignment = true;
     bool _concatScalesAlignment = true;
     bool _inputScaleShiftRemoving = true;
-<<<<<<< HEAD
+    bool _zeroPointsOnWeightsAlignment = true;
 
     bool _useNGraphParser = false;
-=======
-    bool _zeroPointsOnWeightsAlignment = true;
->>>>>>> fb76a2d5
 };
 
 }  // namespace vpu