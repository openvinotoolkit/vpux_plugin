//
// Copyright 2020 Intel Corporation.
//
// This software and the related documents are Intel copyrighted materials,
// and your use of them is governed by the express license under which they
// were provided to you (End User License Agreement for the Intel(R) Software
// Development Products (Version May 2017)). Unless the License provides
// otherwise, you may not use, modify, copy, publish, distribute, disclose or
// transmit this software or the related documents without Intel's prior
// written permission.
//
// This software and the related documents are provided as is, with no
// express or implied warranties, other than those that are expressly
// stated in the License.
//

#include <graph_transformer.h>
#include <precision_utils.h>

#include <algorithm>
#include <blob_factory.hpp>
#include <frontend_mcm.hpp>
#include <graph_tools.hpp>
#include <ie_profiling.hpp>
#include <ie_util_internal.hpp>
#include <limits>
#include <low_precision_transformations/network_helper.hpp>
#include <low_precision_transformations/transformer.hpp>
#include <memory>
#include <parse_layers_helpers.hpp>
#include <quantization_helpers.hpp>
#include <set>
#include <string>
#include <unordered_map>
#include <unordered_set>
#include <utility>
#include <vector>
#include <vpu/utils/error.hpp>

#include "dims_parser.hpp"

#ifdef ENABLE_MCM_COMPILER

#include <custom_layer/custom_layer_utils.hpp>
#include <include/mcm/tensor/tiling.hpp>

using namespace InferenceEngine;
using namespace InferenceEngine::details;
namespace vpu {

namespace {

typedef void (FrontEndMcm::*parser_t)(const ie::CNNLayerPtr& layer, const McmNodeVector& inputs);

// clang-format off

        ie::details::caseless_map<std::string, parser_t> g_mcm_parsers = {
                {"Convolution",        &FrontEndMcm::parseConvolution},
                {"Pooling",            &FrontEndMcm::parsePooling},
                {"ReLU",               &FrontEndMcm::parseReLU},
                {"Clamp",              &FrontEndMcm::parseClamp},
                {"FullyConnected",     &FrontEndMcm::parseFullyConnected},
                {"SoftMax",            &FrontEndMcm::parseSoftMax},
                {"GRN",                &FrontEndMcm::parseGRN},
                {"MVN",                &FrontEndMcm::parseMVN},
                {"Norm",               &FrontEndMcm::parseNorm},
                {"Concat",             &FrontEndMcm::parseConcat},
                {"Eltwise",            &FrontEndMcm::parseEltwise},
                {"Split",              &FrontEndMcm::parseSplit},
                {"Sigmoid",            &FrontEndMcm::parseSigmoid},
                {"TanH",               &FrontEndMcm::parseTanH},
                {"PReLU",              &FrontEndMcm::parsePReLU},
                {"Bias",               &FrontEndMcm::parseBias},
                // Caffe Slice is transformed to Split by IE
                {"Slice",              &FrontEndMcm::parseSplit},
                {"BatchNormalization", &FrontEndMcm::parseBatchNorm},
                {"ScaleShift",         &FrontEndMcm::parseScale},
                {"Deconvolution",      &FrontEndMcm::parseDeconvolution},
                {"Power",              &FrontEndMcm::parsePower},
                {"Copy",               &FrontEndMcm::parseCopy},
                {"Reshape",            &FrontEndMcm::parseReshape},
                {"Squeeze",            &FrontEndMcm::parseReshape},
                {"Unsqueeze",          &FrontEndMcm::parseReshape},
                {"ELU",                &FrontEndMcm::parseELU},
                // Flatten is represented as Reshape in KMB model
                {"Flatten",            &FrontEndMcm::parseReshape},
                {"Crop",               &FrontEndMcm::parseCrop},
                {"Tile",               &FrontEndMcm::parseTile},
                {"Normalize",          &FrontEndMcm::parseNormalize},
                {"PriorBox",           &FrontEndMcm::parsePriorBox},
                {"PriorBoxClustered",  &FrontEndMcm::parsePriorBoxClustered},
                {"Permute",            &FrontEndMcm::parsePermute},
                {"DetectionOutput",    &FrontEndMcm::parseDetectionOutput},
                {"RegionYolo",         &FrontEndMcm::parseRegionYolo},
                {"ReorgYolo",          &FrontEndMcm::parseReorgYolo},
                {"CTCGreedyDecoder",   &FrontEndMcm::parseCTCDecoder},
                {"Proposal",           &FrontEndMcm::parseProposal},
                {"ROIPooling",         &FrontEndMcm::parseROIPooling},
                {"PSROIPooling",       &FrontEndMcm::parsePSROIPooling},
                {"Interp",             &FrontEndMcm::parseInterp},
                {"Custom",             &FrontEndMcm::parseCustom},
                {"MTCNN",              &FrontEndMcm::parseMTCNN},
                {"LSTMCell",           &FrontEndMcm::parseLSTMCell},
                {"Pad",                &FrontEndMcm::parsePad},
                {"Resample",           &FrontEndMcm::parseResample},
                {"ArgMax",             &FrontEndMcm::parseArgMax},
                {"TopK",               &FrontEndMcm::parseTopK},
                {"FakeQuantize",       &FrontEndMcm::parseFakeQuantize},
                {"Const",              &FrontEndMcm::parseConst},
        };

// clang-format on


mv::DType precisionToDType(const ie::Precision& iePrecision) {
    mv::DType mvType;
    switch (iePrecision) {
    case ie::Precision::UNSPECIFIED:
        mvType = mv::DType("Default");
        break;
    case ie::Precision::I8:
        mvType = mv::DType("Int8");
        break;
    case ie::Precision::U8:
        mvType = mv::DType("UInt8");
        break;
    case ie::Precision::I32:
        mvType = mv::DType("Int32");
        break;
    case ie::Precision::I64:
        mvType = mv::DType("Int64");
        break;
    case ie::Precision::FP16:
        mvType = mv::DType("Float16");
        break;
    case ie::Precision::FP32:
        mvType = mv::DType("Float32");
        break;
    default:
        VPU_THROW_EXCEPTION << "Data type handling is not implemented" << iePrecision.name();
    }
    return mvType;
}

mv::Order layoutToOrder(const ie::Layout& ieLayout) {
    std::ostringstream layoutToOrder;
    layoutToOrder << ieLayout;
    return mv::Order(layoutToOrder.str());
}

mv::Shape sizeVectorToShape(SizeVector dims) {
    if (dims.empty()) {
        return mv::Shape({1});
    }
    std::reverse(begin(dims), end(dims));
    return mv::Shape(dims);
}

}  // namespace

void FrontEndMcm::buildInitialModel(ie::ICNNNetwork& network) {
    if (!_config.customLayers().empty()) {
        _customLayers = CustomLayer::loadFromFile(_config.customLayers());
    }

    runCommonPasses(network);
    for (const auto& layer : _parsedNetwork.orderedLayers) {
        IE_ASSERT(layer != nullptr);
        _logger->debug("Try to parse layer %s", layer->name);

        const auto parser = [&] {
            const auto customLayer = _customLayers.find(layer->type);
            const bool isCustomLayer =
                customLayer != _customLayers.end() && getSuitableCustomLayer(customLayer->second, layer);

            if (isCustomLayer) {
                return g_mcm_parsers.at("Custom");
            }

            const auto it = g_mcm_parsers.find(layer->type);
            if (it == g_mcm_parsers.end()) {
                VPU_THROW_EXCEPTION << "Cannot convert layer \"" << layer->name << "\" due to unsupported layer type \""
                                    << layer->type << "\"";
            }

            return it->second;
        }();

        IE_ASSERT(parser != nullptr);

        McmNodeVector inputs;
        getInputData(layer, inputs);
        (this->*parser)(layer, inputs);
    }
    parseOutputData();
}

std::set<std::string> FrontEndMcm::checkSupportedLayers(ie::ICNNNetwork& network) {
    runCommonPasses(network);

    std::set<std::string> layerNames;

    for (const auto& layer : _parsedNetwork.orderedLayers) {
        IE_ASSERT(layer != nullptr);

        _logger->debug("Try to parse layer %s", layer->name);

        McmNodeVector inputs;
        getInputData(layer, inputs);

        auto it = g_mcm_parsers.find(layer->type);
        if (it != g_mcm_parsers.end()) {
            try {
                // If we can create and have not thrown exception, then layer is supported.
                auto parser = it->second;
                IE_ASSERT(parser != nullptr);

                (this->*parser)(layer, inputs);

                layerNames.insert(layer->name);
            } catch (const ie::details::InferenceEngineException&) {
                // TODO: continue instead?
                break;
            }
        }
    }

    return layerNames;
}

void FrontEndMcm::parseNetworkDFS(const ie::ICNNNetwork& network, ParsedNetwork& parsedNetwork) {
    IE_PROFILING_AUTO_SCOPE(parseNetworkDFS);

    ie::details::CaselessEq<std::string> cmp;

    //
    // Collect all network input data.
    //

    network.getInputsInfo(parsedNetwork.networkInputs);
    network.getOutputsInfo(parsedNetwork.networkOutputs);

    std::unordered_set<ie::DataPtr> allInputDatas;
    for (const auto& netInput : parsedNetwork.networkInputs) {
        auto inputInfo = netInput.second;
        IE_ASSERT(inputInfo != nullptr);

        auto inputData = inputInfo->getInputData();
        IE_ASSERT(inputData != nullptr);

        allInputDatas.insert(inputData);
    }

    //
    // Collect all network const data.
    //

    SmallVector<ie::CNNLayerPtr> initialLayers;

    for (const auto& layer : ie::CNNNetGetAllInputLayers(network)) {
        IE_ASSERT(layer != nullptr);

        if (!cmp(layer->type, "Const")) continue;

        if (layer->outData.size() != 1) {
            VPU_THROW_EXCEPTION << "Const layer " << layer->name << " has unsupported number of outputs "
                                << layer->outData.size();
        }

        if (layer->blobs.size() != 1) {
            VPU_THROW_EXCEPTION << "Const layer " << layer->name << " has unsupported number of blobs "
                                << layer->blobs.size();
        }

        initialLayers.emplace_back(std::move(layer));
    }

    //
    // Collect initial layers.
    //

    std::unordered_set<ie::CNNLayerPtr> visitedInitialLayers;

    for (const auto& inputData : allInputDatas) {
        for (const auto& consumer : inputData->getInputTo()) {
            auto initialLayer = consumer.second;
            IE_ASSERT(initialLayer != nullptr);

            if (visitedInitialLayers.count(initialLayer) > 0) continue;

            bool allInputsAvailable = true;
            for (const auto& in : initialLayer->insData) {
                auto input = in.lock();
                IE_ASSERT(input != nullptr);

                if (allInputDatas.count(input) == 0) {
                    allInputsAvailable = false;
                    break;
                }
            }

            if (allInputsAvailable) {
                visitedInitialLayers.insert(initialLayer);
                initialLayers.emplace_back(std::move(initialLayer));
            }
        }
    }

    IE_ASSERT(!initialLayers.empty());

    //
    // Run recursive DFS algorithm.
    //

    std::sort(
        initialLayers.begin(), initialLayers.end(), [](const ie::CNNLayerPtr& left, const ie::CNNLayerPtr& right) {
            ie::details::CaselessLess<std::string> cmp;
            return cmp(left->name, right->name);
        });

    InferenceEngine::CNNNetForestDFS(
        initialLayers,
        [&parsedNetwork](const ie::CNNLayerPtr& layer) {
            parsedNetwork.orderedLayers.emplace_back(layer);
        },
        false);

    std::reverse(parsedNetwork.orderedLayers.begin(), parsedNetwork.orderedLayers.end());
}

namespace {
// TODO: Move this function to utils
template <typename ResultType>
std::vector<ResultType> packBlobToVector(ie::Blob::Ptr blobPtr, size_t expectedSize) {
    IE_ASSERT(blobPtr != nullptr);

    if (expectedSize == 0) {
        expectedSize = blobPtr->size();
    }

    std::vector<ResultType> blobData(expectedSize, 0);

    // TODO: Make the ASSERT on equality after correction of blob creation in tests
    IE_ASSERT(expectedSize <= blobPtr->size());

    ie::Precision blobPrecision = blobPtr->getTensorDesc().getPrecision();

    // TODO: add proper layout handling. for now, weights are assumed to have OIYX
    if (blobPrecision == ie::Precision::FP16) {
        const auto* blobDataFP16 = blobPtr->cbuffer().as<const fp16_t*>();
        IE_ASSERT(blobDataFP16 != nullptr);

        for (size_t pos = 0; pos < expectedSize; pos++) {
            ResultType val = ie::PrecisionUtils::f16tof32(blobDataFP16[pos]);
            blobData[pos] = val;
        }
    } else if (blobPrecision == ie::Precision::FP32) {
        const auto* blobDataFP32 = blobPtr->cbuffer().as<const float*>();
        IE_ASSERT(blobDataFP32 != nullptr);

        for (size_t pos = 0; pos < expectedSize; pos++) {
            ResultType val = blobDataFP32[pos];
            blobData[pos] = val;
        }
    } else if (blobPrecision == ie::Precision::U8) {
        const auto* blobDataU8 = blobPtr->cbuffer().as<const uint8_t*>();
        IE_ASSERT(blobDataU8 != nullptr);

        for (size_t pos = 0; pos < expectedSize; pos++) {
            ResultType val = blobDataU8[pos];
            blobData[pos] = val;
        }
    } else if (blobPrecision == ie::Precision::I8) {
        const auto* blobDataI8 = blobPtr->cbuffer().as<const int8_t*>();
        IE_ASSERT(blobDataI8 != nullptr);

        for (size_t pos = 0; pos < expectedSize; pos++) {
            ResultType val = blobDataI8[pos];
            blobData[pos] = val;
        }
    } else if (blobPrecision == ie::Precision::I32) {
        const auto* blobDataI32 = blobPtr->cbuffer().as<const int32_t*>();
        IE_ASSERT(blobDataI32 != nullptr);

        for (size_t pos = 0; pos < expectedSize; pos++) {
            ResultType val = blobDataI32[pos];
            blobData[pos] = val;
        }
    } else if (blobPrecision == ie::Precision::I64) {
        const auto* blobDataI64 = blobPtr->cbuffer().as<const int64_t*>();
        IE_ASSERT(blobDataI64 != nullptr);

        for (size_t pos = 0; pos < expectedSize; pos++) {
            ResultType val = blobDataI64[pos];
            blobData[pos] = val;
        }
    } else {
        THROW_IE_EXCEPTION << "precision '" << blobPrecision << "' is not supported";
    }

    return blobData;
}
}  // namespace

static bool inputsHasSameScales(
    const std::vector<InferenceEngine::CNNLayerPtr>& inputs, const size_t& maxValues, const size_t& maxValuesIdx) {
    for (size_t i = 0; i < inputs.size(); i++) {
        auto quantizationParams1 = QuantizationDetails::getDetails(*inputs[i]);
        auto quantizationParams2 = QuantizationDetails::getDetails(*inputs[maxValuesIdx]);
        for (size_t c = 0; c < maxValues; c++) {
            size_t c1 = quantizationParams1.outputHighValues.size() == 1 ? 0 : c;
            size_t c2 = c;
            if ((quantizationParams1.outputHighValues[c1] - quantizationParams1.outputLowValues[c1]) !=
                (quantizationParams2.outputHighValues[c2] - quantizationParams2.outputLowValues[c2])) {
                return false;
            }
        }
        if (quantizationParams1.levels != quantizationParams2.levels) {
            return false;
        }
    }

    return true;
}

static bool inputsHasSameScalesAndZeroPoints(const std::vector<InferenceEngine::CNNLayerPtr>& inputs) {
    if (inputs.size() < 2) return true;

    auto ol = QuantizationDetails::getDetails(*inputs[0]).outputLowValues[0];
    auto oh = QuantizationDetails::getDetails(*inputs[0]).outputHighValues[0];
    auto levels = QuantizationDetails::getDetails(*inputs[0]).levels;
    for (size_t i = 0; i < inputs.size(); i++) {
        auto quantizationParams = QuantizationDetails::getDetails(*inputs[i]);
        for (size_t c = 0; c < quantizationParams.outputLowValues.size(); c++) {
            if ((quantizationParams.outputLowValues[c] != ol) || (quantizationParams.outputHighValues[c] != oh)) {
                return false;
            }
        }
        if (quantizationParams.levels != levels) {
            return false;
        }
    }

    return true;
}

static void setFakeQuantizeScales(const InferenceEngine::CNNLayerPtr& fakeQuantizeLayer, const size_t& maxLevels,
    const std::vector<double>& maxRange) {
    auto quantizationParams = QuantizationDetails::getDetails(*fakeQuantizeLayer);
    std::vector<float> scaledInputLowValues(quantizationParams.inputLowValues.size());
    std::vector<float> scaledInputHighValues(quantizationParams.inputLowValues.size());
    std::vector<float> scaledOutputLowValues(quantizationParams.outputLowValues.size());
    std::vector<float> scaledOutputHighValues(quantizationParams.outputLowValues.size());

    for (size_t i = 0; i < quantizationParams.inputLowValues.size(); i++) {
        double range = quantizationParams.inputHighValues[i] - quantizationParams.inputLowValues[i];
        double updatedInputLow = quantizationParams.inputLowValues[i] * maxRange[i] / range;
        scaledInputLowValues[i] = static_cast<float>(updatedInputLow);
        scaledInputHighValues[i] = static_cast<float>(updatedInputLow + maxRange[i]);
    }

    for (size_t i = 0; i < quantizationParams.outputLowValues.size(); i++) {
        double range = quantizationParams.outputHighValues[i] - quantizationParams.outputLowValues[i];
        double updatedOutputLow = quantizationParams.outputLowValues[i] * maxRange[i] / range;
        scaledOutputLowValues[i] = static_cast<float>(updatedOutputLow);
        scaledOutputHighValues[i] = static_cast<float>(updatedOutputLow + maxRange[i]);
    }

    fakeQuantizeLayer->params["levels"] = std::to_string(maxLevels);
    CNNNetworkHelper::updateBlobs(*fakeQuantizeLayer, 1, scaledInputLowValues);
    CNNNetworkHelper::updateBlobs(*fakeQuantizeLayer, 2, scaledInputHighValues);
    CNNNetworkHelper::updateBlobs(*fakeQuantizeLayer, 3, scaledOutputLowValues);
    CNNNetworkHelper::updateBlobs(*fakeQuantizeLayer, 4, scaledOutputHighValues);
}

static void setFakeQuantizeParams(const InferenceEngine::CNNLayerPtr& fakeQuantizeLayer, const size_t& maxLevels,
    const double& minVal, const double& maxVal) {
    auto quantizationParams = QuantizationDetails::getDetails(*fakeQuantizeLayer);
    std::vector<float> scaledInputLowValues(quantizationParams.inputLowValues.size());
    std::vector<float> scaledInputHighValues(quantizationParams.inputLowValues.size());
    std::vector<float> scaledOutputLowValues(quantizationParams.outputLowValues.size());
    std::vector<float> scaledOutputHighValues(quantizationParams.outputLowValues.size());

    for (size_t i = 0; i < quantizationParams.inputLowValues.size(); i++) {
        scaledInputLowValues[i] = minVal;
        scaledInputHighValues[i] = maxVal;
    }

    for (size_t i = 0; i < quantizationParams.outputLowValues.size(); i++) {
        scaledOutputLowValues[i] = minVal;
        scaledOutputHighValues[i] = maxVal;
    }

    fakeQuantizeLayer->params["levels"] = std::to_string(maxLevels);
    CNNNetworkHelper::updateBlobs(*fakeQuantizeLayer, 1, scaledInputLowValues);
    CNNNetworkHelper::updateBlobs(*fakeQuantizeLayer, 2, scaledInputHighValues);
    CNNNetworkHelper::updateBlobs(*fakeQuantizeLayer, 3, scaledOutputLowValues);
    CNNNetworkHelper::updateBlobs(*fakeQuantizeLayer, 4, scaledOutputHighValues);
}

std::vector<CNNLayerPtr> getInputsFQ(const CNNLayer& layer) {
    std::vector<CNNLayerPtr> result;

    auto inputs = CNNNetworkHelper::getParents(layer);
    for (auto& input : inputs) {
        if ((input->type == "FakeQuantize") && (CNNNetworkHelper::getParent(*input)->type != "Const")) {
            result.push_back(input);
        } else {
            auto parentInputs = getInputsFQ(*input);
            result.insert(result.end(), parentInputs.begin(), parentInputs.end());
        }
    }

    return result;
}

void FrontEndMcm::alignEltwiseScales(ie::CNNNetwork& network) {
    for (auto& layer : network) {
        if (layer->type == "Eltwise") {
            auto inputs = getInputsFQ(*layer);
            size_t maxValues = 1;
            size_t maxValuesIdx = 0;
            for (size_t i = 0; i < inputs.size(); i++) {
                IE_ASSERT(inputs[i]->type == "FakeQuantize");
                if (maxValues < QuantizationDetails::getDetails(*inputs[i]).outputLowValues.size()) {
                    maxValues = QuantizationDetails::getDetails(*inputs[i]).outputLowValues.size();
                    maxValuesIdx = i;
                }
            }

            if (inputsHasSameScales(inputs, maxValues, maxValuesIdx)) {
                continue;
            }

            size_t maxLevels = 0;
            std::vector<double> maxRange(maxValues, 0.0);
            for (const auto& input : inputs) {
                auto quantizationParams = QuantizationDetails::getDetails(*input);
                if (maxLevels < quantizationParams.levels) maxLevels = quantizationParams.levels;

                for (size_t i = 0; i < maxValues; i++) {
                    size_t c = quantizationParams.outputHighValues.size() == 1 ? 0 : i;
                    double range = quantizationParams.outputHighValues[c] - quantizationParams.outputLowValues[c];
                    if (maxRange[i] < range) maxRange[i] = range;
                }
            }

            for (const auto& input : inputs) {
                setFakeQuantizeScales(input, maxLevels, maxRange);
            }
        }
    }
}

void FrontEndMcm::alignConcatScales(ie::CNNNetwork& network) {
    for (auto& layer : network) {
        if (layer->type == "Concat") {
            auto inputs = getInputsFQ(*layer);
            for (auto& input : inputs) {
                IE_ASSERT(input->type == "FakeQuantize");
            }

            if (inputsHasSameScalesAndZeroPoints(inputs)) {
                continue;
            }

            size_t maxLevels = 0;
            double minVal = std::numeric_limits<double>::max();
            double maxVal = std::numeric_limits<double>::min();
            for (const auto& input : inputs) {
                auto quantizationParams = QuantizationDetails::getDetails(*input);
                if (maxLevels < quantizationParams.levels) maxLevels = quantizationParams.levels;

                for (size_t i = 0; i < quantizationParams.outputLowValues.size(); i++) {
                    double ol = quantizationParams.outputLowValues[i];
                    double oh = quantizationParams.outputHighValues[i];
                    if (minVal > ol) minVal = ol;
                    if (maxVal < oh) maxVal = oh;
                }
            }
            for (const auto& input : inputs) {
                setFakeQuantizeParams(input, maxLevels, minVal, maxVal);
            }
        }
    }
}

namespace {
template <typename T>
bool needAlignZeroPoints(std::vector<T> lowValues, std::vector<T> highValues, const float levels) {
    auto firstZP =
        QuantizationHelpers::calculateZeroPoint(highValues[0], lowValues[0], levels, InferenceEngine::Precision::U8);
    for (size_t i = 1; i < lowValues.size(); i++) {
        auto zp = QuantizationHelpers::calculateZeroPoint(
            highValues[i], lowValues[i], levels, InferenceEngine::Precision::U8);
        if (firstZP != zp) {
            return true;
        }
    }
    return false;
}

bool isFakeQuantizeOnWeights(const InferenceEngine::CNNLayerPtr& fakeQuantizeLayer) {
    InferenceEngine::DataPtr inputData = fakeQuantizeLayer->insData[0].lock();
    IE_ASSERT(inputData != nullptr);
    auto parentLayer = inputData->getCreatorLayer().lock();

    //  Check that FQ on weights
    return parentLayer->type == "Const" ? true : false;
}
}  // namespace

void FrontEndMcm::alignZeroPointsOnWeights(ie::CNNNetwork& network) {
    for (auto& layer : network) {
        if (layer->type == "FakeQuantize") {
            if (!isFakeQuantizeOnWeights(layer)) {
                continue;
            }

            auto quantizationParams = QuantizationDetails::getDetails(*layer);
            float levels = quantizationParams.levels;

            auto numberOfQuantParams = quantizationParams.outputLowValues.size();
            if (!needAlignZeroPoints(quantizationParams.outputLowValues, quantizationParams.outputHighValues, levels)) {
                continue;
            }

            double sumOfZeroPoints = 0;

            for (size_t i = 0; i < numberOfQuantParams; i++) {
                float ol = quantizationParams.outputLowValues[i];
                float oh = quantizationParams.outputHighValues[i];

                float x = -(levels - 1) * ol / (oh - ol);

                // re-calculate ZP for weights, we use U8 for weights
                sumOfZeroPoints += x;
            }
            auto avgZeroPoints = std::round(sumOfZeroPoints / numberOfQuantParams);

            // NOTE: ol is always negative value
            std::vector<float> newLowValues(numberOfQuantParams);
            std::vector<float> newHighValues(numberOfQuantParams);
            for (size_t i = 0; i < quantizationParams.outputLowValues.size(); i++) {
                float ol = quantizationParams.outputLowValues[i];
                float oh = quantizationParams.outputHighValues[i];

                float zpl = oh * avgZeroPoints / (avgZeroPoints - (levels - 1));
                float zph = ol - ol * (levels - 1) / avgZeroPoints;

                ol = std::min(ol, zpl);
                oh = std::max(oh, zph);
                newLowValues[i] = ol;
                newHighValues[i] = oh;
            }
            CNNNetworkHelper::updateBlobs(*layer, 1, newLowValues);
            CNNNetworkHelper::updateBlobs(*layer, 2, newHighValues);
            CNNNetworkHelper::updateBlobs(*layer, 3, newLowValues);
            CNNNetworkHelper::updateBlobs(*layer, 4, newHighValues);
        }
    }
}

void FrontEndMcm::runCommonPasses(ie::ICNNNetwork& network) {
    auto cnnNet = ie::CNNNetwork(std::shared_ptr<ie::ICNNNetwork>(&network, [](ie::ICNNNetwork*) {}));

    if (_config.eltwiseScalesAlignment()) {
        alignEltwiseScales(cnnNet);
    }
    if (_config.concatScalesAlignment()) {
        alignConcatScales(cnnNet);
    }
    if (_config.zeroPointsOnWeightsAlignment()) {
        alignZeroPointsOnWeights(cnnNet);
    }
    if (!_config.serializeCNNBeforeCompileFile().empty()) {
        std::string origFileName = _config.serializeCNNBeforeCompileFile();
        auto baseFileName = (origFileName.substr(origFileName.length() - 4, 4) == ".xml")
                                ? origFileName.substr(0, origFileName.length() - 4)
                                : origFileName;

        cnnNet.serialize(baseFileName + ".xml", baseFileName + ".bin");
    }

    parseNetworkDFS(cnnNet, _parsedNetwork);
    parseInputData();
}

McmNode FrontEndMcm::getMcmData(const ie::DataPtr& ieData) {
    IE_ASSERT(ieData != nullptr);
    auto it = _ieToMcmMap.find(ieData);
    if (it == _ieToMcmMap.end()) {
        return nullptr;
    }

    return it->second;
}

void FrontEndMcm::bindData(const McmNode& data, const ie::DataPtr& ieData) {
    IE_ASSERT(_modelMcm.isValid(data->getMcmNode()));
    IE_ASSERT(_modelMcm.isValid(_modelMcm.getSourceOp(data->getMcmNode())));
    _ieToMcmMap[ieData] = data;
    data->setOrigData(ieData);
}

void FrontEndMcm::bindOutput(mv::Data::TensorIterator node, ie::DataPtr& layerOutput) {
    IE_ASSERT(layerOutput != nullptr);
    auto layer = std::make_shared<McmNodeObject>(node, layerOutput->getTensorDesc());
    _nodes.push_back(layer);
    bindData(layer, layerOutput);
}

void FrontEndMcm::getInputData(const ie::CNNLayerPtr& layer, McmNodeVector& inputs) {
    IE_ASSERT(layer != nullptr);
    inputs.resize(layer->insData.size());
    for (size_t i = 0; i < layer->insData.size(); ++i) {
        auto layerInput = layer->insData[i].lock();
        IE_ASSERT(layerInput != nullptr);
        inputs[i] = getMcmData(layerInput);
        IE_ASSERT(inputs[i] != nullptr);
    }
}

std::string getDimLabel(int dimIndex, ie::Layout ieLayout) {
    std::ostringstream ostr;
    ostr << ieLayout;
    const auto layoutStr = ostr.str();
    IE_ASSERT(dimIndex >= 0 && dimIndex < layoutStr.size());
    return std::string(1, layoutStr[dimIndex]);
}

constexpr char FINISH_PARSING_STR[] = "Parsed to mcmModel as '%s";

void logParsingStartHelper(Logger::Ptr logger, const ie::CNNLayerPtr& layer, const McmNodeVector& inputs) {
    logger->debug("Start parsing '%s' layer: '%s'", layer->type, layer->name);

    if (inputs.empty()) {
        logger->debug("Layer has no input");
    } else {
        for (size_t i = 0; i < inputs.size(); ++i)
            logger->debug("Layer input %d: '%s'", i, inputs[i]->getMcmNode()->getName());
    }
}

double inf = std::numeric_limits<double>::infinity();
mv::QuantizationParams initialQuantParams = {{0}, {1}, {-inf}, {inf}};

bool isInputPrecisionSupported(const ie::Precision& inputPrecision) {
    const std::set<ie::Precision> supportedInPrecisions = {ie::Precision::U8, ie::Precision::FP16};
    return supportedInPrecisions.find(inputPrecision) != supportedInPrecisions.end();
}

bool isInputLayoutSupported(const ie::Layout& inputLayout) {
    const std::set<ie::Layout> supportedInLayouts = {ie::Layout::NHWC, ie::Layout::NCHW, ie::Layout::NC};
    return supportedInLayouts.find(inputLayout) != supportedInLayouts.end();
}

bool isOutputPrecisionSupported(const ie::Precision& outputPrecision) {
    std::set<ie::Precision> supportedOutPrecisions = {ie::Precision::U8, ie::Precision::FP16, ie::Precision::FP32};
    return supportedOutPrecisions.find(outputPrecision) != supportedOutPrecisions.end();
}

bool isOutputLayoutSupported(const ie::Layout& outputLayout) {
    std::set<ie::Layout> supportedOutLayouts = {ie::Layout::NHWC, ie::Layout::NCHW, ie::Layout::NC};
    return supportedOutLayouts.find(outputLayout) != supportedOutLayouts.end();
}

void FrontEndMcm::parseInputData() {
    _logger->debug("Try to parse network input");

    for (const auto& inputInfo : _parsedNetwork.networkInputs) {
        auto netInput = inputInfo.second;
        IE_ASSERT(netInput != nullptr);

        auto ieData = netInput->getInputData();
        IE_ASSERT(ieData != nullptr);

        const auto& dataDesc = ieData->getTensorDesc();
        mv::Shape inputShape(getWHCN(dataDesc).getDims());

        auto inputLayerPtr = ieData->getCreatorLayer().lock();

        const InferenceEngine::Layout inputLayout = ieData->getTensorDesc().getLayout();
        if (!isInputLayoutSupported(inputLayout)) {
            VPU_THROW_EXCEPTION << "Input layout is not supported: " << ieData->getTensorDesc().getLayout();
        }

        const InferenceEngine::Precision inputPrecision = ieData->getTensorDesc().getPrecision();
        if (!isInputPrecisionSupported(inputPrecision)) {
            VPU_THROW_EXCEPTION << "Input data type is not supported: " << ieData->getTensorDesc().getPrecision();
        }

        bool networkInput = true;

        auto mvInput = _modelMcm.input(inputShape, precisionToDType(inputPrecision),
            layoutToOrder(InferenceEngine::Layout::NHWC), initialQuantParams, networkInput, netInput->name());
        bindOutput(mvInput, ieData);
        _logger->debug("Network input '%s'(orig: '%s') parsed to mcmModel", mvInput->getName(), netInput->name());
    }
}

void FrontEndMcm::parseOutputData() {
    _logger->debug("Try to parse network output");

    for (const auto& outputInfo : _parsedNetwork.networkOutputs) {
        auto ieData = outputInfo.second;

        IE_ASSERT(ieData != nullptr);

        auto lastLayerOut = getMcmData(ieData);
        if (lastLayerOut == nullptr) {
            lastLayerOut = _nodes.back();
        }
        IE_ASSERT(lastLayerOut != nullptr);
        auto name = lastLayerOut->getMcmNode()->getName();

        const auto outputPrecision = ieData->getTensorDesc().getPrecision();
        if (!isOutputPrecisionSupported(outputPrecision)) {
            VPU_THROW_EXCEPTION << "Output data type is not supported: " << outputPrecision;
        }

        // TODO: kmbPlugin already has a function convert_data_type() for matching IE precision to mcm, but
        // in this case we can't use due to limitations on mcm level (not all precisions are supported).
        // mcmCompiler right now support only 2 types of precisions for output: U8 and FP16
        // for avoid this limitations plugin has a WA: translate FP32 output like a FP16 and convert output blob
        // in getResult() function after the inference.
        mv::DType outputType;
        switch (outputPrecision) {
        case ie::Precision::UNSPECIFIED:
            outputType = mv::DType("Default");
            break;
        case ie::Precision::U8:
            outputType = mv::DType("UInt8");
            break;
        case ie::Precision::FP16:
            outputType = mv::DType("Float16");
            break;
        case ie::Precision::FP32:
            outputType = mv::DType("Float16");
            break;
        default:
            VPU_THROW_EXCEPTION << "Data type handling is not implemented" << outputPrecision.name();
        }

        const InferenceEngine::Layout outputLayout = ieData->getTensorDesc().getLayout();
        if (!isOutputLayoutSupported(outputLayout)) {
            VPU_THROW_EXCEPTION << "Output layout is not supported: " << outputLayout;
        }

        auto mvOutput = _modelMcm.output(lastLayerOut->getMcmNode(), outputType, {{}, {}, {}, {}});
        _output = std::make_shared<McmNodeObject>(mvOutput, lastLayerOut->desc());
        _nodes.push_back(_output);
    }
}

namespace {

void cvtPaddingsFromCeilToFloorMode(
    int input_size_ceil, int output_size, int kernel, int stride, int& pad_start, int& pad_end) {
    const auto input_size_floor = mv::Tiling::inferInputSize(output_size, pad_start, pad_end, kernel, stride);

    pad_end = pad_end + (input_size_floor - input_size_ceil);
    pad_end = std::max(pad_end, 0);
}

}  // namespace

void FrontEndMcm::parseConvolution(const ie::CNNLayerPtr& layer, const McmNodeVector& inputs) {
    auto input = inputs[0];

    auto convLayer = std::dynamic_pointer_cast<ie::ConvolutionLayer>(layer);
    IE_ASSERT(convLayer != nullptr);

    logParsingStartHelper(_logger, layer, {input});

    int kernelSizeX = convLayer->_kernel_x;
    int kernelSizeY = convLayer->_kernel_y;

    int kernelStrideX = convLayer->_stride_x;
    int kernelStrideY = convLayer->_stride_y;

    auto paddings = getPaddings(*convLayer);
    int padLeft = paddings.begin.exist(ie::X_AXIS) ? paddings.begin[ie::X_AXIS] : 0;
    int padRight = paddings.end.exist(ie::X_AXIS) ? paddings.end[ie::X_AXIS] : padLeft;
    int padTop = paddings.begin.exist(ie::Y_AXIS) ? paddings.begin[ie::Y_AXIS] : 0;
    int padBottom = paddings.end.exist(ie::Y_AXIS) ? paddings.end[ie::Y_AXIS] : padTop;

    int dilationX = convLayer->_dilation_x;
    int dilationY = convLayer->_dilation_y;
    if (dilationX != dilationY) {
        VPU_THROW_EXCEPTION << "kmb Convolution supports only equal dilationX and dilationY";
    }

    size_t groupSize = convLayer->_group;

    auto layerOutput = layer->outData[0];
    IE_ASSERT(layerOutput != nullptr);
    auto outDesc = layerOutput->getTensorDesc();
    cvtPaddingsFromCeilToFloorMode(input->origData()->getDims().at(3), outDesc.getDims().at(3),
        kernelSizeX * dilationX - (dilationX - 1), kernelStrideX, padLeft, padRight);
    cvtPaddingsFromCeilToFloorMode(input->origData()->getDims().at(2), outDesc.getDims().at(2),
        kernelSizeY * dilationY - (dilationY - 1), kernelStrideY, padTop, padBottom);

    mv::DType convolutionDataType("Default");
    mv::Data::TensorIterator mvConv;
    mv::Data::TensorIterator mvConvOnly;

    size_t inputGroupSize, outputGroupSize, stub;
    parseDims(input->desc(), stub, inputGroupSize, stub, stub);
    parseDims(outDesc, stub, outputGroupSize, stub, stub);

    bool isDepthWiseConv = groupSize > 1 && groupSize == inputGroupSize && groupSize == outputGroupSize;
    auto mvWeights = inputs[1]->getMcmNode();

    if (isDepthWiseConv) {
        // TODO: Need align API in mcmCompiler
        // mcm expects (1,*,*,*) shape for depthwise weights, but Openvino has a (*,1,*,*)

        auto sourceWeightsOp = _modelMcm.getSourceOp(mvWeights);
        auto constWeightTensor = mvWeights;
        if (sourceWeightsOp->getOpType() == "FakeQuantize") {
            constWeightTensor = sourceWeightsOp->getInputTensor(0);
            sourceWeightsOp = _modelMcm.getSourceOp(constWeightTensor);
        }
        constWeightTensor->set<bool>("is_depthwise_weights", true);
        sourceWeightsOp->set<bool>("is_depthwise_weights", true);
        auto newWeightsShape = {
            static_cast<std::size_t>(kernelSizeX), static_cast<std::size_t>(kernelSizeY), inputGroupSize, 1lu};

        constWeightTensor->setShape(newWeightsShape);
        mvWeights->setShape(newWeightsShape);

        mvConv = _modelMcm.depthwiseConv(input->getMcmNode(), mvWeights,
            {static_cast<uint16_t>(kernelStrideX), static_cast<uint16_t>(kernelStrideY)},
            {static_cast<uint16_t>(padLeft), static_cast<uint16_t>(padRight), static_cast<uint16_t>(padTop),
                static_cast<uint16_t>(padBottom)},
            static_cast<unsigned>(dilationX), convolutionDataType, initialQuantParams, convLayer->name);
    } else {
        mvConv = _modelMcm.conv(input->getMcmNode(), mvWeights,
            {static_cast<uint16_t>(kernelStrideX), static_cast<uint16_t>(kernelStrideY)},
            {static_cast<uint16_t>(padLeft), static_cast<uint16_t>(padRight), static_cast<uint16_t>(padTop),
                static_cast<uint16_t>(padBottom)},
            static_cast<unsigned>(dilationX), static_cast<unsigned>(groupSize), convolutionDataType, initialQuantParams,
            convLayer->name);
    }

    //  Need quantize bias, this logic provide by MCM team, need check
    if (inputs.size() == 3) {
        mvConvOnly = mvConv;
        auto mvBiases = inputs[2]->getMcmNode();
        mvConv =
            _modelMcm.bias(mvConvOnly, mvBiases, mv::DType("Default"), initialQuantParams, convLayer->name + ":bias");
        _logger->debug(
            "'%s' layer '%s': Bias part (%s) added to mcmModel", convLayer->type, convLayer->name, mvConv->getName());
    }

    bindOutput(mvConv, layerOutput);
    _logger->debug(FINISH_PARSING_STR, mvConv->getName());
}

void FrontEndMcm::parsePooling(const ie::CNNLayerPtr& layer, const McmNodeVector& inputs) {
    IE_ASSERT(inputs.size() == 1);

    auto input = inputs[0];
    auto poolLayer = std::dynamic_pointer_cast<ie::PoolingLayer>(layer);
    IE_ASSERT(poolLayer != nullptr);

    const auto rounding_type = layer->GetParamAsString("rounding_type", "floor");

    logParsingStartHelper(_logger, layer, inputs);

    int kernelSizeX = poolLayer->_kernel_x;
    int kernelSizeY = poolLayer->_kernel_y;

    int kernelStrideX = poolLayer->_stride_x;
    int kernelStrideY = poolLayer->_stride_y;

    auto paddings = getPaddings(*poolLayer);
    int padLeft = paddings.begin.exist(ie::X_AXIS) ? paddings.begin[ie::X_AXIS] : 0;
    int padRight = paddings.end.exist(ie::X_AXIS) ? paddings.end[ie::X_AXIS] : padLeft;
    int padTop = paddings.begin.exist(ie::Y_AXIS) ? paddings.begin[ie::Y_AXIS] : 0;
    int padBottom = paddings.end.exist(ie::Y_AXIS) ? paddings.end[ie::Y_AXIS] : padTop;

    auto poolType = poolLayer->_type;

    auto layerOutput = layer->outData[0];
    IE_ASSERT(layerOutput != nullptr);

    auto outDesc = layerOutput->getTensorDesc();

    cvtPaddingsFromCeilToFloorMode(
        input->origData()->getDims().at(3), outDesc.getDims().at(3), kernelSizeX, kernelStrideX, padLeft, padRight);
    cvtPaddingsFromCeilToFloorMode(
        input->origData()->getDims().at(2), outDesc.getDims().at(2), kernelSizeY, kernelStrideY, padTop, padBottom);

    mv::Data::TensorIterator mvPooling;
    if (poolType == ie::PoolingLayer::AVG) {
        mvPooling = _modelMcm.averagePool(inputs[0]->getMcmNode(),
            {static_cast<uint16_t>(kernelSizeX), static_cast<uint16_t>(kernelSizeY)},
            {static_cast<uint16_t>(kernelStrideX), static_cast<uint16_t>(kernelStrideY)},
            {static_cast<uint16_t>(padLeft), static_cast<uint16_t>(padRight), static_cast<uint16_t>(padTop),
                static_cast<uint16_t>(padBottom)},
            poolLayer->_exclude_pad, mv::DType("Default"), initialQuantParams, poolLayer->name);
    } else {
        mvPooling = _modelMcm.maxPool(inputs[0]->getMcmNode(),
            {static_cast<uint16_t>(kernelSizeX), static_cast<uint16_t>(kernelSizeY)},
            {static_cast<uint16_t>(kernelStrideX), static_cast<uint16_t>(kernelStrideY)},
            {static_cast<uint16_t>(padLeft), static_cast<uint16_t>(padRight), static_cast<uint16_t>(padTop),
                static_cast<uint16_t>(padBottom)},
            poolLayer->_exclude_pad, mv::DType("Default"), initialQuantParams, poolLayer->name);
    }

    bindOutput(mvPooling, layerOutput);
    _logger->debug(FINISH_PARSING_STR, mvPooling->getName());
}

void FrontEndMcm::parseFullyConnected(const ie::CNNLayerPtr& layer, const McmNodeVector& inputs) {
    auto FClayer = std::dynamic_pointer_cast<ie::FullyConnectedLayer>(layer);
    IE_ASSERT(FClayer != nullptr);

    logParsingStartHelper(_logger, layer, inputs);

    auto input = inputs[0];

    size_t dimC, dimY, dimX, stub;
    parseDims(input->desc(), stub, dimC, dimY, dimX, 1);

    auto layerOutput = FClayer->outData[0];
    IE_ASSERT(layerOutput != nullptr);

    auto mvWeights = inputs[1]->getMcmNode();
    mv::DType layerDataType("Default");
    auto mvFullyConnected =
        _modelMcm.fullyConnected(input->getMcmNode(), mvWeights, layerDataType, initialQuantParams, FClayer->name);

    if (inputs.size() == 3) {
        auto mvBiases = inputs[2]->getMcmNode();
        mvFullyConnected = _modelMcm.bias(
            mvFullyConnected, mvBiases, mv::DType("Default"), initialQuantParams, FClayer->name + ":bias");
        _logger->debug("'%s' layer '%s': Bias part (%s) added to mcmModel", FClayer->type, FClayer->name,
            mvFullyConnected->getName());
    }

    bindOutput(mvFullyConnected, layer->outData[0]);

    _logger->debug(FINISH_PARSING_STR, mvFullyConnected->getName());
}

void FrontEndMcm::parseReLU(const ie::CNNLayerPtr& layer, const McmNodeVector& inputs) {
    IE_ASSERT(inputs.size() == 1);

    auto reluLayer = std::dynamic_pointer_cast<ie::ReLULayer>(layer);
    IE_ASSERT(reluLayer != nullptr);

    logParsingStartHelper(_logger, layer, inputs);

    float negativeSlope = reluLayer->negative_slope;
    mv::Data::TensorIterator mvRelu;
    if (std::fabs(negativeSlope) < std::numeric_limits<float>::epsilon()) {
        mvRelu = _modelMcm.relu(inputs[0]->getMcmNode(), mv::DType("Default"), initialQuantParams, reluLayer->name);
    } else {
        mvRelu = _modelMcm.leakyRelu(
            inputs[0]->getMcmNode(), negativeSlope, mv::DType("Default"), initialQuantParams, reluLayer->name);
    }

    bindOutput(mvRelu, layer->outData[0]);

    _logger->debug(FINISH_PARSING_STR, mvRelu->getName());
}

void FrontEndMcm::parseSoftMax(const ie::CNNLayerPtr& layer, const McmNodeVector& inputs) {
    IE_ASSERT(inputs.size() == 1);

    auto softMaxLayer = std::dynamic_pointer_cast<ie::SoftMaxLayer>(layer);
    IE_ASSERT(softMaxLayer != nullptr);

    IE_ASSERT(static_cast<size_t>(softMaxLayer->axis) < inputs[0]->desc().getDims().size());

    logParsingStartHelper(_logger, layer, inputs);

    const auto ieLayout = ie::TensorDesc::getLayoutByDims(inputs[0]->desc().getDims());
    std::string mcmAxis = getDimLabel(softMaxLayer->axis, ieLayout);
    auto mvSoftmax = _modelMcm.softmax(
        inputs[0]->getMcmNode(), mcmAxis, mv::DType("Default"), initialQuantParams, softMaxLayer->name);

    bindOutput(mvSoftmax, layer->outData[0]);

    _logger->debug(FINISH_PARSING_STR, mvSoftmax->getName());
}

void FrontEndMcm::parseNorm(const ie::CNNLayerPtr& layer, const McmNodeVector& inputs) {
    IE_ASSERT(inputs.size() == 1);
    auto normLayer = std::dynamic_pointer_cast<ie::NormLayer>(layer);
    IE_ASSERT(normLayer != nullptr);

    logParsingStartHelper(_logger, layer, inputs);

    auto alpha = static_cast<double>(normLayer->_alpha);
    auto beta = static_cast<double>(normLayer->_beta);
    std::string region = std::to_string(normLayer->_k);
    auto mvLRN = _modelMcm.norm(inputs[0]->getMcmNode(), alpha, beta, region, normLayer->_size, mv::DType("Default"),
        initialQuantParams, normLayer->name);

    bindOutput(mvLRN, layer->outData[0]);

    _logger->debug(FINISH_PARSING_STR, mvLRN->getName());
}

void FrontEndMcm::parseScaleImpl(
    const ie::CNNLayerPtr& layer, const McmNodeVector& inputs, std::vector<double>& weights, ie::Blob::Ptr biases) {
    logParsingStartHelper(_logger, layer, inputs);

    auto input = inputs[0];

    std::vector<double> quantizeScale;

    mv::Shape weightsShape = {weights.size()};
    auto mvWeights = _modelMcm.constant(
        weights, weightsShape, mv::DType("Float32"), mv::Order::getColMajorID(1), initialQuantParams);

    auto scale = _modelMcm.scale(input->getMcmNode(), mvWeights, mv::DType("Default"), initialQuantParams, layer->name);
    auto scaleShift = scale;

    std::vector<double> biasData;
    if (biases != nullptr) {
        biasData = packBlobToVector<double>(biases, biases->size());
        mv::Shape shiftShape {biases->size()};
        auto shiftData = _modelMcm.constant(
            biasData, shiftShape, mv::DType("Float32"), mv::Order::getColMajorID(1), initialQuantParams);
        // TODO: return logging
        scaleShift = _modelMcm.bias(scale, shiftData, mv::DType("Default"), initialQuantParams, layer->name + ":bias");
    }

    bindOutput(scaleShift, layer->outData[0]);

    _logger->debug(FINISH_PARSING_STR, scaleShift->getName());
}

void FrontEndMcm::parseScale(const ie::CNNLayerPtr& layer, const McmNodeVector& inputs) {
    IE_ASSERT(inputs.size() == 1);
    auto scaleLayer = std::dynamic_pointer_cast<ie::ScaleShiftLayer>(layer);
    IE_ASSERT(scaleLayer != nullptr);
    IE_ASSERT(scaleLayer->_weights != nullptr);

    if (scaleLayer->_broadcast != 0) {
        VPU_THROW_EXCEPTION << "Layer " << scaleLayer->name << " doesn't support broadcast param";
    }
    auto input = inputs[0];
    size_t dimC, stub;
    parseDims(input->desc(), stub, dimC, stub, stub);

    std::vector<double> scaleData = packBlobToVector<double>(scaleLayer->_weights, scaleLayer->_weights->size());

    parseScaleImpl(layer, inputs, scaleData, scaleLayer->_biases);
}

void FrontEndMcm::parsePermute(const ie::CNNLayerPtr& layer, const McmNodeVector& inputs) {
    IE_ASSERT(inputs.size() == 1);

    logParsingStartHelper(_logger, layer, inputs);

    auto ieOrder = layer->GetParamAsInts("order");

    std::string newOrder;

    // 4d NCHW inputs are supported
    const auto ieLayout = ie::TensorDesc::getLayoutByDims(inputs[0]->desc().getDims());
    for (size_t i = 0; i < ieOrder.size(); i++) {
        newOrder += getDimLabel(ieOrder[ieOrder.size() - 1 - i], ieLayout);
    }

    auto mvPerm = _modelMcm.permute(
        inputs[0]->getMcmNode(), mv::Order(newOrder), mv::DType("Default"), initialQuantParams, layer->name);

    // Workaround to avoid parsing stage crash:
    // 'ArgumentError: attribute identifer quantParams - Undefined identifier'
    // [Track number: D#2284, D#2237]
    mvPerm->set<mv::QuantizationParams>("quantParams", initialQuantParams);

    bindOutput(mvPerm, layer->outData[0]);

    _logger->debug(FINISH_PARSING_STR, mvPerm->getName());
}

void FrontEndMcm::parseEltwise(const ie::CNNLayerPtr& layer, const McmNodeVector& inputs) {
    auto eltwiseLayer = std::dynamic_pointer_cast<ie::EltwiseLayer>(layer);
    IE_ASSERT(eltwiseLayer != nullptr);

    logParsingStartHelper(_logger, layer, inputs);
    mv::Data::TensorIterator mvEltwise;
    std::vector<mv::Data::TensorIterator> mvInputs;
    for (const auto& input : inputs) {
        mvInputs.push_back(input->getMcmNode());
    }

    if (inputs.size() > 2) {
        VPU_THROW_EXCEPTION << eltwiseLayer->name
                            << "Eltwise Sub operations with with more than 2 operands is not supported by kmbPlugin";
    }

    for (size_t i = 0; i < eltwiseLayer->coeff.size(); ++i) {
        if (std::abs(eltwiseLayer->coeff[i]) != 1.0f) {
            VPU_THROW_EXCEPTION << eltwiseLayer->name
                                << " Eltwise Sum/Sub operations with such coefficients is not supported by kmbPlugin";
        }
    }

    switch (eltwiseLayer->_operation) {
    case ie::EltwiseLayer::eOperation::Sub:
        mvEltwise =
            _modelMcm.eltwise(mvInputs, "Subtract", mv::DType("Default"), initialQuantParams, eltwiseLayer->name);
        break;
    case ie::EltwiseLayer::eOperation::Sum:
        mvEltwise = _modelMcm.eltwise(mvInputs, "Add", mv::DType("Default"), initialQuantParams, eltwiseLayer->name);
        break;
    default:
        VPU_THROW_EXCEPTION << "Eltwise operation" << eltwiseLayer->_operation << " is not supported";
    }

    bindOutput(mvEltwise, layer->outData[0]);
    _logger->debug(FINISH_PARSING_STR, mvEltwise->getName());
}

void FrontEndMcm::parseBias(const ie::CNNLayerPtr& layer, const McmNodeVector& inputs) {
    mv::Data::TensorIterator mvBias;
    if (inputs.size() == 1) {
        logParsingStartHelper(_logger, layer, inputs);

        auto input = inputs[0];
        size_t dimC, stub;
        parseDims(input->desc(), stub, dimC, stub, stub);
        mv::Shape biasShape = {dimC};
        int biasesSize = dimC;
        auto biases = layer->blobs["biases"];

        auto weights = layer->blobs["weights"];
        auto biasData = packBlobToVector<double>(biases, biasesSize);

        auto mvBiasValues = _modelMcm.constant(biasData, biasShape, mv::DType("Float16"), mv::Order("W"));
        mvBias =
            _modelMcm.bias(input->getMcmNode(), mvBiasValues, mv::DType("Default"), initialQuantParams, layer->name);
    } else if (inputs.size() == 2) {
        logParsingStartHelper(_logger, layer, inputs);

        auto input = inputs[0];
        auto input1 = inputs[1];
        mvBias = _modelMcm.bias(
            input->getMcmNode(), input1->getMcmNode(), mv::DType("Default"), initialQuantParams, layer->name);
    } else {
        VPU_THROW_EXCEPTION << "Bias layer does not support " << inputs.size() << " inputs";
    }

    bindOutput(mvBias, layer->outData[0]);

    _logger->debug(FINISH_PARSING_STR, mvBias->getName());
}

void FrontEndMcm::parseClamp(const ie::CNNLayerPtr& layer, const McmNodeVector& inputs) {
    IE_ASSERT(inputs.size() == 1);

    auto clampLayer = std::dynamic_pointer_cast<ie::ClampLayer>(layer);
    IE_ASSERT(clampLayer != nullptr);

    logParsingStartHelper(_logger, layer, inputs);

    auto mvClampMin = _modelMcm.minimum(inputs[0]->getMcmNode(), clampLayer->max_value, mv::DType("Default"),
        initialQuantParams, clampLayer->name + "clamp-min");
    auto mvClampMax = _modelMcm.maximum(
        mvClampMin, clampLayer->min_value, mv::DType("Default"), initialQuantParams, clampLayer->name + "clamp-max");
    bindOutput(mvClampMax, layer->outData[0]);

    _logger->debug(FINISH_PARSING_STR, mvClampMax->getName());
}

void FrontEndMcm::parseReshape(const ie::CNNLayerPtr& layer, const McmNodeVector& inputs) {
    auto layerOutput = layer->outData[0];
    IE_ASSERT(layerOutput != nullptr);

    logParsingStartHelper(_logger, layer, inputs);

    for (size_t i = 1; i < inputs.size(); i++) {
        _modelMcm.removeOp(_modelMcm.getSourceOp(inputs[i]->getMcmNode()));
    }

    // Because mcmCompiler supports only "dense" layouts
    // for example NC should be represented as NCHW with dims NC11
    // Formation of a newShape, "dense" shape with 1, substituted in the places of non-existent measurements
    // TODO: Tests on parsing/compilation of different cases of reshape should be added: Jira: CVS-20409
    // McmCompiler accept only input in WHCN format
    mv::Shape newShape(getWHCN(layerOutput->getTensorDesc()).getDims());
    auto mvReshape =
        _modelMcm.reshape(inputs[0]->getMcmNode(), newShape, mv::DType("Default"), initialQuantParams, layer->name);

    bindOutput(mvReshape, layer->outData[0]);

    _logger->debug(FINISH_PARSING_STR, mvReshape->getName());
}

void FrontEndMcm::parseConcat(const ie::CNNLayerPtr& layer, const McmNodeVector& inputs) {
    IE_ASSERT(!inputs.empty());

    auto concatLayer = std::dynamic_pointer_cast<ie::ConcatLayer>(layer);
    IE_ASSERT(concatLayer != nullptr);
    IE_ASSERT(concatLayer->_axis < inputs[0]->desc().getDims().size());

    logParsingStartHelper(_logger, layer, inputs);

    const auto ieLayout = ie::TensorDesc::getLayoutByDims(inputs[0]->desc().getDims());
    std::string mcmAxis = getDimLabel(concatLayer->_axis, ieLayout);

    std::vector<mv::Data::TensorIterator> concatInputs;
    for (const auto& input : inputs) {
        concatInputs.push_back(input->getMcmNode());
    }

    auto mvConcat =
        _modelMcm.concat(concatInputs, mcmAxis, mv::DType("Default"), initialQuantParams, concatLayer->name);
    bindOutput(mvConcat, layer->outData[0]);

    _logger->debug(FINISH_PARSING_STR, mvConcat->getName());
}

void FrontEndMcm::parseRegionYolo(const ie::CNNLayerPtr& layer, const McmNodeVector& inputs) {
    IE_ASSERT(inputs.size() == 1);

    logParsingStartHelper(_logger, layer, inputs);

    auto coords = layer->GetParamAsUInt("coords");
    auto classes = layer->GetParamAsUInt("classes");
    auto do_softmax = layer->GetParamAsBool("do_softmax");
    auto num = layer->GetParamAsUInt("num");
    auto mask = layer->GetParamAsUInts("mask", {});

    auto region = _modelMcm.regionYolo(inputs[0]->getMcmNode(), coords, classes, do_softmax, num, mask,
        mv::DType("Default"), initialQuantParams, layer->name);
    bindOutput(region, layer->outData[0]);

    _logger->debug(FINISH_PARSING_STR, region->getName());
}

void FrontEndMcm::parseReorgYolo(const ie::CNNLayerPtr& layer, const McmNodeVector& inputs) {
    IE_ASSERT(inputs.size() == 1);

    logParsingStartHelper(_logger, layer, inputs);

    auto stride = layer->GetParamAsUInt("stride");

    auto reorg =
        _modelMcm.reorgYolo(inputs[0]->getMcmNode(), stride, mv::DType("Default"), initialQuantParams, layer->name);
    bindOutput(reorg, layer->outData[0]);

    _logger->debug(FINISH_PARSING_STR, reorg->getName());
}

InferenceEngine::CNNLayerPtr getInputLayerSafe(const InferenceEngine::CNNLayerPtr& layer, const size_t index) {
    IE_ASSERT(index < layer->insData.size());
    auto inputData = layer->insData[index].lock();
    IE_ASSERT(inputData != nullptr);
    auto inputLayer = inputData->getCreatorLayer().lock();
    IE_ASSERT(inputLayer != nullptr);
    return inputLayer;
}

namespace {
bool isInteger(ie::Precision iePrecision) {
    static std::set<ie::Precision> integer_precision {
        ie::Precision::I8, ie::Precision::U8, ie::Precision::I32, ie::Precision::I64};
    return integer_precision.count(iePrecision);
}

}  // namespace

void FrontEndMcm::parseConst(const InferenceEngine::CNNLayerPtr& layer, const McmNodeVector& inputs) {
    IE_ASSERT(layer->type == "Const");
    auto foundBlob = layer->blobs.begin();
    if (foundBlob == layer->blobs.end()) {
        VPU_THROW_EXCEPTION << "Const layer blob is not supportied";
    }
    const auto constBlob = foundBlob->second;
    auto blobPrecision = constBlob->getTensorDesc().getPrecision();
    auto mcmShape = sizeVectorToShape(layer->outData.front()->getDims());
    if (isInteger(blobPrecision)) {
        std::vector<int64_t> constData = packBlobToVector<int64_t>(constBlob, constBlob->size());
        auto constMCM =
            _modelMcm.constantInt(constData, mcmShape, precisionToDType(constBlob->getTensorDesc().getPrecision()),
                mv::Order::getColMajorID(mcmShape.ndims()), initialQuantParams, layer->name);
        bindOutput(constMCM, layer->outData[0]);
    } else {
        std::vector<double> constData = packBlobToVector<double>(constBlob, constBlob->size());
        auto constMCM =
            _modelMcm.constant(constData, mcmShape, precisionToDType(Precision(Precision::ePrecision::FP32)),
                // Initially  this parameter is: precisionToDType(constBlob->getTensorDesc().getPrecision()),
                // but as Work Around it is set to: precisionToDType(Precision(Precision::ePrecision::FP32)).
                // It is so just because mcmCompiler has not supported FP16 yet.
                // Do not forget to redo it when support for FP16 will be available in mcmCompiler.
                mv::Order::getColMajorID(mcmShape.ndims()), initialQuantParams, layer->name);
        bindOutput(constMCM, layer->outData[0]);
    }
}

void FrontEndMcm::parseFakeQuantize(const InferenceEngine::CNNLayerPtr& layer, const vpu::McmNodeVector& inputs) {
    IE_ASSERT(layer->type == "FakeQuantize");

    const auto inputLowLayer = getInputLayerSafe(layer, 1);
    const auto inputHighLayer = getInputLayerSafe(layer, 2);
    const auto outputLowLayer = getInputLayerSafe(layer, 3);
    const auto outputHighLayer = getInputLayerSafe(layer, 4);

    const auto levels = layer->GetParamAsInt("levels");

    auto fakeQuantize = _modelMcm.fakeQuantize(inputs[0]->getMcmNode(), inputs[1]->getMcmNode(),
        inputs[2]->getMcmNode(), inputs[3]->getMcmNode(), inputs[4]->getMcmNode(), levels, layer->name);
    bindOutput(fakeQuantize, layer->outData[0]);
}

void FrontEndMcm::parseTopK(const ie::CNNLayerPtr& layer, const McmNodeVector& inputs) {
    IE_ASSERT(inputs.size() == 2);
    logParsingStartHelper(_logger, layer, inputs);
    auto axis = layer->GetParamAsUInt("axis");
    auto mode = layer->GetParamAsString("mode");
    auto sort = layer->GetParamAsString("sort");
    int32_t k = inputs[1]->getMcmNode()->getIntData()[0];
    _modelMcm.removeOp(_modelMcm.getSourceOp(inputs[1]->getMcmNode()));

    auto topK = _modelMcm.topK(
        inputs[0]->getMcmNode(), sort, mode, k, axis, mv::DType("Default"), initialQuantParams, layer->name);
    bindOutput(topK, layer->outData[0]);
    auto topKOp = _modelMcm.getSourceOp(topK);
    if (topKOp->outputSlots() > 1) bindOutput(topKOp->getOutputTensor(1), layer->outData[1]);
    _logger->debug(FINISH_PARSING_STR, topK->getName());
}

void FrontEndMcm::parseArgMax(const ie::CNNLayerPtr&, const McmNodeVector&) {
    VPU_THROW_EXCEPTION << "ArgMax layer is not supported by kmbPlugin";
}

void FrontEndMcm::parseGRN(const ie::CNNLayerPtr&, const McmNodeVector&) {
    VPU_THROW_EXCEPTION << "GRN layer is not supported by kmbPlugin";
}

void FrontEndMcm::parseMVN(const ie::CNNLayerPtr&, const McmNodeVector&) {
    VPU_THROW_EXCEPTION << "MVN layer is not supported by kmbPlugin";
}
void FrontEndMcm::parsePower(const ie::CNNLayerPtr& layer, const McmNodeVector& inputs) {
    IE_ASSERT(inputs.size() == 1);
    auto powerLayer = std::dynamic_pointer_cast<ie::PowerLayer>(layer);
    IE_ASSERT(powerLayer != nullptr);

    if (powerLayer->power != 1) {
        VPU_THROW_EXCEPTION << "Layer " << powerLayer->name << " supports only power = 1";
    }

    auto input = inputs[0];

    size_t dimC, stub;
    parseDims(input->desc(), stub, dimC, stub, stub);

    double powerScale = powerLayer->scale;
    std::vector<double> scaleData;
    scaleData.resize(dimC, powerScale);

    ie::Blob::Ptr biases;
    if (powerLayer->offset != 0) {
        SizeVector dims({dimC});
        const TensorDesc biasTensor = TensorDesc(InferenceEngine::Precision::FP32, dims, ie::C);

        biases = make_blob_with_precision(biasTensor);
        biases->allocate();
        float* raw = biases->buffer().as<float*>();
        for (size_t i = 0; i < dimC; i++) {
            raw[i] = powerLayer->offset;
        }
    }

    parseScaleImpl(layer, inputs, scaleData, biases);
}

void FrontEndMcm::parseDetectionOutput(const ie::CNNLayerPtr& layer, const McmNodeVector& inputs) {
    IE_ASSERT(inputs.size() == 3);

    int64_t num_classes = layer->GetParamAsInt("num_classes", 21);
    int64_t keep_top_k = layer->GetParamAsInt("keep_top_k", 200);
    double nms_threshold = layer->GetParamAsFloat("nms_threshold", 0.45);
    int64_t background_label_id = layer->GetParamAsInt("background_label_id", 0);
    int64_t top_k = layer->GetParamAsInt("top_k", 400);
    bool variance_encoded_in_target = layer->GetParamAsInt("variance_encoded_in_target", 0);
    std::string code_type = layer->GetParamAsString("code_type");
    bool share_location = layer->GetParamAsInt("share_location", 1);
    double confidence_threshold = layer->GetParamAsFloat("confidence_threshold", 0.01);
    bool clip_before_nms = layer->GetParamAsInt("clip_before_nms", 0);
    bool clip_after_nms = layer->GetParamAsInt("clip_after_nms", 0);
    int64_t decrease_label_id = 0;
    bool normalized = layer->GetParamAsInt("normalized", 1);
    int64_t input_height = layer->GetParamAsInt("input_height", 1);
    int64_t input_width = layer->GetParamAsInt("input_width", 1);
    double objectness_score = 0;

    mv::Data::TensorIterator mvDetectionOutput;
    std::vector<mv::Data::TensorIterator> detectionInputs;

    detectionInputs.push_back(inputs[0]->getMcmNode());
    detectionInputs.push_back(inputs[1]->getMcmNode());
    detectionInputs.push_back(inputs[2]->getMcmNode());

    mvDetectionOutput = _modelMcm.detectionOutput(detectionInputs, num_classes, keep_top_k, nms_threshold,
        background_label_id, top_k, variance_encoded_in_target, code_type, share_location, confidence_threshold,
        clip_before_nms, clip_after_nms, decrease_label_id, normalized, input_height, input_width, objectness_score,
        mv::DType("Default"), initialQuantParams, layer->name);

    bindOutput(mvDetectionOutput, layer->outData[0]);

    _logger->debug(FINISH_PARSING_STR, mvDetectionOutput->getName());
}

void FrontEndMcm::parseSigmoid(const ie::CNNLayerPtr& layer, const McmNodeVector& inputs) {
    IE_ASSERT(inputs.size() == 1);

    IE_ASSERT(layer != nullptr);
    logParsingStartHelper(_logger, layer, inputs);

    auto inputQuantParams = inputs[0]->getMcmNode()->get<mv::QuantizationParams>("quantParams");
    auto mvSigmoid = _modelMcm.sigmoid(inputs[0]->getMcmNode(), mv::DType("Default"), inputQuantParams, layer->name);

    bindOutput(mvSigmoid, layer->outData[0]);

    _logger->debug(FINISH_PARSING_STR, mvSigmoid->getName());
}

void FrontEndMcm::parseTanH(const ie::CNNLayerPtr&, const McmNodeVector&) {
    VPU_THROW_EXCEPTION << "TanH layer is not supported by kmbPlugin";
}

void FrontEndMcm::parsePReLU(const ie::CNNLayerPtr&, const McmNodeVector&) {
    VPU_THROW_EXCEPTION << "PReLU layer is not supported by kmbPlugin";
}

void FrontEndMcm::parseBatchNorm(const ie::CNNLayerPtr&, const McmNodeVector&) {
    VPU_THROW_EXCEPTION << "PReLU layer is not supported by kmbPlugin";
}

<<<<<<< HEAD
void FrontEndMcm::parseDeconvolution(const ie::CNNLayerPtr&, const McmNodeVector&) {
    // TODO: Leyer can be with bias
    VPU_THROW_EXCEPTION << "Deconvolution layer is not supported by kmbPlugin";
=======
void FrontEndMcm::parseDeconvolution(const ie::CNNLayerPtr& layer, const McmNodeVector& inputs) {
    IE_ASSERT(!inputs.empty());
    auto input = inputs[0];

    auto deconvLayer = std::dynamic_pointer_cast<ie::DeconvolutionLayer>(layer);
    IE_ASSERT(deconvLayer != nullptr);

    logParsingStartHelper(_logger, layer, {input});
    int kernelSizeX = deconvLayer->_kernel_x;
    int kernelSizeY = deconvLayer->_kernel_y;

    int kernelStrideX = deconvLayer->_stride_x;
    int kernelStrideY = deconvLayer->_stride_y;

    auto paddings = getPaddings(*deconvLayer);
    int padLeft = paddings.begin.exist(ie::X_AXIS) ? paddings.begin[ie::X_AXIS] : 0;
    int padRight = paddings.end.exist(ie::X_AXIS) ? paddings.end[ie::X_AXIS] : padLeft;
    int padTop = paddings.begin.exist(ie::Y_AXIS) ? paddings.begin[ie::Y_AXIS] : 0;
    int padBottom = paddings.end.exist(ie::Y_AXIS) ? paddings.end[ie::Y_AXIS] : padTop;

    int dilationX = deconvLayer->_dilation_x;
    int dilationY = deconvLayer->_dilation_y;

    if (dilationX != dilationY) {
        VPU_THROW_EXCEPTION << "kmb Deconvolution supports only equal dilationX and dilationY";
    }
    size_t groupSize = deconvLayer->_group;

    auto layerOutput = layer->outData[0];
    IE_ASSERT(layerOutput != nullptr);
    auto outDesc = layerOutput->getTensorDesc();
    // TODO: implement cvtPaddingsFromCeilToFloorMode for deconv, existing func does not suit

    mv::DType convolutionDataType("Default");
    mv::Data::TensorIterator mvDeconv;
    mv::Data::TensorIterator mvDeconvOnly;
    size_t inputGroupSize, outputGroupSize, stub;
    parseDims(input->desc(), stub, inputGroupSize, stub, stub);
    parseDims(outDesc, stub, outputGroupSize, stub, stub);

    bool isDepthWiseConv = groupSize > 1 && groupSize == inputGroupSize && groupSize == outputGroupSize;

    if (isDepthWiseConv) {
        /* TODO: Need align API in mcmCompiler
           mcm expects (1,*,*,*) shape for depthwise weights, but Openvino has a (*,1,*,*) */
        auto weights = layer->blobs["weights"];
        auto weightsData = packBlobToVector<double>(weights, weights->size());

        mv::Shape mcmShape = {static_cast<uint64_t>(kernelSizeY), static_cast<uint64_t>(kernelSizeX), groupSize, 1lu};

        auto mvWeightsValues = _modelMcm.constant(weightsData, mcmShape,
            convert_data_type(Precision(Precision::ePrecision::FP32)), mv::Order::getZMajorID(mcmShape.ndims()));
        // TODO: Initially  this parameter is: convert_data_type(constBlob->getTensorDesc().getPrecision()),
        // but as Work Around it is set to: convert_data_type(Precision(Precision::ePrecision::FP32)).
        // It is so just because mcmCompiler has not supported FP16 yet.
        // Do not forget to redo it when support for FP16 will be available in mcmCompiler.
        mvWeightsValues->set<bool>("is_depthwise_weights", true);

        mvDeconv = _modelMcm.deconv(input->getMcmNode(), mvWeightsValues,
            {static_cast<uint16_t>(kernelStrideX), static_cast<uint16_t>(kernelStrideY)},
            {static_cast<uint16_t>(padLeft), static_cast<uint16_t>(padRight), static_cast<uint16_t>(padTop),
                static_cast<uint16_t>(padBottom)},
            static_cast<unsigned>(dilationX), static_cast<unsigned>(groupSize), true, convolutionDataType,
            initialQuantParams, deconvLayer->name);
    } else {
        VPU_THROW_EXCEPTION << "Non depthwise Deconvolution layer is not supported by kmbPlugin";
    }

    //  Need quantize bias, this logic provide by MCM team, need check
    if (inputs.size() == 3) {
        mvDeconvOnly = mvDeconv;
        auto mvBiases = inputs[2]->getMcmNode();
        mvDeconv = _modelMcm.bias(
            mvDeconvOnly, mvBiases, mv::DType("Default"), initialQuantParams, deconvLayer->name + ":bias");
        _logger->debug("'%s' layer '%s': Bias part (%s) added to mcmModel", deconvLayer->type, deconvLayer->name,
            mvDeconv->getName());
        std::cout << "mcm deconv bias done" << std::endl;
    }
    bindOutput(mvDeconv, layerOutput);

    _logger->debug(FINISH_PARSING_STR, mvDeconv->getName());
>>>>>>> 6b301367
}

void FrontEndMcm::parseCopy(const ie::CNNLayerPtr&, const McmNodeVector&) {
    VPU_THROW_EXCEPTION << "Copy layer is not supported by kmbPlugin";
}

void FrontEndMcm::parseELU(const ie::CNNLayerPtr&, const McmNodeVector&) {
    VPU_THROW_EXCEPTION << "ELU layer is not supported by kmbPlugin";
}

<<<<<<< HEAD
void FrontEndMcm::parseCrop(const ie::CNNLayerPtr&, const McmNodeVector&) {
    VPU_THROW_EXCEPTION << "Crop layer is not supported by kmbPlugin";
=======
void FrontEndMcm::parseCrop(const ie::CNNLayerPtr& layer, const McmNodeVector& inputs) {
    auto input = inputs[0];
    auto cropLayer = std::dynamic_pointer_cast<ie::CropLayer>(layer);
    IE_ASSERT(cropLayer != nullptr);
    logParsingStartHelper(_logger, layer, {input});

    mv::Data::TensorIterator mvSlice;

    if (layer->CheckParamPresence("axis") && layer->CheckParamPresence("offset") &&
        !(layer->CheckParamPresence("dim"))) {
        // Crop type 1
        VPU_THROW_EXCEPTION << "Crop (Type 1) layer is not supported by kmbPlugin";
    } else if (layer->CheckParamPresence("axis") && layer->CheckParamPresence("offset") &&
               layer->CheckParamPresence("dim")) {
        // Crop type 2
        auto axisParam = layer->GetParamAsInts("axis");      // axis is the number of a dimension to crop
        auto offsetParam = layer->GetParamAsInts("offset");  // offset is the starting point for crop in the input blob
        auto dimParam =
            layer->GetParamAsInts("dim");  // dim is the resulting size of the output blob for the specified axis

        IE_ASSERT(axisParam.size() == offsetParam.size());
        const auto& outDataDesc = layer->outData[0]->getTensorDesc();
        mv::Shape outShape(getWHCN(outDataDesc).getDims());
        auto ndims = outShape.ndims();

        mv::Shape mvOffsets(ndims);
        mv::Shape mvOutDims(ndims);

        // fill offsets and out dimensions size with conversion NCHW->WHCN
        for (int i = 0; i < ndims; ++i) {
            mvOffsets[ndims - 1 - axisParam[i]] = offsetParam[i];
            mvOutDims[ndims - 1 - axisParam[i]] = dimParam[i];
        }
        // _modelMcm.crop is single dimensional and _modelMcm.slice is multdimensional
        mvSlice = _modelMcm.slice(input->getMcmNode(), mvOffsets, outShape, initialQuantParams, layer->name);

        bindOutput(mvSlice, layer->outData[0]);
    } else if (layer->CheckParamPresence("axis") && layer->CheckParamPresence("crop_begin") &&
               layer->CheckParamPresence("crop_end")) {
        // Crop type 3
        VPU_THROW_EXCEPTION << "Crop (Type 3) layer is not supported by kmbPlugin";
    } else {
        VPU_THROW_EXCEPTION << "Unrecognized Crop layer type";
    }
    _logger->debug(FINISH_PARSING_STR, mvSlice->getName());
>>>>>>> 6b301367
}

void FrontEndMcm::parseTile(const ie::CNNLayerPtr&, const McmNodeVector&) {
    VPU_THROW_EXCEPTION << "Tile layer is not supported by kmbPlugin";
}

void FrontEndMcm::parseNormalize(const ie::CNNLayerPtr& layer, const McmNodeVector& inputs) {
    IE_ASSERT(inputs.size() == 1);
    logParsingStartHelper(_logger, layer, inputs);

    double eps = layer->GetParamAsFloat("eps");
    bool across_spatial = layer->GetParamAsBool("across_spatial");
    bool channel_shared = layer->GetParamAsBool("channel_shared");

    ie::Blob::Ptr weightsBlob = nullptr;
    weightsBlob = layer->blobs["weights"];
    IE_ASSERT(weightsBlob != nullptr);

    auto dims = inputs[0]->desc().getDims();
    auto weightsSize = weightsBlob->size();
    mv::Shape weightsShape = {1, dims[1], 1, 1};

    IE_ASSERT((dims[1] == weightsSize) || (channel_shared == 1 && weightsSize == 1));

   auto weightsData = packBlobToVector<double>(weightsBlob, weightsSize);
    if (channel_shared) {
        weightsData.assign(dims[1], weightsData[0]);
        channel_shared = false;
    }

    auto mvWeightsValues = _modelMcm.constant(weightsData, weightsShape,
        mv::DType(precisionToDType(Precision::ePrecision::FP32)), mv::Order::getZMajorID(4));

    mv::Data::TensorIterator mvNormalize;

    mvNormalize = _modelMcm.normalize(inputs[0]->getMcmNode(), mvWeightsValues, eps, across_spatial, channel_shared,
        mv::DType("Default"), initialQuantParams, layer->name);

    bindOutput(mvNormalize, layer->outData[0]);

    _logger->debug(FINISH_PARSING_STR, mvNormalize->getName());
}

void FrontEndMcm::parseCTCDecoder(const ie::CNNLayerPtr&, const McmNodeVector&) {
    VPU_THROW_EXCEPTION << "CTCDecoder layer is not supported by kmbPlugin";
}

void FrontEndMcm::parseInterp(const ie::CNNLayerPtr& layer, const McmNodeVector& inputs) {
    IE_ASSERT(inputs.size() == 1);
    logParsingStartHelper(_logger, layer, inputs);
    auto factor = layer->GetParamAsFloat("factor", 1.0);
    auto height = layer->GetParamAsUInt("height", 0);
    auto width = layer->GetParamAsUInt("width", 0);
    auto pad_begin = layer->GetParamAsUInt("pads_begin", 0);
    auto pad_end = layer->GetParamAsUInt("pads_end", 0);
    auto align_corners = layer->GetParamAsInt("align_corners", 0) == 1;

    auto mvInterp = _modelMcm.interp(inputs[0]->getMcmNode(), factor, pad_begin, pad_end, height, width, align_corners,
        mv::DType("Default"), initialQuantParams, layer->name);

    bindOutput(mvInterp, layer->outData[0]);
    _logger->debug(FINISH_PARSING_STR, mvInterp->getName());
}

void FrontEndMcm::parseProposal(const ie::CNNLayerPtr& layer, const McmNodeVector& inputs) {
    auto feat_stride = static_cast<size_t>(layer->GetParamAsInt("feat_stride"));
    auto base_size = static_cast<size_t>(layer->GetParamAsInt("base_size"));
    auto min_size = static_cast<size_t>(layer->GetParamAsInt("min_size"));
    auto pre_nms_topn = layer->GetParamAsInt("pre_nms_topn");
    auto post_nms_topn = layer->GetParamAsInt("post_nms_topn");
    auto nms_thresh = layer->GetParamAsFloat("nms_thresh");
    auto box_coordinate_scale = layer->GetParamAsFloat("box_coordinate_scale", 1.0);
    auto box_size_scale = layer->GetParamAsFloat("box_size_scale", 1.0);
    auto scale_data = layer->GetParamAsFloats("scale", {});
    auto ratio_data = layer->GetParamAsFloats("ratio", {});
    auto normalize = layer->GetParamAsBool("normalize", false);
    auto clip_before_nms = layer->GetParamAsBool("clip_before_nms", true);
    auto clip_after_nms = layer->GetParamAsBool("clip_after_nms", false);
    auto framework = layer->GetParamAsString("framework", "");
    auto for_deformable = layer->GetParamAsBool("for_deformable", false);
    // NB: IR doens't contain this parameter
    float pre_nms_thresh = 0.0f;

    if (framework == "tensorflow" || framework == "caffe") {
        std::transform(framework.begin(), framework.end(), framework.begin(), ::toupper);
    } else {
        VPU_THROW_EXCEPTION << "Proposal layer doesn't support framework: " << framework;
    }

    std::vector<mv::Data::TensorIterator> proposal_ins;
    for (const auto& input : inputs) {
        proposal_ins.push_back(input->getMcmNode());
    }

    // FIXME mcmCompiler doesn't support std::vector<float> for constant operation
    auto scale = _modelMcm.constant(std::vector<double>(scale_data.begin(), scale_data.end()),
        mv::Shape({1, scale_data.size(), 1, 1}), mv::DType("Float32"), mv::Order::getZMajorID(4), initialQuantParams,
        "scale");

    auto ratio = _modelMcm.constant(std::vector<double>(ratio_data.begin(), ratio_data.end()),
        mv::Shape({1, ratio_data.size(), 1, 1}), mv::DType("Float32"), mv::Order::getZMajorID(4), initialQuantParams,
        "ratio");

    proposal_ins.push_back(scale);
    proposal_ins.push_back(ratio);

    auto proposal = _modelMcm.proposal(proposal_ins, base_size, pre_nms_topn, post_nms_topn, nms_thresh, feat_stride,
        min_size, pre_nms_thresh, clip_before_nms, clip_after_nms, normalize, box_size_scale, box_coordinate_scale,
        framework, for_deformable, mv::DType("Default"));

    bindOutput(proposal, layer->outData[0]);
}

void FrontEndMcm::parseROIPooling(const ie::CNNLayerPtr&, const McmNodeVector&) {
    VPU_THROW_EXCEPTION << "ROIPooling layer is not supported by kmbPlugin";
}

void FrontEndMcm::parsePSROIPooling(const ie::CNNLayerPtr& layer, const McmNodeVector& inputs) {
    auto output_dim = static_cast<size_t>(layer->GetParamAsInt("output_dim"));
    auto group_size = static_cast<size_t>(layer->GetParamAsInt("group_size"));
    auto spatial_scale = layer->GetParamAsFloat("spatial_scale");
    auto pooled_h = static_cast<size_t>(layer->GetParamAsInt("pooled_height", static_cast<int>(group_size)));
    auto pooled_w = static_cast<size_t>(layer->GetParamAsInt("pooled_width", static_cast<int>(group_size)));
    auto spatial_bins_x = static_cast<size_t>(layer->GetParamAsInt("spatial_bins_x", 1));
    auto spatial_bins_y = static_cast<size_t>(layer->GetParamAsInt("spatial_bins_y", 1));
    auto mode = layer->GetParamAsString("mode", "average");

    std::vector<mv::Data::TensorIterator> psroi_ins;
    for (const auto& input : inputs) {
        psroi_ins.push_back(input->getMcmNode());
    }

    auto psroi = _modelMcm.pSROIPooling(psroi_ins, output_dim, group_size, spatial_scale, pooled_h, pooled_w,
        spatial_bins_x, spatial_bins_y, mode, mv::DType("Default"), initialQuantParams, layer->name);

    bindOutput(psroi, layer->outData[0]);
}

void FrontEndMcm::parseCustom(const ie::CNNLayerPtr& layer, const McmNodeVector& inputs) {
    logParsingStartHelper(_logger, layer, inputs);
    IE_ASSERT(layer != nullptr);

    const auto kernels = [&] {
        const auto customLayersForType = _customLayers.find(layer->type);
        IE_ASSERT(customLayersForType != _customLayers.end());
        const auto suitableLayer = getSuitableCustomLayer(customLayersForType->second, layer);
        IE_ASSERT(suitableLayer);
        return suitableLayer->kernels();
    }();

    IE_ASSERT(kernels.size() == 1);  // TODO support multi-kernel layer when mcm supports size(outputs) > 1

    const auto inputDescs = [&] {
        auto inputsDesc = SmallVector<TensorDesc>();
        inputsDesc.reserve(inputs.size());
        for (const auto& input : inputs) {
            inputsDesc.push_back(input->desc());
        }
        return inputsDesc;
    }();

    const auto outputDescs = [&] {
        auto outputsDesc = SmallVector<TensorDesc>();
        outputsDesc.reserve(layer->outData.size());
        for (const auto& outData : layer->outData) {
            outputsDesc.push_back(outData->getTensorDesc());
        }
        return outputsDesc;
    }();

    // TODO for each kernel in layer
    const auto& kernel = kernels[0];
    const auto defaultQuantParams = mv::QuantizationParams{{0}, {1.0}, {}, {}};

    const auto kernelArgs = [&] {
        auto kernelArgs = vpu::SmallVector<uint32_t>{};

        auto bindings = std::unordered_map<std::string, CustomKernel::KernelParam>{};
        for (const auto& binding : kernel.bindings()) {
            bindings[binding.argName] = binding;
        }

        for (const auto& argName : kernel.argumentNames()) {
            const auto& binding = bindings.at(argName);
            const uint32_t value = parseKernelArgument(binding, layer, inputDescs, outputDescs);
            kernelArgs.push_back(value);
        }

        return kernelArgs;
    }();

    const auto workGroupDims = 3;

    const auto& wgDimSource = (kernel.dimSource() == CustomDimSource::Input) ? inputDescs : outputDescs;
    const auto& wgDataDesc = wgDimSource.at(kernel.dimSourceIndex());

    const auto localWorkGroupSize = calcSizesFromParams(wgDataDesc, kernel.localGridSizeRules(), layer->params);
    const auto globalWorkGroupSize = calcSizesFromParams(wgDataDesc, kernel.globalGridSizeRules(), layer->params);
    IE_ASSERT(localWorkGroupSize.size() == globalWorkGroupSize.size());
    IE_ASSERT(localWorkGroupSize.size() == workGroupDims);

    const auto globalOffset = std::array<uint32_t, workGroupDims>{0};

    auto kernelParams = std::vector<uint32_t>{};
    kernelParams.reserve(workGroupDims * 3 + 2 + kernelArgs.size());

    std::copy(begin(localWorkGroupSize), end(localWorkGroupSize), back_inserter(kernelParams));
    for (int i = 0; i < localWorkGroupSize.size(); i++) {
        IE_ASSERT(globalWorkGroupSize[i] % localWorkGroupSize[i] == 0);
        kernelParams.push_back(globalWorkGroupSize[i] / localWorkGroupSize[i]);
    }
    std::copy(globalOffset.begin(), globalOffset.end(), std::back_inserter(kernelParams));
    kernelParams.push_back(workGroupDims);
    kernelParams.push_back(kernel.kernelId());

    std::copy(kernelArgs.begin(), kernelArgs.end(), std::back_inserter(kernelParams));

    auto layerData = std::vector<uint8_t>(kernelParams.size() * sizeof(uint32_t));
    std::copy(kernelParams.begin(), kernelParams.end(), reinterpret_cast<uint32_t*>(layerData.data()));

    const auto TensorInfoFromDesc = [&](const TensorDesc& desc) {
        struct TensorInfo {
            mv::Shape shape;
            mv::DType dtype;
            mv::Order order;
        };

        auto shape = sizeVectorToShape(desc.getDims());
        auto dtype = precisionToDType(desc.getPrecision());
        auto order = layoutToOrder(desc.getLayout());

        return TensorInfo{shape, dtype, order};
    };

    const auto outputInfo = TensorInfoFromDesc(outputDescs[0]);

    auto custom = _modelMcm.custom({inputs[0]->getMcmNode()}, kernel.kernelBinary(), layerData, outputInfo.order,
        outputInfo.shape, outputInfo.dtype, initialQuantParams, layer->name);

    IE_ASSERT(custom->getShape() == outputInfo.shape);

    bindOutput(custom, layer->outData[0]);
    _logger->debug(FINISH_PARSING_STR, custom->getName());
}

void FrontEndMcm::parseMTCNN(const ie::CNNLayerPtr&, const McmNodeVector&) {
    VPU_THROW_EXCEPTION << "MTCNN layer is not supported by kmbPlugin";
}

void FrontEndMcm::parsePad(const ie::CNNLayerPtr&, const McmNodeVector&) {
    VPU_THROW_EXCEPTION << "Pad layer is not supported by kmbPlugin";
}

const static std::map<std::string, std::string> interpolationMap = {
    {"caffe.ResampleParameter.NEAREST", "NEAREST"},
    {"caffe.ResampleParameter.CUBIC", "BICUBIC"},
    {"caffe.ResampleParameter.LINEAR", "BILINEAR"},
};

void FrontEndMcm::parseResample(const ie::CNNLayerPtr& layer, const McmNodeVector& inputs) {
    logParsingStartHelper(_logger, layer, inputs);

    auto antialias = layer->GetParamAsBool("antialias", 0);
    auto factor = layer->GetParamAsFloat("factor", 2.0);
    auto height = layer->GetParamAsUInt("height", 0);
    auto width = layer->GetParamAsUInt("width", 0);
    auto interpolation = layer->GetParamAsString("type", "caffe.ResampleParameter.NEAREST");

    auto layerOutput = layer->outData[0];
    IE_ASSERT(layerOutput != nullptr);
    mv::Shape output_shape(getWHCN(layerOutput->getTensorDesc()).getDims());

    auto resample_result = _modelMcm.resample(inputs[0]->getMcmNode(), interpolationMap.at(interpolation), antialias,
        output_shape, mv::DType("Default"), initialQuantParams, layer->name);

    bindOutput(resample_result, layer->outData[0]);

    _logger->debug(FINISH_PARSING_STR, resample_result->getName());
}

void FrontEndMcm::parseLSTMCell(const ie::CNNLayerPtr&, const McmNodeVector&) {
    VPU_THROW_EXCEPTION << "LSTMCell layer is not supported by kmbPlugin";
}

void FrontEndMcm::parsePriorBox(const ie::CNNLayerPtr& layer, const McmNodeVector&) {
    if (layer->insData.size() != 2 || layer->outData.empty())
        THROW_IE_EXCEPTION << "Incorrect number of input/output edges!";

    if (layer->insData[0].lock()->getTensorDesc().getDims().size() != 4 ||
        layer->insData[1].lock()->getTensorDesc().getDims().size() != 4)
        THROW_IE_EXCEPTION << "PriorBox supports only 4D blobs!";
    auto& dataMemPtr = layer->insData[0];
    auto& imageMemPtr = layer->insData[1];
    auto& dstMemPtr = layer->outData[0];
    SizeVector data_dims = dataMemPtr.lock()->getTensorDesc().getDims();
    SizeVector image_dims = imageMemPtr.lock()->getTensorDesc().getDims();
    SizeVector out_dims = dstMemPtr->getTensorDesc().getDims();

    float offset = layer->GetParamAsFloat("offset");
    float step = layer->GetParamAsFloat("step", 0.f);
    std::vector<float> min_sizes = layer->GetParamAsFloats("min_size", {});
    std::vector<float> max_sizes = layer->GetParamAsFloats("max_size", {});
    bool flip = layer->GetParamAsBool("flip", false);
    bool clip = layer->GetParamAsBool("clip", false);
    bool scale_all_sizes = layer->GetParamAsBool("scale_all_sizes", true);

    std::vector<float> fixed_sizes = layer->GetParamAsFloats("fixed_size", {});
    std::vector<float> fixed_ratios = layer->GetParamAsFloats("fixed_ratio", {});
    std::vector<float> densitys = layer->GetParamAsFloats("density", {});

    const std::vector<float> src_aspect_ratios = layer->GetParamAsFloats("aspect_ratio", {});
    const std::vector<float> src_variance = layer->GetParamAsFloats("variance", {});

    ParseLayersHelpers::priorBoxParam param(offset, step, min_sizes, max_sizes, flip, clip, scale_all_sizes,
        fixed_sizes, fixed_ratios, densitys, src_aspect_ratios, src_variance, data_dims, image_dims, out_dims);

    auto boxes = ParseLayersHelpers::computePriorbox(param);
    auto priorbox = _modelMcm.constant(boxes, {boxes.size() / 2, 2, 1, 1}, mv::DType("Float64"), mv::Order("NHWC"),
        initialQuantParams, layer->name + "_const");

    bindOutput(priorbox, layer->outData[0]);

    _logger->debug(FINISH_PARSING_STR, priorbox->getName());
}

void FrontEndMcm::parsePriorBoxClustered(const ie::CNNLayerPtr& layer, const McmNodeVector& inputs) {
    if (layer->insData.size() != 2 || layer->outData.empty()) {
        THROW_IE_EXCEPTION << "Incorrect number of input/output edges!";
    }

    if (layer->insData[0].lock()->getTensorDesc().getDims().size() != 4 ||
        layer->insData[1].lock()->getTensorDesc().getDims().size() != 4) {
        THROW_IE_EXCEPTION << "PriorBoxClustered supports only 4D blobs!";
    }

    if (layer->outData.size() != 1) {
        THROW_IE_EXCEPTION << "PriorBoxClustered must have only one output";
    }

    const int clip = layer->GetParamAsInt("clip");
    const int img_h = layer->GetParamAsInt("img_h", 0);
    const int img_w = layer->GetParamAsInt("img_w", 0);
    std::vector<float> widths = layer->GetParamAsFloats("width", {});
    std::vector<float> heights = layer->GetParamAsFloats("height", {});
    const float step = layer->GetParamAsFloat("step", 0);
    const float offset = layer->GetParamAsFloat("offset");

    float step_w = layer->GetParamAsFloat("step_w", step);
    float step_h = layer->GetParamAsFloat("step_h", step);

    int img_width = layer->insData[1].lock()->getTensorDesc().getDims()[3];
    int img_height = layer->insData[1].lock()->getTensorDesc().getDims()[2];
    img_width = img_w == 0 ? img_width : img_w;
    img_height = img_h == 0 ? img_height : img_h;

    int layer_width = layer->insData[0].lock()->getTensorDesc().getDims()[3];
    int layer_height = layer->insData[0].lock()->getTensorDesc().getDims()[2];

    IE_ASSERT(widths.size() == heights.size());
    int num_priors = widths.size();

    std::vector<float> variance = layer->GetParamAsFloats("variance", {});
    if (variance.empty()) {
        variance.push_back(0.1f);
    }

    if (step_w == 0.f && step_h == 0.f) {
        if (step == 0.f) {
            step_w = static_cast<float>(img_width) / layer_width;
            step_h = static_cast<float>(img_height) / layer_height;
        } else {
            step_w = step;
            step_h = step;
        }
    }

    const auto& dims = layer->outData.front()->getDims();

    IE_ASSERT(dims.size() == 3);
    int size = dims[0] * dims[1] * dims[2];

    ParseLayersHelpers::priorBoxClusteredParam param {offset, clip, step_w, step_h, layer_width, layer_height,
        img_width, img_height, num_priors, std::move(widths), std::move(heights), std::move(variance), size};

    auto boxes = computePriorboxClustered(param);

    auto priorboxClustered =
        _modelMcm.constant(boxes, {boxes.size() / 2, 2, 1, 1}, mv::DType("Float64"), mv::Order("NHWC"));

    bindOutput(priorboxClustered, layer->outData[0]);
}

void FrontEndMcm::parseSplit(const ie::CNNLayerPtr&, const McmNodeVector&) {
    VPU_THROW_EXCEPTION << "Split layer is not supported by kmbPlugin";
}

CustomLayer::Ptr FrontEndMcm::getSuitableCustomLayer(
    const std::vector<CustomLayer::Ptr>& customLayers, const ie::CNNLayerPtr& cnnLayer) {
    _logger->debug("Check for suitable custom implementation for layer %s:%s", cnnLayer->name, cnnLayer->type);

    const auto isSuitableLayer = [&](const CustomLayer::Ptr& customLayer) {
        _logger->debug("Check custom layer : %v", customLayer->layerName());

        if (!customLayer->meetsWhereRestrictions(cnnLayer->params)) {
            _logger->debug("Not suitable: 'Where' restrictions are not met");
            return false;
        }

        for (const auto& kernel : customLayer->kernels()) {
            const auto& gws = kernel.globalGridSizeRules();
            const auto& lws = kernel.localGridSizeRules();

            const auto validSizeRule = [&](const std::string& rule) {
                return CustomLayer::isLegalSizeRule(rule, cnnLayer->params);
            };

            const auto validGridSizes =
                std::all_of(begin(gws), end(gws), validSizeRule) && std::all_of(begin(lws), end(lws), validSizeRule);

            if (!validGridSizes) {
                _logger->debug("Not suitable: Work group grid sizes are not valid");
                return false;
            }
        }

        return true;
    };

    auto suitableCustomLayers = SmallVector<CustomLayer::Ptr>{};

    std::copy_if(begin(customLayers), end(customLayers), back_inserter(suitableCustomLayers), isSuitableLayer);

    if (suitableCustomLayers.empty()) {
        _logger->debug("Suitable custom layer is not found");
        return nullptr;
    }

    const auto inputsLayoutMatch = [&](const SmallVector<CustomDataFormat>& cnnEdges,
                                       const std::map<int, CustomDataFormat>& clEdges) {
        for (const auto clEdge : clEdges) {
            const auto port = clEdge.first;
            VPU_THROW_UNLESS(
                port < cnnEdges.size(), "Can't bind custom layer edge with port '%s' to CNNNetwork layer", port);

            const auto clFormat = clEdge.second;
            const auto cnnFormat = cnnEdges[port];
            if (cnnFormat != clFormat && cnnFormat != CustomDataFormat::Any && clFormat != CustomDataFormat::Any) {
                return false;
            }
        }
        return true;
    };

    const auto cnnInputs = [&] {
        auto inputs = SmallVector<CustomDataFormat>{};
        inputs.reserve(cnnLayer->insData.size());
        for (const auto& input : cnnLayer->insData) {
            const auto layout = input.lock()->getLayout();
            const auto format = CustomLayer::formatFromLayout(layout);
            inputs.push_back(format);
        }
        return inputs;
    }();

    for (const auto& customLayer : suitableCustomLayers) {
        const auto clInputs = customLayer->inputs();

        if (inputsLayoutMatch(cnnInputs, clInputs)) {
            _logger->debug("Found suitable '%s' custom layer", customLayer->layerName());
            return customLayer;
        }
    }

    const auto firstGoodLayer = suitableCustomLayers.front();
    _logger->debug("Found suitable custom layer '%s'. Input layouts "
                   "do not match up with what CNNNetwork expected",
        firstGoodLayer->layerName());
    return firstGoodLayer;
}

}  // namespace vpu
#endif<|MERGE_RESOLUTION|>--- conflicted
+++ resolved
@@ -1538,11 +1538,6 @@
     VPU_THROW_EXCEPTION << "PReLU layer is not supported by kmbPlugin";
 }
 
-<<<<<<< HEAD
-void FrontEndMcm::parseDeconvolution(const ie::CNNLayerPtr&, const McmNodeVector&) {
-    // TODO: Leyer can be with bias
-    VPU_THROW_EXCEPTION << "Deconvolution layer is not supported by kmbPlugin";
-=======
 void FrontEndMcm::parseDeconvolution(const ie::CNNLayerPtr& layer, const McmNodeVector& inputs) {
     IE_ASSERT(!inputs.empty());
     auto input = inputs[0];
@@ -1624,7 +1619,6 @@
     bindOutput(mvDeconv, layerOutput);
 
     _logger->debug(FINISH_PARSING_STR, mvDeconv->getName());
->>>>>>> 6b301367
 }
 
 void FrontEndMcm::parseCopy(const ie::CNNLayerPtr&, const McmNodeVector&) {
@@ -1635,10 +1629,6 @@
     VPU_THROW_EXCEPTION << "ELU layer is not supported by kmbPlugin";
 }
 
-<<<<<<< HEAD
-void FrontEndMcm::parseCrop(const ie::CNNLayerPtr&, const McmNodeVector&) {
-    VPU_THROW_EXCEPTION << "Crop layer is not supported by kmbPlugin";
-=======
 void FrontEndMcm::parseCrop(const ie::CNNLayerPtr& layer, const McmNodeVector& inputs) {
     auto input = inputs[0];
     auto cropLayer = std::dynamic_pointer_cast<ie::CropLayer>(layer);
@@ -1684,7 +1674,6 @@
         VPU_THROW_EXCEPTION << "Unrecognized Crop layer type";
     }
     _logger->debug(FINISH_PARSING_STR, mvSlice->getName());
->>>>>>> 6b301367
 }
 
 void FrontEndMcm::parseTile(const ie::CNNLayerPtr&, const McmNodeVector&) {
