//
// Copyright 2020-2021 Intel Corporation.
//
// This software and the related documents are Intel copyrighted materials,
// and your use of them is governed by the express license under which they
// were provided to you (End User License Agreement for the Intel(R) Software
// Development Products (Version May 2017)). Unless the License provides
// otherwise, you may not use, modify, copy, publish, distribute, disclose or
// transmit this software or the related documents without Intel's prior
// written permission.
//
// This software and the related documents are provided as is, with no
// express or implied warranties, other than those that are expressly
// stated in the License.
//

// clang-format off

#include "debug.h"
#include "ngraph_mcm_frontend/passes/convert_to_mcm_model.hpp"
#include "ngraph_mcm_frontend/mcm_attrs.hpp"
#include "ngraph_mcm_frontend/mcm_helpers.hpp"
#include "ngraph_mcm_frontend/ops/mcm_conv.hpp"
#include "ngraph_mcm_frontend/ops/mcm_bias.hpp"
#include "ngraph_mcm_frontend/ops/mcm_scale.hpp"
#include "ngraph_mcm_frontend/ops/mcm_fc.hpp"

#include "ngraph/op/add.hpp"
#include "ngraph/op/interpolate.hpp"

#include "ngraph/op/max_pool.hpp"
#include "ngraph/op/relu.hpp"
#include "ngraph/op/reshape.hpp"
#include <legacy/ngraph_ops/fully_connected.hpp>
#include "ngraph/op/reduce_mean.hpp"
#include "ngraph/op/clamp.hpp"
#include "ngraph/op/sigmoid.hpp"

#include "ngraph/op/avg_pool.hpp"
#include "ngraph/op/concat.hpp"
#include "ngraph/op/convert.hpp"
#include "ngraph/op/lrn.hpp"
#include "ngraph/op/softmax.hpp"

#include "ngraph/op/prelu.hpp"
#include <ngraph/op/roi_pooling.hpp>
#include <ngraph/op/psroi_pooling.hpp>

#include "ngraph/op/region_yolo.hpp"

#include "ngraph/op/reorg_yolo.hpp"

#include "ngraph/op/ctc_greedy_decoder.hpp"

#include <ngraph/op/power.hpp>
#include <legacy/ngraph_ops/relu_ie.hpp>
#include <legacy/ngraph_ops/eltwise.hpp>
#include <legacy/ngraph_ops/gather_ie.hpp>
#include <legacy/ngraph_ops/power.hpp>
#include <ngraph/op/normalize_l2.hpp>

#include "ngraph_mcm_frontend/ops/mcm_scale.hpp"

#include "ngraph_mcm_frontend/ops/mcm_eltwise.hpp"

#include <ngraph/op/fake_quantize.hpp>

#include <ngraph_ops/convolution_ie.hpp>
#include <legacy/ngraph_ops/crop_ie.hpp>
#include <ngraph_ops/deconvolution_ie.hpp>
#include <legacy/ngraph_ops/scaleshift.hpp>

#include <ngraph/op/parameter.hpp>
#include <ngraph/op/result.hpp>
#include <ngraph/op/constant.hpp>

#include <ngraph/op/transpose.hpp>
#include <ngraph/op/squeeze.hpp>
#include <ngraph/op/unsqueeze.hpp>
#include <ngraph/op/softmax.hpp>
#include <ngraph/op/topk.hpp>
#include <ngraph/op/tanh.hpp>
#include <ngraph/op/exp.hpp>
#include <ngraph/op/multiply.hpp>
#include <ngraph/op/elu.hpp>
#include <ngraph/op/maximum.hpp>
#include <ngraph/op/minimum.hpp>
#include <ngraph/op/hswish.hpp>
#include <ngraph/op/softplus.hpp>
#include <ngraph/op/pad.hpp>
#include <ngraph/op/mish.hpp>
#include <ngraph/op/floor.hpp>
#include <ngraph/op/round.hpp>
#include <ngraph/op/ceiling.hpp>
#include <ngraph/op/erf.hpp>
#include <ngraph/op/gelu.hpp>

#include <ngraph/op/prior_box.hpp>
#include <ngraph/op/prior_box_clustered.hpp>
#include <ngraph/op/detection_output.hpp>

#include <ngraph/op/split.hpp>
#include <ngraph/op/variadic_split.hpp>
#include <ngraph/op/strided_slice.hpp>
#include <ngraph/op/mvn.hpp>
#include <ngraph/op/space_to_depth.hpp>

#include <legacy/ngraph_ops/interp.hpp>
#include <legacy/ngraph_ops/prior_box_clustered_ie.hpp>
#include <legacy/ngraph_ops/prior_box_ie.hpp>
#include <legacy/ngraph_ops/lrn_ie.hpp>
#include <legacy/ngraph_ops/normalize_ie.hpp>
#include <legacy/ngraph_ops/topk_ie.hpp>
#include <legacy/ngraph_ops/proposal_ie.hpp>
#include <legacy/ngraph_ops/tile_ie.hpp>
#include <legacy/ngraph_ops/swish_ie.hpp>
#include <legacy/ngraph_ops/pad_ie.hpp>

#include <ngraph/variant.hpp>

#include <legacy/ngraph_ops/tile_ie.hpp>
#include <parse_layers_helpers.hpp>
#include <dims_parser.hpp>
#include "ngraph_mcm_frontend/ie_helpers.hpp"

#include <memory>
#include <vector>
#include <map>

#include <include/mcm/tensor/tiling.hpp>
#include <converters.hpp>
#include <custom_layer/custom_layer.hpp>

namespace {

using Callback = void (*)(std::shared_ptr<ngraph::Node> node, mv::OpModel& mcmModel, NodeOutputToMcmMap& mcmOutputsMap,
InferenceEngine::DataPtr, bool, bool);
using DispatchMap = std::map<ngraph::NodeTypeInfo, Callback>;

std::vector<mv::Data::TensorIterator> getMcmInputs(std::shared_ptr<ngraph::Node> node, const NodeOutputToMcmMap& mcmOutputsMap) {
    std::vector<mv::Data::TensorIterator> out;
    out.reserve(node->get_input_size());

    for (const auto& input : node->inputs()) {
        try {
            out.push_back(mcmOutputsMap.at(input.get_source_output()));
        } catch (const std::exception &ex) {
            IE_THROW() << "For operation " << node->get_type_name() << " name " << node->get_friendly_name()
                << "output not found: " << input.get_source_output().get_tensor().get_name()
                << " " << ex.what();
        }
    }

    return out;
}

// 'memory order' being row-column-channel for CHW and channel-row-column for HWC
// i.e. the order which is used to represent data in RAM
mv::Shape getMemoryOrder(const ngraph::Shape& shape) {
    size_t dimN, dimZ, dimY, dimX, dimD;
    std::vector<size_t> dims = shape;
    vpu::parseDims(dims, dimN, dimZ, dimY, dimX, dimD);
    mv::Shape result;
    if (dims.size() == 5) {
        result = mv::Shape({dimX, dimY, dimD, dimZ, dimN});
    } else {
        result = mv::Shape({dimX, dimY, dimZ, dimN});
    }
    return result;
}

void cvtPaddingsFromCeilToFloorMode(
    int input_size_ceil, int output_size, int kernel, int stride, int& pad_start, int& pad_end) {
    const auto input_size_floor = mv::Tiling::inferInputSize(output_size, pad_start, pad_end, kernel, stride);

    pad_end = pad_end + (input_size_floor - input_size_ceil);
    pad_end = std::max(pad_end, 0);
}

void registerOutputs(std::shared_ptr<ngraph::Node> node, const std::vector<mv::Data::TensorIterator>& mcmOutputs, NodeOutputToMcmMap& mcmOutputsMap) {
    size_t ind = 0;
    for (const auto& mcmOutput : mcmOutputs) {
        mcmOutputsMap.insert({node->output(ind), mcmOutput});
        ++ind;
    }
}

bool isInputPrecisionSupported(const ie::Precision& inputPrecision) {
    const std::set<ie::Precision> supportedInPrecisions = {ie::Precision::BF16, ie::Precision::U8, ie::Precision::FP16, ie::Precision::FP32};
    return supportedInPrecisions.find(inputPrecision) != supportedInPrecisions.end();
}

bool isInputLayoutSupported(const ie::Layout& inputLayout) {
    const std::set<ie::Layout> supportedInLayouts = {
        ie::Layout::NHWC, ie::Layout::NCHW, ie::Layout::CHW, ie::Layout::NC, ie::Layout::C, ie::Layout::NCDHW};
    return supportedInLayouts.find(inputLayout) != supportedInLayouts.end();
}

bool isOutputPrecisionSupported(const ie::Precision& outputPrecision) {
    std::set<ie::Precision> supportedOutPrecisions = {ie::Precision::BF16, ie::Precision::U8, ie::Precision::FP16, ie::Precision::FP32, ie::Precision::I32};
    return supportedOutPrecisions.find(outputPrecision) != supportedOutPrecisions.end();
}

bool isOutputLayoutSupported(const ie::Layout& outputLayout) {
    std::set<ie::Layout> supportedOutLayouts = {
        ie::Layout::NHWC, ie::Layout::NCHW, ie::Layout::CHW, ie::Layout::NC, ie::Layout::C, ie::Layout::NCDHW};
    return supportedOutLayouts.find(outputLayout) != supportedOutLayouts.end();
}

static const mv::QuantizationParams& initialQuantParams() {
    double inf = std::numeric_limits<double>::infinity();
    static mv::QuantizationParams init{{0}, {1}, {-inf}, {inf}};
    return init;
};

void convert(std::shared_ptr<ngraph::op::Parameter> param, mv::OpModel& mcmModel, NodeOutputToMcmMap& mcmOutputsMap,
    InferenceEngine::DataPtr ieData, bool allowNCHWInput) {
    auto mvShape = getMemoryOrder(param->get_shape());
    // Use data from InputInfo DataPtr
    bool mvNetworkInput = true;
    const auto& opName = param->get_friendly_name();

    if (param->get_shape().size() > 5 || param->get_shape().size() == 0) {
       IE_THROW() << "Input shape size is not supported: " << param->get_shape().size();
    }

    const InferenceEngine::Layout inputLayout = ieData->getTensorDesc().getLayout();
    if (!isInputLayoutSupported(inputLayout)) {
        IE_THROW() << "Input layout is not supported: " << ieData->getTensorDesc().getLayout();
    }

<<<<<<< HEAD
    const InferenceEngine::Precision inputPrecision = ieData->getTensorDesc().getPrecision();
    if (!isInputPrecisionSupported(inputPrecision)) {
        IE_THROW() << "Input data type is not supported: " << ieData->getTensorDesc().getPrecision();
    }

=======
>>>>>>> 0a6a0cc7
    const auto mvOrder = [&] {
        if ((inputLayout == InferenceEngine::Layout::NCHW || inputLayout == InferenceEngine::Layout::CHW)
            && allowNCHWInput) {
            return layoutToOrder(InferenceEngine::Layout::NCHW);
        } else if (inputLayout == InferenceEngine::Layout::NCDHW) {
            return layoutToOrder(InferenceEngine::Layout::NCDHW);
        }
        return layoutToOrder(InferenceEngine::Layout::NHWC);
    }();
<<<<<<< HEAD
    auto mvDType = cvtElemTypeToMCM(cvtPrecisionToElemType(inputPrecision));

    if (allowU8InputForFp16Models && allowConvertInputPrecisionToU8) {
        IE_THROW() << "Сannot enable two options at once";
    }

=======
>>>>>>> 0a6a0cc7
    // MCM Compiler requirements
    // IE_ASSERT(mv::Order("NHWC") == mvOrder);
    const auto mvDType = cvtElemTypeToMCM(param->get_element_type());
    const auto mcmOutput = mcmModel.input(opName, mvShape, mvDType, mvOrder, mvNetworkInput);
    mcmOutput->setQuantParams(initialQuantParams());

    registerOutputs(param, {mcmOutput}, mcmOutputsMap);
}

void convert(std::shared_ptr<ngraph::op::Result> result, mv::OpModel& mcmModel, NodeOutputToMcmMap& mcmOutputsMap,
    InferenceEngine::DataPtr ieData) {
    const auto mcmInputs = getMcmInputs(result, mcmOutputsMap);
    // IE Output Type may differ from ngraph result output type. MCM to instert convertors.

    const auto outputPrecision = ieData->getTensorDesc().getPrecision();
    if (!isOutputPrecisionSupported(outputPrecision)) {
        IE_THROW() << "Output data type is not supported: " << outputPrecision;
    }

    const InferenceEngine::Layout outputLayout = ieData->getTensorDesc().getLayout();
    if (!isOutputLayoutSupported(outputLayout)) {
        IE_THROW() << "Output layout is not supported: " << outputLayout;
    }

    // TODO: kmbPlugin already has a function convert_data_type() for matching IE precision to mcm, but
    // in this case we can't use due to limitations on mcm level (not all precisions are supported).
    // mcmCompiler right now support only 2 types of precisions for output: U8 and FP16
    // for avoid this limitations plugin has a WA: translate FP32 output like a FP16 and convert output blob
    // in getResult() function after the inference.
    mv::DType outputType = mv::DType("Default");
    switch (outputPrecision) {
    case ie::Precision::UNSPECIFIED:
        outputType = mv::DType("Default");
        break;
    case ie::Precision::U8:
        outputType = mv::DType("UInt8");
        break;
    case ie::Precision::FP16:
        outputType = mv::DType("Float16");
        break;
    case ie::Precision::FP32:
        outputType = mv::DType("Float32");
        break;
    case ie::Precision::I32:
        outputType = mv::DType("Int32");
        break;
    case ie::Precision::BF16:
        outputType = mv::DType("BFloat16");
        break;
    default:
        IE_THROW() << "Data type handling is not implemented" << outputPrecision.name();
    }

    if (result->get_shape().size() > 5 || result->get_shape().size() == 0) {
       IE_THROW() << "Output shape size is not supported: " << result->get_shape().size();
    }

    // MCM Compiler requirements
    mcmModel.output(result->get_friendly_name(), mcmInputs.at(0), outputType);
}

void convert(std::shared_ptr<ngraph::op::Constant> constant, mv::OpModel& mcmModel, NodeOutputToMcmMap& mcmOutputsMap) {

    auto mvShape = cvtShapeToMCM((constant->get_shape().size()) ? (constant->get_shape()) : (ngraph::Shape {1}));

    // IE add constant folding for PriorBox\PriorBox clustered
    // As a result we get 3d const instead of concat for DetectionOut layer
    // Current case unsupported on mcm side. WA expand dims (3d->4d)
    if (mvShape.ndims() == 3) {
        mvShape = mv::Shape::augment_major(mvShape, 4);
    }

    auto mvDType = cvtElemTypeToMCM(constant->get_element_type());
    std::string opName = constant->get_friendly_name();
    // MCM compiler can't work with constant blob with dims {1} and i64 precision
    // TODO: remove these workarounds when this case will be handled on mcm compiler side
    if (mvShape.ndims() == 1) {
        for (auto&& consumerNode : constant->get_users()) {
            if (ngraph::op::GatherIE::type_info == consumerNode->get_type_info() ||
                ngraph::op::v1::Split::type_info == consumerNode->get_type_info() ||
                ngraph::op::v1::StridedSlice::type_info == consumerNode->get_type_info()) {
                mvShape = mv::Shape::augment_major(mvShape, 4);
                // int64 precision for indices is not supported by runtime yet
                if (ngraph::element::i64 == constant->get_element_type()) {
                    mvDType = mv::DType("Int32");
                    opName += "_indices_i32";
                }
                break;
            }
        }
    }
    // end of workaround

    const auto mvOrder = mv::Order::getColMajorID(mvShape.ndims()) ; //McmOpAttrs::getOrder(constant);

    mv::Data::TensorIterator mcmOutput;
    if (constant->get_element_type().is_real()) {

        if (mvDType.isDoubleType() || mvDType == mv::DType("Float16"))
        {
            //legacy
            mvDType = mv::DType("Float32");
            mcmOutput = mcmModel.constant(opName, constant->cast_vector<double>(), mvShape, mvDType, mvOrder);
        }
        else
        {
            //BF16
            mcmOutput = mcmModel.constant(opName, constant->cast_vector<double>(), mvShape, mvDType, mvOrder);
        }

    } else {
        mcmOutput = mcmModel.constantInt(opName, constant->cast_vector<int64_t>(), mvShape, mvDType, mvOrder);
    }
    mcmOutput->setQuantParams(initialQuantParams());

    registerOutputs(constant, {mcmOutput}, mcmOutputsMap);
}

void convert(std::shared_ptr<McmConv> conv, mv::OpModel& mcmModel, NodeOutputToMcmMap& mcmOutputsMap) {
    const auto mcmInputs = getMcmInputs(conv, mcmOutputsMap);

    const auto mcmData = mcmInputs.at(0);
    const auto mcmWeights = mcmInputs.at(1);

    const auto& strides = conv->get_strides();
    const auto& padsBegin = conv->get_pads_begin();
    const auto& padsEnd = conv->get_pads_end();
    const auto& dilations = conv->get_dilations();
    const auto groupSize = conv->get_group();

    const auto& opName = conv->get_friendly_name();

    IE_ASSERT(dilations.at(1) == dilations.at(0));

    const auto inputShape = conv->get_input_shape(0);
    const auto outputShape = conv->get_output_shape(0);
    IE_ASSERT(4 == inputShape.size());
    IE_ASSERT(4 == outputShape.size());
    const auto inputGroupSize = inputShape.at(1);
    const auto outputGroupSize = outputShape.at(1);

    bool isDepthWiseConv = groupSize > 1 && groupSize == inputGroupSize && groupSize == outputGroupSize;

    int padLeft = padsBegin.at(1);
    int padRight = padsEnd.at(1);
    int padTop = padsBegin.at(0);
    int padBottom = padsEnd.at(0);
    const auto filterShape = mcmWeights->getShape();
    IE_ASSERT(4 == filterShape.ndims());
    const auto kernelSizeX = filterShape[0];
    const auto kernelSizeY = filterShape[1];
    const auto kernelStrideX = strides.at(1);
    const auto kernelStrideY = strides.at(0);
    const auto dilationX = dilations.at(1);
    const auto dilationY = dilations.at(0);

    cvtPaddingsFromCeilToFloorMode(mcmData->getShape()[0], outputShape.at(3),
        kernelSizeX * dilationX - (dilationX - 1), kernelStrideX, padLeft, padRight);
    cvtPaddingsFromCeilToFloorMode(mcmData->getShape()[1], outputShape.at(2),
        kernelSizeY * dilationY - (dilationY - 1), kernelStrideY, padTop, padBottom);

    if (isDepthWiseConv) {
        // TODO: Need align API in mcmCompiler
        // mcm expects (1,*,*,*) shape for depthwise weights, but Openvino has a (*,1,*,*)

        auto sourceWeightsOp = mcmModel.getSourceOp(mcmWeights);
        auto constWeightTensor = mcmWeights;
        if (sourceWeightsOp->getOpType() == "FakeQuantize") {
            constWeightTensor = sourceWeightsOp->getInputTensor(0);
            sourceWeightsOp = mcmModel.getSourceOp(constWeightTensor);
        }
        constWeightTensor->set<bool>("is_depthwise_weights", true);
        sourceWeightsOp->set<bool>("is_depthwise_weights", true);
        const std::initializer_list<std::size_t> newWeightsShape = {
            static_cast<std::size_t>(kernelSizeX), static_cast<std::size_t>(kernelSizeY), inputGroupSize, 1lu};

        constWeightTensor->setShape(newWeightsShape);
        mcmWeights->setShape(newWeightsShape);
        sourceWeightsOp->set<mv::Shape>("shape", newWeightsShape);

        const auto mcmConvOutput = mcmModel.depthwiseConv(
            opName, mcmData, mcmWeights,
            {static_cast<uint16_t>(kernelStrideX), static_cast<uint16_t>(kernelStrideY)},
            {static_cast<uint16_t>(padLeft), static_cast<uint16_t>(padRight),
             static_cast<uint16_t>(padTop), static_cast<uint16_t>(padBottom)},
            static_cast<unsigned>(dilationX));
        mcmConvOutput->setQuantParams(initialQuantParams());
        registerOutputs(conv, {mcmConvOutput}, mcmOutputsMap);
    } else {
        const auto mcmConvOutput = mcmModel.conv(
            opName, mcmData, mcmWeights,
            {static_cast<uint16_t>(kernelStrideX), static_cast<uint16_t>(kernelStrideY)},
            {static_cast<uint16_t>(padLeft), static_cast<uint16_t>(padRight),
             static_cast<uint16_t>(padTop), static_cast<uint16_t>(padBottom)},
            static_cast<uint32_t>(dilationX),
            static_cast<uint32_t>(groupSize));
        mcmConvOutput->setQuantParams(initialQuantParams());
        registerOutputs(conv, {mcmConvOutput}, mcmOutputsMap);
    }
}

void convert(std::shared_ptr<McmBias> bias, mv::OpModel& mcmModel, NodeOutputToMcmMap& mcmOutputsMap) {
    const auto mcmInputs = getMcmInputs(bias, mcmOutputsMap);

    const auto mcmData = mcmInputs.at(0);
    const auto mcmBias = mcmInputs.at(1);

    const auto& opName = bias->get_friendly_name();

    const auto mcmBiasOutput = mcmModel.bias(
        opName, mcmData, mcmBias);
    mcmBiasOutput->setQuantParams(initialQuantParams());

    registerOutputs(bias, {mcmBiasOutput}, mcmOutputsMap);
}

void convert(std::shared_ptr<ngraph::op::v1::MaxPool> maxPool, mv::OpModel& mcmModel, NodeOutputToMcmMap& mcmOutputsMap) {
    const auto mcmInputs = getMcmInputs(maxPool, mcmOutputsMap);
    IE_ASSERT(1 == mcmInputs.size());

    const auto mcmData = mcmInputs.at(0);
    const auto& opName = maxPool->get_friendly_name();

    const auto kernelShape = maxPool->get_kernel();
    const auto strides = maxPool->get_strides();
    const auto padsBegin = maxPool->get_pads_begin();
    const auto padsEnd = maxPool->get_pads_begin();

    const int kernelSizeX = kernelShape.at(1);
    const int kernelSizeY = kernelShape.at(0);

    const int kernelStrideX = strides.at(1);
    const int kernelStrideY = strides.at(0);

    int padLeft = padsBegin.at(1);
    int padRight = padsEnd.at(1);
    int padTop = padsBegin.at(0);
    int padBottom = padsEnd.at(0);

    auto outputShape = maxPool->get_output_shape(0);

    cvtPaddingsFromCeilToFloorMode(
        mcmData->getShape()[0], outputShape.at(3), kernelSizeX, kernelStrideX, padLeft, padRight);
    cvtPaddingsFromCeilToFloorMode(
        mcmData->getShape()[1], outputShape.at(2), kernelSizeY, kernelStrideY, padTop, padBottom);

    const auto mcmMaxPoolOutput = mcmModel.maxPool(opName, mcmData,
            {static_cast<uint16_t>(kernelSizeX), static_cast<uint16_t>(kernelSizeY)},
            {static_cast<uint16_t>(kernelStrideX), static_cast<uint16_t>(kernelStrideY)},
            {static_cast<uint16_t>(padLeft), static_cast<uint16_t>(padRight),
             static_cast<uint16_t>(padTop), static_cast<uint16_t>(padBottom)},
            true);
    mcmMaxPoolOutput->setQuantParams(initialQuantParams());

    registerOutputs(maxPool, {mcmMaxPoolOutput}, mcmOutputsMap);
}
void convert(std::shared_ptr<ngraph::op::v1::AvgPool> avgPool, mv::OpModel& mcmModel, NodeOutputToMcmMap& mcmOutputsMap) {
    const auto mcmInputs = getMcmInputs(avgPool, mcmOutputsMap);
    IE_ASSERT(1 == mcmInputs.size());

    const auto mcmData = mcmInputs.at(0);
    const auto& opName = avgPool->get_friendly_name();

    const auto kernelShape = avgPool->get_kernel();
    const auto strides = avgPool->get_strides();
    const auto padsBegin = avgPool->get_pads_begin();
    const auto padsEnd = avgPool->get_pads_begin();

    const int kernelSizeX = kernelShape.at(1);
    const int kernelSizeY = kernelShape.at(0);

    const int kernelStrideX = strides.at(1);
    const int kernelStrideY = strides.at(0);

    int padLeft = padsBegin.at(1);
    int padRight = padsEnd.at(1);
    int padTop = padsBegin.at(0);
    int padBottom = padsEnd.at(0);

    auto outputShape = avgPool->get_output_shape(0);

    cvtPaddingsFromCeilToFloorMode(
        mcmData->getShape()[0], outputShape.at(3), kernelSizeX, kernelStrideX, padLeft, padRight);
    cvtPaddingsFromCeilToFloorMode(
        mcmData->getShape()[1], outputShape.at(2), kernelSizeY, kernelStrideY, padTop, padBottom);

    const auto mcmAvgPoolOutput = mcmModel.averagePool(opName, mcmData,
            {static_cast<uint16_t>(kernelSizeX), static_cast<uint16_t>(kernelSizeY)},
            {static_cast<uint16_t>(kernelStrideX), static_cast<uint16_t>(kernelStrideY)},
            {static_cast<uint16_t>(padLeft), static_cast<uint16_t>(padRight),
             static_cast<uint16_t>(padTop), static_cast<uint16_t>(padBottom)},
             avgPool->get_exclude_pad()); //false
    mcmAvgPoolOutput->setQuantParams(initialQuantParams());

    registerOutputs(avgPool, {mcmAvgPoolOutput}, mcmOutputsMap);
}
void convert(std::shared_ptr<ngraph::op::v0::Relu> relu, mv::OpModel& mcmModel, NodeOutputToMcmMap& mcmOutputsMap) {
    const auto mcmData = getMcmInputs(relu, mcmOutputsMap).at(0);
    const auto& opName = relu->get_friendly_name();

    const auto mcmReluOutput = mcmModel.relu(opName, mcmData);
    mcmReluOutput->setQuantParams(initialQuantParams());

    registerOutputs(relu, {mcmReluOutput}, mcmOutputsMap);
}

void convert(std::shared_ptr<ngraph::op::v0::PRelu> prelu, mv::OpModel& mcmModel, NodeOutputToMcmMap& mcmOutputsMap) {
    const auto mcmInputs = getMcmInputs(prelu, mcmOutputsMap);
    const auto& opName = prelu->get_friendly_name();

    const auto mcmData = mcmInputs.at(0);
    const auto mcmSlope = mcmInputs.at(1);
    const auto mcmPReluOutput = mcmModel.prelu(opName, mcmData, mcmSlope);

    mcmPReluOutput->setQuantParams(initialQuantParams());

    registerOutputs(prelu, {mcmPReluOutput}, mcmOutputsMap);
}

void convert(std::shared_ptr<ngraph::op::v0::Elu> elu, mv::OpModel& mcmModel, NodeOutputToMcmMap& mcmOutputsMap) {
    const auto mcmData = getMcmInputs(elu, mcmOutputsMap).at(0);
    const auto& opName = elu->get_friendly_name();

    auto alpha = elu->get_alpha();

    const auto mcmEluOutput = mcmModel.elu(opName, mcmData, alpha);
    mcmEluOutput->setQuantParams(initialQuantParams());

    registerOutputs(elu, {mcmEluOutput}, mcmOutputsMap);
}

void convert(std::shared_ptr<ngraph::op::v4::HSwish> hswish, mv::OpModel& mcmModel, NodeOutputToMcmMap& mcmOutputsMap) {
    const auto mcmInputs = getMcmInputs(hswish, mcmOutputsMap);
    IE_ASSERT(1u == mcmInputs.size());
    const auto mcmOpOutput = mcmModel.hSwish(hswish->get_friendly_name(), mcmInputs.at(0));
    registerOutputs(hswish, {mcmOpOutput}, mcmOutputsMap);
}

void convert(std::shared_ptr<ngraph::op::v4::SoftPlus> softplus, mv::OpModel& mcmModel, NodeOutputToMcmMap& mcmOutputsMap) {
    const auto mcmInputs = getMcmInputs(softplus, mcmOutputsMap);
    IE_ASSERT(1u == mcmInputs.size());
    const auto mcmOpOutput = mcmModel.softPlus(softplus->get_friendly_name(), mcmInputs.at(0));
    registerOutputs(softplus, {mcmOpOutput}, mcmOutputsMap);
}

void convert(std::shared_ptr<ngraph::op::v4::Mish> mish, mv::OpModel& mcmModel, NodeOutputToMcmMap& mcmOutputsMap) {
    const auto mcmInputs = getMcmInputs(mish, mcmOutputsMap);
    IE_ASSERT(1u == mcmInputs.size());
    const auto& opName = mish->get_friendly_name();
    const auto& opInput = mcmInputs.at(0);
    const auto mcmOpOutput = mcmModel.mish(opName, opInput);
    mcmOpOutput->setQuantParams(initialQuantParams());
    registerOutputs(mish, {mcmOpOutput}, mcmOutputsMap);
}

void convert(std::shared_ptr<ngraph::op::v0::Floor> op, mv::OpModel& mcmModel, NodeOutputToMcmMap& mcmOutputsMap) {
    const auto mcmInputs = getMcmInputs(op, mcmOutputsMap);
    IE_ASSERT(1u == mcmInputs.size());
    const auto& opName = op->get_friendly_name();
    const auto& opInput = mcmInputs.at(0);
    const auto mcmOpOutput = mcmModel.floor(opName, opInput);
    mcmOpOutput->setQuantParams(initialQuantParams());
    registerOutputs(op, {mcmOpOutput}, mcmOutputsMap);
}

void convert(std::shared_ptr<ngraph::op::v5::Round> op, mv::OpModel& mcmModel, NodeOutputToMcmMap& mcmOutputsMap) {
    const static std::map<ngraph::op::v5::Round::RoundMode, std::string> roundMode = {
            {ngraph::op::v5::Round::RoundMode::HALF_TO_EVEN,        "half_to_even"},
            {ngraph::op::v5::Round::RoundMode::HALF_AWAY_FROM_ZERO, "half_away_from_zero"}
    };

    const auto round_mode = op->get_mode();
    const auto roundModeIter = roundMode.find(round_mode);
    if (roundModeIter == roundMode.end()) {
        IE_THROW() << "Convertor for operation " << op->get_friendly_name()
                           << " failed due to unsupported mode " << static_cast<int>(round_mode);

    }
    const auto& mode = roundModeIter->second;

    const auto mcmInputs = getMcmInputs(op, mcmOutputsMap);
    IE_ASSERT(1u == mcmInputs.size());
    const auto& opName = op->get_friendly_name();
    const auto& opInput = mcmInputs.at(0);
    const auto mcmOpOutput = mcmModel.round(opName, opInput, mode);
    mcmOpOutput->setQuantParams(initialQuantParams());
    registerOutputs(op, {mcmOpOutput}, mcmOutputsMap);
}

void convert(std::shared_ptr<ngraph::op::v0::Ceiling> op, mv::OpModel& mcmModel, NodeOutputToMcmMap& mcmOutputsMap) {
    const auto mcmInputs = getMcmInputs(op, mcmOutputsMap);
    IE_ASSERT(1u == mcmInputs.size());
    const auto& opName = op->get_friendly_name();
    const auto& opInput = mcmInputs.at(0);
    const auto mcmOpOutput = mcmModel.ceiling(opName, opInput);
    mcmOpOutput->setQuantParams(initialQuantParams());
    registerOutputs(op, {mcmOpOutput}, mcmOutputsMap);
}

void convert(std::shared_ptr<ngraph::op::v0::Erf> op, mv::OpModel& mcmModel, NodeOutputToMcmMap& mcmOutputsMap) {
    const auto mcmInputs = getMcmInputs(op, mcmOutputsMap);
    IE_ASSERT(1u == mcmInputs.size());
    const auto& opName = op->get_friendly_name();
    const auto& opInput = mcmInputs.at(0);
    const auto mcmOpOutput = mcmModel.erf(opName, opInput);
    mcmOpOutput->setQuantParams(initialQuantParams());
    registerOutputs(op, {mcmOpOutput}, mcmOutputsMap);
}

void convert(std::shared_ptr<ngraph::op::v0::Gelu> op, mv::OpModel& mcmModel, NodeOutputToMcmMap& mcmOutputsMap) {
    const auto mcmInputs = getMcmInputs(op, mcmOutputsMap);
    IE_ASSERT(1u == mcmInputs.size());
    const auto& opName = op->get_friendly_name();
    const auto& opInput = mcmInputs.at(0);
    const auto mcmOpOutput = mcmModel.gelu(opName, opInput);
    mcmOpOutput->setQuantParams(initialQuantParams());
    registerOutputs(op, {mcmOpOutput}, mcmOutputsMap);
}

// TODO: Replace SwishIE with v4::Swish -- to process
//       beta parameter as 2nd (optional) input tensor
// #-46185: Swish expects Beta parameter as attribute
void convert(std::shared_ptr<ngraph::op::SwishIE> swish_ie, mv::OpModel& mcmModel, NodeOutputToMcmMap& mcmOutputsMap) {
    const auto mcmInputs = getMcmInputs(swish_ie, mcmOutputsMap);
    IE_ASSERT(1u == mcmInputs.size());
    auto beta = swish_ie->get_alpha();
    const auto& opName = swish_ie->get_friendly_name();
    const auto& opInput = mcmInputs.at(0);
    const auto mcmOpOutput = mcmModel.swish(opName, opInput, beta);
    mcmOpOutput->setQuantParams(initialQuantParams());
    registerOutputs(swish_ie, {mcmOpOutput}, mcmOutputsMap);
}

void convert(std::shared_ptr<McmEltwise> eltwise, mv::OpModel& mcmModel, NodeOutputToMcmMap& mcmOutputsMap) {
    const auto mcmInputs = getMcmInputs(eltwise, mcmOutputsMap);
    const auto& opName = eltwise->get_friendly_name();
    const auto& opType = eltwise->getOperationType();

    IE_ASSERT(2 == mcmInputs.size());
    IE_ASSERT(McmEltwise::OperationType::SUM == opType);
    const auto mcmEltwiseOutput = mcmModel.eltwise(opName, mcmInputs, "Add");
    mcmEltwiseOutput->setQuantParams(initialQuantParams());

    registerOutputs(eltwise, {mcmEltwiseOutput}, mcmOutputsMap);
}

void convert(std::shared_ptr<ngraph::op::Eltwise> eltwise, mv::OpModel& mcmModel, NodeOutputToMcmMap& mcmOutputsMap) {
    const auto mcmInputs = getMcmInputs(eltwise, mcmOutputsMap);
    const auto& opName = eltwise->get_friendly_name();
    const auto& opType = eltwise->eltwise_type;

    IE_ASSERT(2 == mcmInputs.size());

    mv::Data::TensorIterator mcmEltwiseOutput;

    if (ELTWISE_TYPE::Sum == opType)
        mcmEltwiseOutput = mcmModel.eltwise(opName, mcmInputs, "Add");
    else if (ELTWISE_TYPE::Prod  == opType)
        mcmEltwiseOutput = mcmModel.eltwise(opName, mcmInputs, "Multiply");
    else
        IE_THROW() << "Operation " << eltwise->get_type_name() << " " << opName << " has unsupported parameter ";
    mcmEltwiseOutput->setQuantParams(initialQuantParams());

    registerOutputs(eltwise, {mcmEltwiseOutput}, mcmOutputsMap);
}
void convert(std::shared_ptr<ngraph::op::v1::Reshape> reshape, mv::OpModel& mcmModel, NodeOutputToMcmMap& mcmOutputsMap) {
    const auto mcmInputs = getMcmInputs(reshape, mcmOutputsMap);
    const auto mcmData = mcmInputs.at(0);
    const auto& opName = reshape->get_friendly_name();

    for (size_t i = 1; i < mcmInputs.size(); i++) {
        mcmModel.removeOp(mcmModel.getSourceOp(mcmInputs.at(i)));
    }

    mv::Shape newShape = getMemoryOrder(reshape->get_output_shape(0));

    auto mcmReshapeOutput = mcmModel.reshape(opName, mcmData, newShape);
    mcmReshapeOutput->setQuantParams(initialQuantParams());
    registerOutputs(reshape, {mcmReshapeOutput}, mcmOutputsMap);
}
void convert(std::shared_ptr<McmFC> fc, mv::OpModel& mcmModel, NodeOutputToMcmMap& mcmOutputsMap) {
    const auto mcmInputs = getMcmInputs(fc, mcmOutputsMap);
    const auto mcmData = mcmInputs.at(0);
    const auto mcmWeights = mcmInputs.at(1);

    //cvtElemTypeToMCM(fc->get_element_type());
    const auto& opName = fc->get_friendly_name();

    const auto mcmFCOutput = mcmModel.fullyConnected(opName, mcmData, mcmWeights);
    mcmFCOutput->setQuantParams(initialQuantParams());

    registerOutputs(fc, {mcmFCOutput}, mcmOutputsMap);
}
void convert(std::shared_ptr<ngraph::op::v0::FakeQuantize> fq, mv::OpModel& mcmModel, NodeOutputToMcmMap& mcmOutputsMap) {
    const auto mcmInputs = getMcmInputs(fq, mcmOutputsMap);
    IE_ASSERT(5 == mcmInputs.size());
    const auto inputData = mcmInputs.at(0);
    const auto inputMin = mcmInputs.at(1);
    const auto inputMax = mcmInputs.at(2);
    const auto outputMin = mcmInputs.at(3);
    const auto outputMax = mcmInputs.at(4);
    // cvtElemTypeToMCM(fq->get_element_type());
    const auto& opName = fq->get_friendly_name();
    const unsigned levels = fq->get_levels();

    const auto mcmFQOutput = mcmModel.fakeQuantize(opName, inputData,
        inputMin, inputMax, outputMin, outputMax, levels);
    registerOutputs(fq, {mcmFQOutput}, mcmOutputsMap);
}

void convert(std::shared_ptr<ngraph::op::PowerIE> power, mv::OpModel& mcmModel, NodeOutputToMcmMap& mcmOutputsMap) {
    const auto mcmInputs = getMcmInputs(power, mcmOutputsMap);
    IE_ASSERT(1 == mcmInputs.size());
    const auto mcmData = mcmInputs.at(0);
    const auto& opName = power->get_friendly_name();
    const float scale = power->scale;
    const float shift = power->shift;

    if (1.0f == power->power) {
        const auto shape = power->get_output_shape(0);
        const size_t weights_size = (1 == shape.size()) ? shape.at(0) : getMemoryOrder(shape)[2];

        std::vector<double> weights(weights_size, scale);
        mv::Shape weightsShape = {weights.size()};
        auto mcmWeights = mcmModel.constant(
            "", weights, weightsShape, mv::DType("Float32"), mv::Order::getColMajorID(1));
        mcmWeights->setQuantParams(initialQuantParams());

        const auto mcmScaleOutput = mcmModel.scale(opName, mcmData, mcmWeights);
        mcmScaleOutput->setQuantParams(initialQuantParams());
        if (0.0f != shift) {
            std::vector<double> biases (weights.size(), shift);
            mv::Shape shiftShape { biases.size() };
            auto shiftData = mcmModel.constant("", biases, shiftShape, mv::DType("Float32"), mv::Order::getColMajorID(1));
            shiftData->setQuantParams(initialQuantParams());
            auto biasOutput = mcmModel.bias(opName + "_bias", mcmScaleOutput, shiftData);
            biasOutput->setQuantParams(initialQuantParams());
            registerOutputs(power, {biasOutput}, mcmOutputsMap);
        } else {
            registerOutputs(power, {mcmScaleOutput}, mcmOutputsMap);
        }
    } else if (-1.0f == power->power) {
            auto reciprocal_result = mcmModel.reciprocal(opName, mcmData);
            reciprocal_result->setQuantParams(initialQuantParams());
            registerOutputs(power, {reciprocal_result}, mcmOutputsMap);
    } else
        IE_THROW() << "Operation " << power->get_type_name() << " " + opName + " has unsupported power " << power->power;
}

void convert(std::shared_ptr<McmScale> scale, mv::OpModel& mcmModel, NodeOutputToMcmMap& mcmOutputsMap) {
    const auto mcmInputs = getMcmInputs(scale, mcmOutputsMap);
    const auto mcmData = mcmInputs.at(0);
    const auto mcmWeights = mcmInputs.at(1);
    const auto& opName = scale->get_friendly_name();

    const auto mcmScaleOutput = mcmModel.scale(opName, mcmData, mcmWeights);
    mcmScaleOutput->setQuantParams(initialQuantParams());

    registerOutputs(scale, {mcmScaleOutput}, mcmOutputsMap);
}

std::string getDimLabel(size_t dimIndex, ie::Layout ieLayout) {
    std::ostringstream ostr;
    ostr << ieLayout;
    const auto layoutStr = ostr.str();
    IE_ASSERT(dimIndex < layoutStr.size());
    return std::string(1, layoutStr[dimIndex]);
}

void convert(std::shared_ptr<ngraph::op::v0::Concat> concat, mv::OpModel& mcmModel, NodeOutputToMcmMap& mcmOutputsMap) {
    const auto mcmInputs = getMcmInputs(concat, mcmOutputsMap);
    IE_ASSERT(0 < mcmInputs.size());
    const auto ieLayout = ie::TensorDesc::getLayoutByDims(concat->input(0).get_shape());
    std::string mcmAxis = getDimLabel(concat->get_axis(), ieLayout);
    const auto& opName = concat->get_friendly_name();

    const auto mcmConcatOutput = mcmModel.concat(opName, mcmInputs, mcmAxis);
    mcmConcatOutput->setQuantParams(initialQuantParams());
    registerOutputs(concat, {mcmConcatOutput}, mcmOutputsMap);
}

void convert(std::shared_ptr<ngraph::op::v1::Transpose> permute, mv::OpModel& mcmModel, NodeOutputToMcmMap& mcmOutputsMap,
    bool allowPermuteND) {
    const auto mcmInputs = getMcmInputs(permute, mcmOutputsMap);
    IE_ASSERT(2 ==  mcmInputs.size());
    const auto mcmData = mcmInputs.at(0);
    const auto& opName = permute->get_friendly_name();

    std::shared_ptr<ngraph::Node> orderNode = permute->input(1).get_source_output().get_node_shared_ptr();
    std::vector<size_t> orderIndices = std::dynamic_pointer_cast<ngraph::op::v0::Constant>(orderNode)->cast_vector<size_t>();

    // 4d NCHW inputs are supported
    std::string newOrder;
    const auto ieLayout = ie::TensorDesc::getLayoutByDims(permute->input(0).get_shape());
    for (size_t i = 0; i < orderIndices.size(); i++) {
        newOrder += getDimLabel(orderIndices[orderIndices.size() - 1 - i], ieLayout);
    }

    for (size_t i = 1; i < mcmInputs.size(); i++) {
        mcmModel.removeOp(mcmModel.getSourceOp(mcmInputs.at(i)));
    }

    mv::Data::TensorIterator mcmPermuteOutput{};
    if (allowPermuteND) {
        std::vector<int64_t> permNDOrder(orderIndices.begin(), orderIndices.end());
        mcmPermuteOutput = mcmModel.permuteND(opName, mcmData, permNDOrder);
    } else {
        mcmPermuteOutput = mcmModel.permute(opName, mcmData, mv::Order(newOrder));
    }

    // Workaround to avoid parsing stage crash:
    // 'ArgumentError: attribute identifer quantParams - Undefined identifier'
    // [Track number: D#2284, D#2237]
    // TBD
    mcmPermuteOutput->set<mv::QuantizationParams>("quantParams", initialQuantParams());

    registerOutputs(permute, {mcmPermuteOutput}, mcmOutputsMap);
}

void convert(std::shared_ptr<ngraph::op::v0::Squeeze> reshape, mv::OpModel& mcmModel, NodeOutputToMcmMap& mcmOutputsMap) {
    const auto mcmInputs = getMcmInputs(reshape, mcmOutputsMap);
    IE_ASSERT(2 ==  mcmInputs.size());
    const auto mcmData = mcmInputs.at(0);
    const auto& opName = reshape->get_friendly_name();

    for (size_t i = 1; i < mcmInputs.size(); i++) {
        mcmModel.removeOp(mcmModel.getSourceOp(mcmInputs.at(i)));
    }

    mv::Shape newShape = getMemoryOrder(reshape->get_shape());

    auto mcmReshapeOutput = mcmModel.reshape(opName, mcmData, newShape);
    mcmReshapeOutput->setQuantParams(initialQuantParams());
    registerOutputs(reshape, {mcmReshapeOutput}, mcmOutputsMap);
}

void convert(std::shared_ptr<ngraph::op::v0::Unsqueeze> reshape, mv::OpModel& mcmModel, NodeOutputToMcmMap& mcmOutputsMap) {
    const auto mcmInputs = getMcmInputs(reshape, mcmOutputsMap);
    IE_ASSERT(2 ==  mcmInputs.size());
    const auto mcmData = mcmInputs.at(0);
    const auto& opName = reshape->get_friendly_name();

    for (size_t i = 1; i < mcmInputs.size(); i++) {
        mcmModel.removeOp(mcmModel.getSourceOp(mcmInputs.at(i)));
    }

    mv::Shape newShape = getMemoryOrder(reshape->get_shape());

    auto mcmReshapeOutput = mcmModel.reshape(opName, mcmData, newShape);
    mcmReshapeOutput->setQuantParams(initialQuantParams());
    registerOutputs(reshape, {mcmReshapeOutput}, mcmOutputsMap);
}

void convert(std::shared_ptr<ngraph::op::v1::Softmax> softmax, mv::OpModel& mcmModel, NodeOutputToMcmMap& mcmOutputsMap) {
    const auto mcmInputs = getMcmInputs(softmax, mcmOutputsMap);
    IE_ASSERT(1 == mcmInputs.size());
    const auto mcmData = mcmInputs.at(0);
    const auto& opName = softmax->get_friendly_name();

    std::string order = McmOpAttrs::getOrder(softmax, 0).toString();
    std::string mcmAxis = std::string(1, order.at(softmax->get_axis()));

    auto mcmSoftmaxOutput = mcmModel.softmax(opName, mcmData, mcmAxis);
    mcmSoftmaxOutput->setQuantParams(initialQuantParams());
    registerOutputs(softmax, {mcmSoftmaxOutput}, mcmOutputsMap);
}

void convert(std::shared_ptr<ngraph::op::v0::Clamp> clamp, mv::OpModel& mcmModel, NodeOutputToMcmMap& mcmOutputsMap) {
    const auto mcmInputs = getMcmInputs(clamp, mcmOutputsMap);
    IE_ASSERT(1 == mcmInputs.size());
    const auto mcmData = mcmInputs.at(0);
    const auto& opName = clamp->get_friendly_name();
    const double minValue = clamp->get_min();
    const double maxValue = clamp->get_max();

    auto mcmClampMin = mcmModel.minimum(opName + "clamp-min", mcmData, maxValue);
    mcmClampMin->setQuantParams(initialQuantParams());
    auto mcmClampMax = mcmModel.maximum(opName + "clamp-max", mcmClampMin, minValue);
    mcmClampMax->setQuantParams(initialQuantParams());
    registerOutputs(clamp, {mcmClampMax}, mcmOutputsMap);
}

void convert(std::shared_ptr<ngraph::op::ReLUIE> relu, mv::OpModel& mcmModel, NodeOutputToMcmMap& mcmOutputsMap) {
    const auto mcmData = getMcmInputs(relu, mcmOutputsMap).at(0);
    const auto& opName = relu->get_friendly_name();
    const float slope = relu->get_slope();

    if (std::fabs(slope) < std::numeric_limits<float>::epsilon()) {
        const auto mcmReluOutput = mcmModel.relu(opName, mcmData);
        mcmReluOutput->setQuantParams(initialQuantParams());
        registerOutputs(relu, {mcmReluOutput}, mcmOutputsMap);
    } else {
        const auto mcmReluOutput = mcmModel.leakyRelu(opName, mcmData, slope);
        mcmReluOutput->setQuantParams(initialQuantParams());
        registerOutputs(relu, {mcmReluOutput}, mcmOutputsMap);
    }
}

void convert(std::shared_ptr<ngraph::op::v0::ROIPooling> roipool, mv::OpModel& mcmModel, NodeOutputToMcmMap& mcmOutputsMap) {
    auto mcmInputs = getMcmInputs(roipool, mcmOutputsMap);
    IE_ASSERT(2 == mcmInputs.size());
    const auto& opName = roipool->get_friendly_name();
    const double spatial_scale = roipool->get_spatial_scale();
    const std::string method = roipool->get_method();
    const unsigned roi_pooling_method = (method == "bilinear") ? 1 : 0;
    unsigned num_rois = roipool->get_input_shape(0)[0];
    unsigned pooled_h = roipool->get_output_shape(0)[2];
    unsigned pooled_w = roipool->get_output_shape(0)[3];

    const auto roipoolOutput = mcmModel.rOIPooling(opName, mcmInputs, pooled_w, pooled_h,
        spatial_scale, roi_pooling_method, num_rois);
    roipoolOutput->setQuantParams(initialQuantParams());
    registerOutputs(roipool, {roipoolOutput}, mcmOutputsMap);
}

void convert(std::shared_ptr<ngraph::op::v0::PSROIPooling> psroipool, mv::OpModel& mcmModel, NodeOutputToMcmMap& mcmOutputsMap) {
    auto mcmInputs = getMcmInputs(psroipool, mcmOutputsMap);
    IE_ASSERT(2u == mcmInputs.size());
    const auto& opName = psroipool->get_friendly_name();
    const std::size_t output_dim = psroipool->get_output_dim();
    const std::size_t group_size = psroipool->get_group_size();
    const float spatial_scale  = psroipool->get_spatial_scale();
    const int spatial_bins_x = psroipool->get_spatial_bins_x();
    const int spatial_bins_y = psroipool->get_spatial_bins_y();
    const std::string mode = psroipool->get_mode();
    IE_ASSERT(4u == psroipool->get_output_shape(0).size());
    const std::size_t pooled_h = psroipool->get_output_shape(0)[2];
    const std::size_t pooled_w = psroipool->get_output_shape(0)[3];

    const auto roipoolOutput = mcmModel.pSROIPooling(opName, mcmInputs, output_dim, group_size, spatial_scale, pooled_h,
        pooled_w, spatial_bins_x, spatial_bins_y, mode);
    roipoolOutput->setQuantParams(initialQuantParams());

    registerOutputs(psroipool, {roipoolOutput}, mcmOutputsMap);
}

void convert(std::shared_ptr<ngraph::op::PriorBoxIE> priorbox, mv::OpModel& mcmModel, NodeOutputToMcmMap& mcmOutputsMap) {
    const auto mcmInputs = getMcmInputs(priorbox, mcmOutputsMap);
    const auto mcmData = mcmInputs.at(0);
    const auto& opName = priorbox->get_friendly_name();
    const auto attrs = priorbox->get_attrs();
    // min_size         Desired min_size of prior boxes
    // max_size         Desired max_size of prior boxes
    // aspect_ratio     Aspect ratios of prior boxes
    // clip             Clip output to [0,1]
    // flip             Flip aspect ratios
    // step             Distance between prior box centers
    // offset           Box offset relative to top center of image
    // variance         Values to adjust prior boxes with
    // scale_all_sizes  Scale all sizes

    if (mcmInputs.size() != 2)
        IE_THROW() << opName + " Incorrect number of input edges!";

    if (priorbox->get_input_shape(0).size() != 4 ||
        priorbox->get_input_shape(1).size() != 4)
        IE_THROW() << opName + " PriorBox supports only 4D blobs!";
    auto data_dims = priorbox->get_input_shape(0);
    auto image_dims = priorbox->get_input_shape(1);
    auto out_dims = priorbox->get_output_shape(0);

    vpu::KmbPlugin::utils::priorBoxParam param(attrs.offset, attrs.step, attrs.min_size, attrs.max_size, attrs.flip, attrs.clip, attrs.scale_all_sizes,
     attrs.fixed_size, attrs.fixed_ratio, attrs.density, attrs.aspect_ratio, attrs.variance, data_dims, image_dims, out_dims);

    auto boxes = vpu::KmbPlugin::utils::computePriorbox(param);
    auto priorboxOutput = mcmModel.constant(opName + "_const", boxes, {boxes.size() / 2, 2, 1, 1}, mv::DType("Float64"), mv::Order("NHWC"));
    priorboxOutput->setQuantParams(initialQuantParams());

    registerOutputs(priorbox, {priorboxOutput}, mcmOutputsMap);
}

void convert(std::shared_ptr<ngraph::op::PriorBoxClusteredIE> pbc, mv::OpModel& mcmModel, NodeOutputToMcmMap& mcmOutputsMap) {
    // const auto& opName = pbc->get_friendly_name();
    const auto attrs = pbc->get_attrs();
    // widths         Desired widths of prior boxes
    // heights        Desired heights of prior boxes
    // clip           Clip output to [0,1]
    // step_widths    Distance between prior box centers
    // step_heights   Distance between prior box centers
    // offset         Box offset relative to top center of image
    // variances      Values to adjust prior boxes with
    int img_width = pbc->get_input_shape(1).at(3);
    int img_height = pbc->get_input_shape(1).at(2);
    int layer_width = pbc->get_input_shape(0).at(3);
    int layer_height = pbc->get_input_shape(0).at(2);
    float step_w = attrs.step_widths;
    float step_h = attrs.step_heights;
    // if (std::abs(attr.step_heights - attr.step_widths) < 1e-5) {
    //     res->params["step"] = asString(attr.step_widths);
    if (step_w == 0.f && step_h == 0.f) {
        step_w = static_cast<float>(img_width) / layer_width;
        step_h = static_cast<float>(img_height) / layer_height;
    }
    IE_ASSERT(step_w != 0.f);
    IE_ASSERT(step_h != 0.f);
    IE_ASSERT(attrs.widths.size() == attrs.heights.size());
    int num_priors = attrs.widths.size();
    std::vector<float> variances = attrs.variances;
    if (variances.empty()) {
        variances.push_back(0.1f);
    }
    const auto& dims = pbc->get_output_shape(0);
    IE_ASSERT(dims.size() == 3);
    int size = dims[0] * dims[1] * dims[2];

    vpu::KmbPlugin::utils::priorBoxClusteredParam param{attrs.offset, attrs.clip,
        step_w, step_h, layer_width, layer_height, img_width,
        img_height, num_priors, attrs.widths, attrs.heights, variances, size};

    auto boxes = vpu::KmbPlugin::utils::computePriorboxClustered(param);
    auto priorboxClustered =
            mcmModel.constant("", boxes, {boxes.size() / 2, 2, 1, 1}, mv::DType("Float64"), mv::Order("NHWC"));

    registerOutputs(pbc, {priorboxClustered}, mcmOutputsMap);
}

void convert(std::shared_ptr<ngraph::op::v0::NormalizeL2> normL2, mv::OpModel& mcmModel, NodeOutputToMcmMap& mcmOutputsMap) {
    const auto mcmInputs = getMcmInputs(normL2, mcmOutputsMap);
    IE_ASSERT(mcmInputs.size() == 2);
    const auto mcmData = mcmInputs.at(0);
    const auto& opName = normL2->get_friendly_name();

    double eps = normL2->get_eps();
    auto const_axis = std::dynamic_pointer_cast<ngraph::op::Constant> (normL2->input(1).get_source_output().get_node_shared_ptr());
    IE_ASSERT(nullptr != const_axis);
    auto axis = const_axis->cast_vector<size_t>();
    bool across_spatial = !(axis.size() == 1 && axis[0] == 1);

    size_t weightsSize = mcmData->getShape()[2];
    const mv::Shape weightsShape = {1, weightsSize, 1, 1};
    std::vector<double> weightsData (weightsSize, 1.0); // see convert_normalizel2_to_normalize_ie.cpp
    bool channel_shared = false;

    for (size_t i = 1; i < mcmInputs.size(); i++) {
        mcmModel.removeOp(mcmModel.getSourceOp(mcmInputs.at(i)));
    }

    auto mvWeightsValues = mcmModel.constant("", weightsData, weightsShape, mv::DType("Float32"), mv::Order::getZMajorID(4));

    auto mvNormalizeOutput = mcmModel.normalize(opName, mcmData, mvWeightsValues, eps, across_spatial, channel_shared);
    mvNormalizeOutput->setQuantParams(initialQuantParams());
    registerOutputs(normL2, {mvNormalizeOutput}, mcmOutputsMap);
}

void convert(std::shared_ptr<ngraph::op::v0::Sigmoid> sigmoid, mv::OpModel& mcmModel, NodeOutputToMcmMap& mcmOutputsMap) {
    const auto mcmData = getMcmInputs(sigmoid, mcmOutputsMap).at(0);
    const auto& opName = sigmoid->get_friendly_name();
    const auto mcmSigmoidOutput = mcmModel.sigmoid(opName, mcmData);
    mcmSigmoidOutput->setQuantParams(initialQuantParams());
    registerOutputs(sigmoid, {mcmSigmoidOutput}, mcmOutputsMap);
}

void convert(std::shared_ptr<ngraph::op::v0::DetectionOutput> detection, mv::OpModel& mcmModel, NodeOutputToMcmMap& mcmOutputsMap) {
    const auto mcmInputs = getMcmInputs(detection, mcmOutputsMap);
    IE_ASSERT(mcmInputs.size() == 3);
    const auto& opName = detection->get_friendly_name();
    const auto attrs = detection->get_attrs();
    // int num_classes;
    // int background_label_id = 0;
    // int top_k = -1;
    // bool variance_encoded_in_target = false;
    // std::vector<int> keep_top_k = {1};
    // std::string code_type = std::string{"caffe.PriorBoxParameter.CORNER"};
    // bool share_location = true;
    // float nms_threshold;
    // float confidence_threshold = std::numeric_limits<float>::min();
    // bool clip_after_nms = false;
    // bool clip_before_nms = false;
    // bool decrease_label_id = false;
    // bool normalized = false;
    // size_t input_height = 1;
    // size_t input_width = 1;
    // float objectness_score = 0;

    int64_t keep_top_k = attrs.keep_top_k.at(0);

    auto mcmDetectionOutput = mcmModel.detectionOutput(opName, mcmInputs, attrs.num_classes, keep_top_k, attrs.nms_threshold,
        attrs.background_label_id, attrs.top_k, attrs.variance_encoded_in_target, attrs.code_type, attrs.share_location, attrs.confidence_threshold,
        attrs.clip_before_nms, attrs.clip_after_nms, attrs.decrease_label_id, attrs.normalized, attrs.input_height, attrs.input_width, attrs.objectness_score);
    mcmDetectionOutput->setQuantParams(initialQuantParams());

    registerOutputs(detection, {mcmDetectionOutput}, mcmOutputsMap);
}

void convert(std::shared_ptr<ngraph::op::v0::ReorgYolo> reorg, mv::OpModel& mcmModel, NodeOutputToMcmMap& mcmOutputsMap) {
    const auto mcmData = getMcmInputs(reorg, mcmOutputsMap).at(0);
    const auto& opName = reorg->get_friendly_name();
    const std::size_t stride = reorg->get_strides().at(0);

    for (const auto& s : reorg->get_strides()) {
        IE_ASSERT(stride == s);
    }

    const auto mcmReorgYoloOutput = mcmModel.reorgYolo(opName, mcmData, static_cast<unsigned>(stride));
    mcmReorgYoloOutput->setQuantParams(initialQuantParams());
    registerOutputs(reorg, {mcmReorgYoloOutput}, mcmOutputsMap);
}

void convert(std::shared_ptr<ngraph::op::v0::RegionYolo> region, mv::OpModel& mcmModel, NodeOutputToMcmMap& mcmOutputsMap) {
    const auto mcmData = getMcmInputs(region, mcmOutputsMap).at(0);
    const auto& opName = region->get_friendly_name();
    const std::size_t coords = region->get_num_coords();
    const std::size_t classes = region->get_num_classes();
    const std::size_t num = region->get_num_regions();
    const bool do_softmax = region->get_do_softmax();
    const std::vector<int64_t> mask = region->get_mask();
    const std::vector<unsigned> mcmMask(mask.begin(), mask.end());

    const auto mcmRegionYoloOutput = mcmModel.regionYolo(
        opName, mcmData,
        static_cast<unsigned>(coords),
        static_cast<unsigned>(classes),
        do_softmax,
        static_cast<unsigned>(num),
        mcmMask);
    mcmRegionYoloOutput->setQuantParams(initialQuantParams());
    registerOutputs(region, {mcmRegionYoloOutput}, mcmOutputsMap);
}

void convert(std::shared_ptr<ngraph::op::v1::TopK> topk, mv::OpModel& mcmModel, NodeOutputToMcmMap& mcmOutputsMap) {
    const auto mcmInputs = getMcmInputs(topk, mcmOutputsMap);
    IE_ASSERT(2 == mcmInputs.size());
    const auto mcmData = mcmInputs.at(0);
    const auto& opName = topk->get_friendly_name();
    uint64_t axis = topk->get_axis();
    std::string mode = ngraph::as_string<ngraph::op::v1::TopK::Mode>(topk->get_mode());
    std::string sort = ngraph::as_string<ngraph::op::v1::TopK::SortType>(topk->get_sort_type());

    auto const_k = std::dynamic_pointer_cast<ngraph::op::Constant> (topk->input(1).get_source_output().get_node_shared_ptr());
    if (!const_k) // can be dynamic. see top_k_to_top_k_ie
        IE_THROW() << opName + " has non-constant k";
    int32_t k = const_k->cast_vector<int32_t>().at(0); // topk->get_k();

    for (size_t i = 1; i < mcmInputs.size(); i++) {
        mcmModel.removeOp(mcmModel.getSourceOp(mcmInputs.at(i)));
    }

    const auto mcmTopKOutput = mcmModel.topK(opName, mcmData, sort, mode, k, axis);
    mcmTopKOutput->setQuantParams(initialQuantParams());

    auto topKOp = mcmModel.getSourceOp(mcmTopKOutput);
    const auto outputSlots = topKOp->outputSlots();

    if (1 == outputSlots)
        registerOutputs(topk, {mcmTopKOutput}, mcmOutputsMap);
    else if (2 == outputSlots)
        registerOutputs(topk, {mcmTopKOutput, topKOp->getOutputTensor(1)}, mcmOutputsMap);
    else
        IE_THROW() << opName + " has too many outputs " << outputSlots;
}

void convert(std::shared_ptr<ngraph::op::TopKIE> topk, mv::OpModel& mcmModel, NodeOutputToMcmMap& mcmOutputsMap) {
    const auto mcmInputs = getMcmInputs(topk, mcmOutputsMap);
    IE_ASSERT(2 == mcmInputs.size());
    const auto mcmData = mcmInputs.at(0);
    const auto& opName = topk->get_friendly_name();
    uint64_t axis = topk->get_axis();
    std::string mode = ngraph::as_string<ngraph::op::v1::TopK::Mode>(topk->get_mode());
    std::string sort = ngraph::as_string<ngraph::op::v1::TopK::SortType>(topk->get_sort_type());

    auto const_k = std::dynamic_pointer_cast<ngraph::op::Constant> (topk->input(1).get_source_output().get_node_shared_ptr());
    if (!const_k) // can be dynamic. see top_k_to_top_k_ie
        IE_THROW() << opName + " has non-constant k";
    int32_t k = const_k->cast_vector<int32_t>().at(0); // topk->get_k();

    for (size_t i = 1; i < mcmInputs.size(); i++) {
        mcmModel.removeOp(mcmModel.getSourceOp(mcmInputs.at(i)));
    }

    const auto mcmTopKOutput = mcmModel.topK(opName, mcmData, sort, mode, k, axis);
    mcmTopKOutput->setQuantParams(initialQuantParams());

    auto topKOp = mcmModel.getSourceOp(mcmTopKOutput);
    const auto outputSlots = topKOp->outputSlots();

    if (1 == outputSlots)
        registerOutputs(topk, {mcmTopKOutput}, mcmOutputsMap);
    else if (2 == outputSlots)
        registerOutputs(topk, {mcmTopKOutput, topKOp->getOutputTensor(1)}, mcmOutputsMap);
    else
        IE_THROW() << opName + " has too many outputs " << outputSlots;
}

const static std::map<std::string, std::string> interpolationMap = {
        {"nearest", "NEAREST"},
        {"cubic", "BICUBIC"},
        {"linear", "BILINEAR"},
        {"linear_onnx", "LINEAR_ONNX"},
};

void convert(std::shared_ptr<ngraph::op::ResampleV2> resample, mv::OpModel& mcmModel, NodeOutputToMcmMap& mcmOutputsMap) {
    const auto mcmInputs = getMcmInputs(resample, mcmOutputsMap);
    IE_ASSERT(1 == mcmInputs.size());
    const auto mcmData = mcmInputs.at(0);
    const auto& opName = resample->get_friendly_name();
    const auto antialias = false;
    const auto& resampleAttrs = resample->get_attrs();
    std::string mode = "nearest";
    if (resampleAttrs.mode != "") {
        mode = resampleAttrs.mode;
    }

    mv::Shape output_shape = getMemoryOrder(resample->get_output_shape(0));
    auto mcmResampleOutput = mcmModel.resample(opName, mcmData, interpolationMap.at(mode), antialias, output_shape);
    mcmResampleOutput->setQuantParams(initialQuantParams());

    registerOutputs(resample, {mcmResampleOutput}, mcmOutputsMap);
}

void convert(std::shared_ptr<ngraph::op::Interp> interp, mv::OpModel& mcmModel, NodeOutputToMcmMap& mcmOutputsMap) {
    const auto mcmInputs = getMcmInputs(interp, mcmOutputsMap);
    IE_ASSERT(1 == mcmInputs.size());
    const auto mcmData = mcmInputs.at(0);
    const auto& opName = interp->get_friendly_name();
    auto interpAttrs = interp->get_attrs();
    auto factor = interpAttrs.scale_factor;
    auto height = interpAttrs.height;
    auto width = interpAttrs.width;
    auto pad_begin = interpAttrs.pad_beg;
    auto pad_end = interpAttrs.pad_end;
    auto align_corners = interpAttrs.align_corners;

    auto mcmInterpOutput = mcmModel.interp(opName, mcmData, factor, pad_begin, pad_end, height, width, align_corners);
    mcmInterpOutput->setQuantParams(initialQuantParams());
    registerOutputs(interp, {mcmInterpOutput}, mcmOutputsMap);
}

const static std::map<ngraph::op::v4::Interpolate::InterpolateMode, std::string> interpolateMode = {
        {ngraph::op::v4::Interpolate::InterpolateMode::nearest,     "nearest"},
        {ngraph::op::v4::Interpolate::InterpolateMode::cubic,       "cubic"},
        {ngraph::op::v4::Interpolate::InterpolateMode::linear,      "linear"},
        {ngraph::op::v4::Interpolate::InterpolateMode::linear_onnx, "linear_onnx"},
};

const static std::map<ngraph::op::v4::Interpolate::CoordinateTransformMode, std::string> coordMode = {
        {ngraph::op::v4::Interpolate::CoordinateTransformMode::half_pixel,           "half_pixel"},
        {ngraph::op::v4::Interpolate::CoordinateTransformMode::pytorch_half_pixel,   "pytorch_half_pixel"},
        {ngraph::op::v4::Interpolate::CoordinateTransformMode::asymmetric,           "asymmetric"},
        {ngraph::op::v4::Interpolate::CoordinateTransformMode::tf_half_pixel_for_nn, "tf_half_pixel_for_nn"},
        {ngraph::op::v4::Interpolate::CoordinateTransformMode::align_corners,        "align_corners"},
};

const static std::map<ngraph::op::v4::Interpolate::NearestMode, std::string> nearestMode = {
        {ngraph::op::v4::Interpolate::NearestMode::round_prefer_floor, "round_prefer_floor"},
        {ngraph::op::v4::Interpolate::NearestMode::round_prefer_ceil,  "round_prefer_ceil"},
        {ngraph::op::v4::Interpolate::NearestMode::floor,              "floor"},
        {ngraph::op::v4::Interpolate::NearestMode::ceil,               "ceil"},
        {ngraph::op::v4::Interpolate::NearestMode::simple,             "simple"},
};

void convert(std::shared_ptr<ngraph::op::v4::Interpolate> interpolate, mv::OpModel& mcmModel, NodeOutputToMcmMap& mcmOutputsMap) {
    const auto mcmInputs = getMcmInputs(interpolate, mcmOutputsMap);
    for (size_t i = 1; i < mcmInputs.size(); i++) {
        mcmModel.removeOp(mcmModel.getSourceOp(mcmInputs.at(i)));
    }
    const auto mcmData = mcmInputs.at(0);
    const auto& opName = interpolate->get_friendly_name();
    const auto antialias = false;
    const auto& interpolateAttrs = interpolate->get_attrs();

    const auto interpolateModeIter = interpolateMode.find(interpolateAttrs.mode);
    if (interpolateModeIter == interpolateMode.end())
        IE_THROW() << "interpolateMode map doesn't contain reqested interpolate mode";
    const std::string mode  = interpolateModeIter->second;


    const auto coordModeIter = coordMode.find(interpolateAttrs.coordinate_transformation_mode);
    if (coordModeIter == coordMode.end())
        IE_THROW() << "coordMode map doesn't contain reqested coordinate transformation mode";
    const std::string coord  = coordModeIter->second;

    const auto nearestModeIter = nearestMode.find(interpolateAttrs.nearest_mode);
    if (nearestModeIter == nearestMode.end())
        IE_THROW() << "nearestMode map doesn't contain reqested nearest mode";
    const std::string near  = nearestModeIter->second;

    const auto align_corners = (coord == "align_corners");

    mv::Shape output_shape = getMemoryOrder(interpolate->get_output_shape(0));
    auto mcmInterpolateOutput = mcmModel.interpolate(opName, mcmData, output_shape, mode, near, coord, align_corners, antialias);
    mcmInterpolateOutput->setQuantParams(initialQuantParams());

    registerOutputs(interpolate, {mcmInterpolateOutput}, mcmOutputsMap);
}

void convert(std::shared_ptr<ngraph::op::DeconvolutionIE> deconvIE, mv::OpModel& mcmModel, NodeOutputToMcmMap& mcmOutputsMap) {
    const auto mcmInputs = getMcmInputs(deconvIE, mcmOutputsMap);
    IE_ASSERT(2u == mcmInputs.size() || 3u == mcmInputs.size());
    const auto mcmData = mcmInputs.at(0);
    const auto mcmWeights = mcmInputs.at(1);
    const auto& opName = deconvIE->get_friendly_name();

    const auto& strides = deconvIE->get_strides();
    const auto& padsBegin = deconvIE->get_pads_begin();
    const auto& padsEnd = deconvIE->get_pads_end();
    const auto& dilations = deconvIE->get_dilations();
    const size_t& groupSize = deconvIE->get_group();

    const auto ngFilterShape = deconvIE->get_input_shape(1);
    const auto filterShape = mcmWeights->getShape();
    IE_ASSERT(4 == filterShape.ndims());
    IE_ASSERT(4 == ngFilterShape.size());

    size_t kernelSizeX = filterShape[0];
    size_t kernelSizeY = filterShape[1];
    const int kernelStrideX = strides.at(1);
    const int kernelStrideY = strides.at(0);
    const auto dilationX = dilations.at(1);
    const auto dilationY = dilations.at(0);

    IE_ASSERT(2u == padsBegin.size());
    IE_ASSERT(2u == padsEnd.size());
    int padLeft = padsBegin.at(1);
    int padRight = padsEnd.at(1);
    int padTop = padsBegin.at(0);
    int padBottom = padsEnd.at(0);

    if (dilationX != dilationY)
        IE_THROW() << "Deconvolution supports only equal dilationX and dilationY";

    // TODO: implement cvtPaddingsFromCeilToFloorMode for deconv, existing func does not suit

    mv::Data::TensorIterator mcmDeconv;
    mv::Data::TensorIterator mcmDeconvOnly;

    auto inputShape = deconvIE->get_input_shape(0);
    auto outputShape = deconvIE->get_output_shape(0);
    IE_ASSERT(4 == inputShape.size());
    IE_ASSERT(4 == outputShape.size());
    const auto inputGroupSize = inputShape.at(1);
    const auto outputGroupSize = outputShape.at(1);

    bool isDepthWiseConv = (groupSize > 1) && (groupSize == inputGroupSize) && (groupSize == outputGroupSize);

    if (isDepthWiseConv) {
        IE_ASSERT(2u == mcmInputs.size());
        /* TODO: Need align API in mcmCompiler
           mcm expects (1,*,*,*) shape for depthwise weights, but Openvino has a (*,1,*,*) */
        //auto weights = layer->blobs["weights"];
        //auto weightsData = mcmWeights packBlobToVector<double>(weights, weights->size());

        const mv::Shape mcmShape = {static_cast<uint64_t>(kernelSizeY), static_cast<uint64_t>(kernelSizeX), groupSize, 1lu};
        IE_ASSERT(mcmWeights->getShape() == mcmShape);
        IE_ASSERT(mcmWeights->getDType() == mv::DType("Float32"));

        mcmWeights->setOrder(mv::Order::getZMajorID(mcmShape.ndims())); // TODO
        IE_ASSERT(mv::Order(mv::Order::getZMajorID(mcmShape.ndims())) == mcmWeights->getOrder());

        mcmWeights->set<bool>("is_depthwise_weights", true);

        mcmDeconv = mcmModel.deconv(opName, mcmData, mcmWeights,
            {static_cast<uint16_t>(kernelStrideX), static_cast<uint16_t>(kernelStrideY)},
            {static_cast<uint16_t>(padLeft), static_cast<uint16_t>(padRight), static_cast<uint16_t>(padTop),
                static_cast<uint16_t>(padBottom)},
            static_cast<unsigned>(dilationX), static_cast<unsigned>(groupSize), true);
    } else {
        const mv::Shape mcmShape = {static_cast<uint64_t>(kernelSizeY), static_cast<uint64_t>(kernelSizeX), inputGroupSize, outputGroupSize};

        const auto ngraphWeights = std::dynamic_pointer_cast<ngraph::op::Constant>(deconvIE->input_value(1).get_node_shared_ptr());
        IE_ASSERT(nullptr != ngraphWeights);
        const std::vector<double> weightsData = ngraphWeights->cast_vector<double>();
        std::vector<double> weightsDataReorder(weightsData.size());

        for (size_t k = 0; k < outputGroupSize; k++)
            for (size_t c = 0; c < inputGroupSize; c++)
                for (size_t h = 0; h < kernelSizeY; h++)
                    for (size_t w = 0; w < kernelSizeX; w++) {
                        size_t src_idx = c * outputGroupSize * kernelSizeY * kernelSizeX +
                                         k * kernelSizeY * kernelSizeX + h * kernelSizeX + w;
                        size_t dst_idx = k * inputGroupSize * kernelSizeY * kernelSizeX +
                                         c * kernelSizeY * kernelSizeX + h * kernelSizeX + w;
                        weightsDataReorder[dst_idx] = weightsData[src_idx];
                    }

        mcmModel.removeOp(mcmModel.getSourceOp(mcmWeights));
        const auto mcmWeightsReordered = mcmModel.constant("", weightsDataReorder, mcmShape, mv::DType("Float32"), mv::Order("NCHW"));

        mcmDeconv = mcmModel.deconv(opName, mcmData, mcmWeightsReordered,
            {static_cast<uint16_t>(kernelStrideX), static_cast<uint16_t>(kernelStrideY)},
            {static_cast<uint16_t>(padLeft), static_cast<uint16_t>(padRight), static_cast<uint16_t>(padTop),
                static_cast<uint16_t>(padBottom)},
            static_cast<unsigned>(dilationX), static_cast<unsigned>(groupSize), false);
    }
    mcmDeconv->setQuantParams(initialQuantParams());

    if (3u == mcmInputs.size()) {
        const auto mcmBiases = mcmInputs.at(2);
        IE_ASSERT(1u == deconvIE->get_input_shape(2).size());
        mv::Shape mcmShape = {deconvIE->get_input_shape(2).at(0)};

        IE_ASSERT(mcmBiases->getShape() == mcmShape);
        IE_ASSERT(mcmBiases->getDType() == mv::DType("Float32"));
        IE_ASSERT(mcmBiases->getOrder() == mv::Order(mv::Order::getColMajorID(mcmShape.ndims())));

        mcmDeconvOnly = mcmDeconv;
        mcmDeconv = mcmModel.bias(opName + "_bias", mcmDeconvOnly, mcmBiases);
        mcmDeconv->setQuantParams(initialQuantParams());
    }

    registerOutputs(deconvIE, {mcmDeconv}, mcmOutputsMap);
}

void convert(std::shared_ptr<ngraph::op::CropIE> crop, mv::OpModel& mcmModel, NodeOutputToMcmMap& mcmOutputsMap) {
    const auto mcmInputs = getMcmInputs(crop, mcmOutputsMap);
    IE_ASSERT(1u == mcmInputs.size());
    const std::vector<int64_t>& axes = crop->axes;     // number of a dimension to crop
    const std::vector<int64_t>& dim = crop->dim;       // starting point for crop in the input blob
    const std::vector<int64_t>& offset = crop->offset; // resulting size of the output blob for the specified axis
    const mv::Shape outShape = getMemoryOrder(crop->get_output_shape(0));
    const std::size_t ndims = outShape.ndims();

    if (ndims == axes.size() && ndims == offset.size() && ndims == dim.size()) {
        mv::Shape mvOffsets(ndims);
        mv::Shape mvOutDims(ndims);
        // fill offsets and out dimensions size with conversion NCHW->WHCN
        for (std::size_t i = 0; i < ndims; ++i) {
            mvOffsets[ndims - 1 - axes[i]] = offset[i];
            mvOutDims[ndims - 1 - axes[i]] = dim[i];
        }
        if (mvOutDims != outShape)
            IE_THROW() << "Crop layer dim parameter mismatches output shape";
        // mcmModel.crop() is single dimensional and mcmModel.slice() is multdimensional
        auto mcmSlice = mcmModel.slice(crop->get_friendly_name(), mcmInputs.at(0), mvOffsets, outShape);
        mcmSlice->setQuantParams(initialQuantParams());
        registerOutputs(crop, {mcmSlice}, mcmOutputsMap);
    } else {
        IE_THROW() << "Unsupported Crop layer parameters:"
            << " axes.size() = " << axes.size()
            << ", offset.size() = " << offset.size()
            << ", dims.size() = " << dim.size();
    }
}

void convert(std::shared_ptr<ngraph::op::v0::Exp> op, mv::OpModel& mcmModel, NodeOutputToMcmMap& mcmOutputsMap) {
    const auto mcmInputs = getMcmInputs(op, mcmOutputsMap);
    IE_ASSERT(1u == mcmInputs.size());
    const auto mcmOpOutput = mcmModel.exp(op->get_friendly_name(), mcmInputs.at(0));
    mcmOpOutput->setQuantParams(initialQuantParams());
    registerOutputs(op, {mcmOpOutput}, mcmOutputsMap);
}

void convert(std::shared_ptr<ngraph::op::v0::Tanh> op, mv::OpModel& mcmModel, NodeOutputToMcmMap& mcmOutputsMap) {
    const auto mcmInputs = getMcmInputs(op, mcmOutputsMap);
    IE_ASSERT(1u == mcmInputs.size());
    const auto mcmOpOutput = mcmModel.tanh(op->get_friendly_name(), mcmInputs.at(0));
    mcmOpOutput->setQuantParams(initialQuantParams());
    registerOutputs(op, {mcmOpOutput}, mcmOutputsMap);
}

void convert(std::shared_ptr<ngraph::op::v1::Multiply> op, mv::OpModel& mcmModel, NodeOutputToMcmMap& mcmOutputsMap) {
    const auto mcmInputs = getMcmInputs(op, mcmOutputsMap);
    IE_ASSERT(2u == mcmInputs.size());
    const auto opName = op->get_friendly_name();
    mv::Data::TensorIterator mcmOpOutput;
    if (1u == op->input(1).get_shape().size())
        mcmOpOutput = mcmModel.scale(opName, mcmInputs.at(0), mcmInputs.at(1));
    else
        mcmOpOutput = mcmModel.eltwise(opName, mcmInputs, "Multiply");
    mcmOpOutput->setQuantParams(initialQuantParams());
    registerOutputs(op, {mcmOpOutput}, mcmOutputsMap);
}

void convert(std::shared_ptr<ngraph::op::NormalizeIE> normalizeIE, mv::OpModel& mcmModel, NodeOutputToMcmMap& mcmOutputsMap) {
    const auto mcmInputs = getMcmInputs(normalizeIE, mcmOutputsMap);
    IE_ASSERT(mcmInputs.size() == 2);
    const auto mcmData = mcmInputs.at(0);
    const auto& opName = normalizeIE->get_friendly_name();

    auto weights_node = std::dynamic_pointer_cast<ngraph::op::Constant> (normalizeIE->input(1).get_source_output().get_node_shared_ptr());
    IE_ASSERT(nullptr != weights_node);
    const auto weights_shape = weights_node->get_shape();
    std::vector<double> weights = weights_node->cast_vector<double>();
    mv::Shape weights_shape_4d = (weights_shape.size() == 4) ? weights_shape : mv::Shape {1, weights_shape[0], 1, 1};

    const bool channel_shared = normalizeIE->get_channel_shared();
    const bool across_spatial = normalizeIE->get_across_spatial();
    const double eps = normalizeIE->get_eps();

    for (size_t i = 1; i < mcmInputs.size(); i++) {
        mcmModel.removeOp(mcmModel.getSourceOp(mcmInputs.at(i)));
    }

    auto mvWeightsValues = mcmModel.constant("", weights, weights_shape_4d, mv::DType("Float32"), mv::Order::getZMajorID(4));

    auto mvNormalizeOutput = mcmModel.normalize(opName, mcmData, mvWeightsValues, eps, across_spatial, channel_shared);
    mvNormalizeOutput->setQuantParams(initialQuantParams());
    registerOutputs(normalizeIE, {mvNormalizeOutput}, mcmOutputsMap);
}

void convert(std::shared_ptr<ngraph::op::LRN_IE> op, mv::OpModel& mcmModel, NodeOutputToMcmMap& mcmOutputsMap) {
    const auto mcmData = getMcmInputs(op, mcmOutputsMap).at(0);
    auto mcmNorm = mcmModel.norm(op->get_friendly_name(), mcmData,
        op->get_alpha(), op->get_beta(), op->get_region(), static_cast<unsigned>(op->get_nsize()));
    mcmNorm->setQuantParams(initialQuantParams());

    registerOutputs(op, {mcmNorm}, mcmOutputsMap);
}

void convert(std::shared_ptr<ngraph::op::ProposalIE> proposalIE, mv::OpModel& mcmModel, NodeOutputToMcmMap& mcmOutputsMap) {
    const auto mcmInputs = getMcmInputs(proposalIE, mcmOutputsMap);
    IE_ASSERT(mcmInputs.size() == 3u);
    const auto& opName = proposalIE->get_friendly_name();
    const ngraph::op::ProposalAttrs& attrs = proposalIE->get_attrs();
    // size_t base_size;                  // Anchor sizes
    // size_t pre_nms_topn;               // Number of boxes before nms
    // size_t post_nms_topn;              // Number of boxes after nms
    // float nms_thresh = 0.0f;           // Threshold for nms
    // size_t feat_stride = 1;            // Feature stride
    // size_t min_size = 1;               // Minimum box size
    // std::vector<float> ratio;          // Ratios for anchor generation
    // std::vector<float> scale;          // Scales for anchor generation
    // bool clip_before_nms = true;       // Clip before NMs
    // bool clip_after_nms = false;       // Clip after NMs
    // bool normalize = false;            // Normalize boxes to [0,1]
    // float box_size_scale = 1.0f;       // Scale factor for scaling box size
    // float box_coordinate_scale = 1.0f; // Scale factor for scaling box coordiate
    // std::string framework;             // Calculation frameworkrithm to use
    // bool infer_probs = false;

    // ngraph does not have these params
    auto for_deformable = false;
    float pre_nms_thresh = 0.0f;

    std::string framework = attrs.framework;
    if (framework == "") framework = "caffe"; // IE assumes empty is "caffe" like.
    if (framework == "tensorflow" || framework == "caffe") {
        std::transform(framework.begin(), framework.end(), framework.begin(), ::toupper);
    } else {
        IE_THROW() << "Proposal layer doesn't support framework: \'" << framework << "\'";
    }

    auto mcmProposal = mcmModel.proposal(opName, mcmInputs, attrs.scale, attrs.ratio, attrs.base_size, attrs.pre_nms_topn,
        attrs.post_nms_topn, attrs.nms_thresh, attrs.feat_stride, attrs.min_size, pre_nms_thresh,
        attrs.clip_before_nms, attrs.clip_after_nms,  attrs.normalize, attrs.box_size_scale,
        attrs.box_coordinate_scale, framework, for_deformable);
    mcmProposal->setQuantParams(initialQuantParams());

    registerOutputs(proposalIE, {mcmProposal}, mcmOutputsMap);
}

void convert(std::shared_ptr<ngraph::op::GatherIE> gatherIE, mv::OpModel& mcmModel, NodeOutputToMcmMap& mcmOutputsMap) {
    const auto mcmInputs = getMcmInputs(gatherIE, mcmOutputsMap);
    IE_ASSERT(2u == mcmInputs.size());
    const auto& opName = gatherIE->get_friendly_name();
    const int64_t axis = gatherIE->get_axis();
    // TODO: Replace Float16 with Default when MCM Compiler is fixed. See ticket #40356
    auto mcmGather = mcmModel.gather(opName, mcmInputs.at(0), mcmInputs.at(1), axis);
    mcmGather->setDType(mv::DType("Float16"));
    mcmGather->setQuantParams(initialQuantParams());

    registerOutputs(gatherIE, {mcmGather}, mcmOutputsMap);
}

void convert(std::shared_ptr<ngraph::op::v1::Maximum> maximum, mv::OpModel& mcmModel, NodeOutputToMcmMap& mcmOutputsMap) {
    const auto mcmInputs = getMcmInputs(maximum, mcmOutputsMap);
    IE_ASSERT(2u == mcmInputs.size());
    const auto& opName = maximum->get_friendly_name();
    auto mcmMax = mcmModel.eltwise(opName, mcmInputs, "Maximum");
    mcmMax->setQuantParams(initialQuantParams());
    registerOutputs(maximum, {mcmMax}, mcmOutputsMap);
}


void convert(std::shared_ptr<ngraph::op::v1::Minimum> minimum, mv::OpModel& mcmModel, NodeOutputToMcmMap& mcmOutputsMap) {
    const auto mcmInputs = getMcmInputs(minimum, mcmOutputsMap);
    IE_ASSERT(2u == mcmInputs.size());
    const auto& opName = minimum->get_friendly_name();
    auto mcmMin = mcmModel.eltwise(opName, mcmInputs, "Minimum");
    mcmMin->setQuantParams(initialQuantParams());
    registerOutputs(minimum, {mcmMin}, mcmOutputsMap);
}

void convert(std::shared_ptr<ngraph::op::v1::Split> split, mv::OpModel& mcmModel, NodeOutputToMcmMap& mcmOutputsMap) {
    const auto& opName = split->get_friendly_name();
    const auto mcmInputs = getMcmInputs(split, mcmOutputsMap);
    IE_ASSERT(mcmInputs.size() == 2u);

    // Find axis.
    const auto axis_node = split->input_value(1).get_node_shared_ptr();
    const auto axis_node_const = ngraph::as_type_ptr<ngraph::op::Constant>(axis_node);
    auto axis = axis_node_const->get_data_ptr<int64_t>()[0];

    for (size_t i = 1; i < mcmInputs.size(); ++i) {
        mcmModel.removeOp(mcmModel.getSourceOp(mcmInputs.at(i)));
    }

    std::vector<size_t> startCoords(mcmInputs.at(0)->getShape().ndims());
    std::vector<mv::Data::TensorIterator> mcmOutputs;
    auto outDimSize = split->get_output_shape(0).size();
    for (size_t i = 0; i < split->get_output_size(); ++i) {
        mv::Shape beginShape(startCoords);
        mv::Shape sizeShape(getMemoryOrder(split->get_output_shape(i)));
        auto mcmSplit = mcmModel.slice(opName + ":" + std::to_string(i), mcmInputs.at(0), beginShape, sizeShape);
        mcmSplit->setQuantParams(initialQuantParams());
        mcmOutputs.push_back(mcmSplit);
        startCoords[outDimSize - 1 - axis] += split->get_output_shape(i)[axis];
    }
    registerOutputs(split, mcmOutputs, mcmOutputsMap);
}

void convert(std::shared_ptr<ngraph::op::v1::StridedSlice> stridedSlice, mv::OpModel& mcmModel, NodeOutputToMcmMap& mcmOutputsMap) {
    const auto& opName = stridedSlice->get_friendly_name();
    const auto mcmInputs = getMcmInputs(stridedSlice, mcmOutputsMap);

    const auto begin_node = stridedSlice->input_value(1).get_node_shared_ptr();
    const auto end_node = stridedSlice->input_value(2).get_node_shared_ptr();
    const auto stride_node = stridedSlice->input_value(3).get_node_shared_ptr();
    const auto begin_node_const = ngraph::as_type_ptr<ngraph::op::Constant>(begin_node);
    const auto end_node_const = ngraph::as_type_ptr<ngraph::op::Constant>(end_node);
    const auto stride_node_const = ngraph::as_type_ptr<ngraph::op::Constant>(stride_node);

    // Remove unused constant inputs.
    for (size_t i = 1; i < mcmInputs.size(); ++i) {
        mcmModel.removeOp(mcmModel.getSourceOp(mcmInputs.at(i)));
    }

    mv::Shape beginShape(getMemoryOrder(begin_node_const->cast_vector<size_t>()));
    mv::Shape endShape(getMemoryOrder(end_node_const->cast_vector<size_t>()));
    mv::Shape strideShape(getMemoryOrder(stride_node_const->cast_vector<size_t>()));

    auto mcmStridedSlice = mcmModel.stridedSlice(opName, mcmInputs.at(0), beginShape, endShape, strideShape);

    registerOutputs(stridedSlice, {mcmStridedSlice}, mcmOutputsMap);
}

void convert(std::shared_ptr<ngraph::op::TileIE> tileIE, mv::OpModel& mcmModel, NodeOutputToMcmMap& mcmOutputsMap) {
    const auto mcmInputs = getMcmInputs(tileIE, mcmOutputsMap);
    IE_ASSERT(1u == mcmInputs.size());
    const auto& opName = tileIE->get_friendly_name();
    const int64_t axis = tileIE->axis;
    const int64_t tiles = tileIE->tiles;
    auto mcmTile = mcmModel.tile(opName, mcmInputs.at(0), axis, tiles);

    registerOutputs(tileIE, {mcmTile}, mcmOutputsMap);
}

void convert(std::shared_ptr<ngraph::op::v1::VariadicSplit> variadicSplit,
    mv::OpModel& mcmModel, NodeOutputToMcmMap& mcmOutputsMap) {
    const auto& opName = variadicSplit->get_friendly_name();
    const auto mcmInputs = getMcmInputs(variadicSplit, mcmOutputsMap);
    IE_ASSERT(mcmInputs.size() == 3u);

    for (size_t i = 1; i < mcmInputs.size(); i++) {
        mcmModel.removeOp(mcmModel.getSourceOp(mcmInputs.at(i)));
    }

    // Find axis.
    const auto axis_node = variadicSplit->input_value(1).get_node_shared_ptr();
    const auto axis_node_const = ngraph::as_type_ptr<ngraph::op::Constant>(axis_node);
    auto axis = axis_node_const->get_data_ptr<int64_t>()[0];

    std::vector<size_t> startCoords(mcmInputs.at(0)->getShape().ndims());
    std::vector<mv::Data::TensorIterator> mcmOutputs;
    auto outDimSize = variadicSplit->get_output_shape(0).size();
    for (size_t i = 0; i < variadicSplit->get_output_size(); ++i) {
        mv::Shape beginShape(startCoords);
        mv::Shape sizeShape(getMemoryOrder(variadicSplit->get_output_shape(i)));
        auto mcmSplit = mcmModel.slice(opName + ":" + std::to_string(i), mcmInputs.at(0), beginShape, sizeShape);
        mcmSplit->setQuantParams(initialQuantParams());
        mcmOutputs.push_back(mcmSplit);
        startCoords[outDimSize - 1 - axis] += variadicSplit->get_output_shape(i)[axis];
    }
    registerOutputs(variadicSplit, mcmOutputs, mcmOutputsMap);
}

void convert(std::shared_ptr<ngraph::op::CTCGreedyDecoder> CTCGreedyDecoder, mv::OpModel& mcmModel, NodeOutputToMcmMap& mcmOutputsMap) {
    const auto mcmInputs = getMcmInputs(CTCGreedyDecoder, mcmOutputsMap);
    IE_ASSERT(2u == mcmInputs.size());

    auto mcmCTCGreedyDecoder = mcmModel.cTCDecoder(CTCGreedyDecoder->get_friendly_name(),
                                                   mcmInputs.at(0), mcmInputs.at(1),
                                                   CTCGreedyDecoder->get_ctc_merge_repeated());

    registerOutputs(CTCGreedyDecoder, {mcmCTCGreedyDecoder}, mcmOutputsMap);
}

void convert(std::shared_ptr<ngraph::op::v1::Pad> pad, mv::OpModel& mcmModel, NodeOutputToMcmMap& mcmOutputsMap) {
    const auto mcmInputs = getMcmInputs(pad, mcmOutputsMap);
    IE_ASSERT(1 == mcmInputs.size());

    const auto mcmData = mcmInputs.at(0);
    const auto &opName = pad->get_friendly_name();

    const auto padsBegin = pad->get_pads_begin();
    const auto padsEnd = pad->get_pads_end();
    const auto mode = pad->get_pad_mode();
    std::string padMode;

    switch (mode) {
        case ngraph::op::PadMode::CONSTANT:
            padMode = "constant";
            break;
        case ngraph::op::PadMode::EDGE:
            padMode = "edge";
            break;
        case ngraph::op::PadMode::REFLECT:
            padMode = "reflect";
            break;
        case ngraph::op::PadMode::SYMMETRIC:
            padMode = "symmetric";
            break;
        default:
            IE_THROW() << "Invalid border mode " << mode << " in layer ";
    }

    const auto padValue = 0.0; //pad->get_pad_value(); //in pad_ie.hpp

    uint16_t pad0_begin = static_cast<uint16_t>(padsBegin.at(0));
    uint16_t pad1_begin = static_cast<uint16_t>(padsBegin.at(1));
    uint16_t pad2_begin = static_cast<uint16_t>(padsBegin.at(2));
    uint16_t pad3_begin = static_cast<uint16_t>(padsBegin.at(3));

    uint16_t pad0_end = static_cast<uint16_t>(padsEnd.at(0));
    uint16_t pad1_end = static_cast<uint16_t>(padsEnd.at(1));
    uint16_t pad2_end = static_cast<uint16_t>(padsEnd.at(2));
    uint16_t pad3_end = static_cast<uint16_t>(padsEnd.at(3));

    const auto mcmPadOutput = mcmModel.pad(opName, mcmData,
                                           {pad0_begin, pad1_begin, pad2_begin, pad3_begin},
                                           {pad0_end, pad1_end, pad2_end, pad3_end},
                                           padMode, padValue);

    mcmPadOutput->setQuantParams(initialQuantParams());
    registerOutputs(pad, {mcmPadOutput}, mcmOutputsMap);

}

void convert(std::shared_ptr<ngraph::op::PadIE> pad, mv::OpModel& mcmModel, NodeOutputToMcmMap& mcmOutputsMap) {
    const auto mcmInputs = getMcmInputs(pad, mcmOutputsMap);
    IE_ASSERT(1 == mcmInputs.size());

    const auto mcmData = mcmInputs.at(0);
    const auto &opName = pad->get_friendly_name();

    const auto padsBegin = pad->get_pads_begin();
    const auto padsEnd = pad->get_pads_end();
    const auto mode = pad->get_pad_mode();
    std::string padMode;

    switch (mode) {
        case ngraph::op::PadMode::CONSTANT:
            padMode = "constant";
            break;
        case ngraph::op::PadMode::EDGE:
            padMode = "edge";
            break;
        case ngraph::op::PadMode::REFLECT:
            padMode = "reflect";
            break;
        case ngraph::op::PadMode::SYMMETRIC:
            padMode = "symmetric";
            break;
        default:
            IE_THROW() << "Invalid border mode " << mode << " in layer ";
    }

    const auto padValue = pad->get_pad_value();

    uint16_t pad0_begin = static_cast<uint16_t>(padsBegin.at(0));
    uint16_t pad1_begin = static_cast<uint16_t>(padsBegin.at(1));
    uint16_t pad2_begin = static_cast<uint16_t>(padsBegin.at(2));
    uint16_t pad3_begin = static_cast<uint16_t>(padsBegin.at(3));

    uint16_t pad0_end = static_cast<uint16_t>(padsEnd.at(0));
    uint16_t pad1_end = static_cast<uint16_t>(padsEnd.at(1));
    uint16_t pad2_end = static_cast<uint16_t>(padsEnd.at(2));
    uint16_t pad3_end = static_cast<uint16_t>(padsEnd.at(3));

    const auto mcmPadOutput = mcmModel.pad(opName, mcmData,
                                           {pad0_begin, pad1_begin, pad2_begin, pad3_begin},
                                           {pad0_end, pad1_end, pad2_end, pad3_end},
                                           padMode, padValue);

    mcmPadOutput->setQuantParams(initialQuantParams());
    registerOutputs(pad, {mcmPadOutput}, mcmOutputsMap);
}

void convert(std::shared_ptr<ngraph::op::v0::MVN> MVN, mv::OpModel& mcmModel, NodeOutputToMcmMap& mcmOutputsMap) {
    const auto mcmInputs = getMcmInputs(MVN, mcmOutputsMap);
    IE_ASSERT(1 == mcmInputs.size());
    const auto mcmData = mcmInputs.at(0);
    const auto& opName = MVN->get_friendly_name();

    auto mcmMVN = mcmModel.mVN(opName, mcmData, MVN->get_across_channels(), MVN->get_normalize_variance(), MVN->get_eps());

    registerOutputs(MVN, {mcmMVN}, mcmOutputsMap);
}

void convert(std::shared_ptr<ngraph::op::v0::SpaceToDepth> SpaceToDepth, mv::OpModel& mcmModel, NodeOutputToMcmMap& mcmOutputsMap) {
    const auto mcmInputs = getMcmInputs(SpaceToDepth, mcmOutputsMap);
    IE_ASSERT(1 == mcmInputs.size());
    const auto mcmData = mcmInputs.at(0);
    const auto& opName = SpaceToDepth->get_friendly_name();

    std::string mode;
    switch (SpaceToDepth->get_mode()) {
        case ngraph::op::v0::SpaceToDepth::SpaceToDepthMode::BLOCKS_FIRST:
            mode = "blocks_first";
            break;
        case ngraph::op::v0::SpaceToDepth::SpaceToDepthMode::DEPTH_FIRST:
            mode = "depth_first";
            break;
        default:
            THROW_IE_EXCEPTION << "Invalid mode " << mode << " in SpaceToDepth layer ";;
    }

    auto mcmSpaceToDepth = mcmModel.spaceToDepth(opName, mcmData, SpaceToDepth->get_block_size(), mode);

    registerOutputs(SpaceToDepth, {mcmSpaceToDepth}, mcmOutputsMap);
}

// TODO: move converters to class ConvertToMcmModel scope to remove references to data

template <typename T>
void convertDispatch(std::shared_ptr<ngraph::Node> node, mv::OpModel& mcmModel, NodeOutputToMcmMap& mcmOutputsMap,
    InferenceEngine::DataPtr /*unused*/, bool /*unused*/, bool /*unused*/) {
    convert(std::dynamic_pointer_cast<T>(node), mcmModel, mcmOutputsMap);
}

// Propagate ieData precision to MCM in order to perform conversion on hardware
template<>
void convertDispatch<ngraph::op::Parameter>(std::shared_ptr<ngraph::Node> node,
    mv::OpModel& mcmModel, NodeOutputToMcmMap& mcmOutputsMap, InferenceEngine::DataPtr ieData, bool allowNCHWInput,
    bool /*unused*/) {
    convert(std::dynamic_pointer_cast<ngraph::op::Parameter>(node), mcmModel, mcmOutputsMap, ieData, allowNCHWInput);
}

template<>
void convertDispatch<ngraph::op::Result>(std::shared_ptr<ngraph::Node> node,
    mv::OpModel& mcmModel, NodeOutputToMcmMap& mcmOutputsMap, InferenceEngine::DataPtr ieData, bool /*unused*/, bool /*unused*/) {
    convert(std::dynamic_pointer_cast<ngraph::op::Result>(node), mcmModel, mcmOutputsMap, ieData);
}

template<>
void convertDispatch<ngraph::op::Transpose>(std::shared_ptr<ngraph::Node> node,
    mv::OpModel& mcmModel, NodeOutputToMcmMap& mcmOutputsMap, InferenceEngine::DataPtr /*unused*/, bool /*unused*/,
    bool allowPermuteND) {
    convert(std::dynamic_pointer_cast<ngraph::op::Transpose>(node), mcmModel, mcmOutputsMap, allowPermuteND);
}

#define MAP_ENTRY(__OP__) {__OP__::type_info, convertDispatch<__OP__>}

static const DispatchMap dispatchMap {
    MAP_ENTRY(ngraph::op::Parameter),
    MAP_ENTRY(ngraph::op::Result),
    MAP_ENTRY(ngraph::op::Constant),
    MAP_ENTRY(ngraph::op::v0::ROIPooling),
    MAP_ENTRY(ngraph::op::v0::PSROIPooling),
    MAP_ENTRY(McmConv),
    MAP_ENTRY(McmBias),
    MAP_ENTRY(McmScale),
    MAP_ENTRY(ngraph::op::v1::MaxPool),
    MAP_ENTRY(ngraph::op::v0::Relu),
    MAP_ENTRY(McmEltwise),
    MAP_ENTRY(ngraph::op::Eltwise),
    MAP_ENTRY(ngraph::op::v0::FakeQuantize),
    MAP_ENTRY(ngraph::op::v1::AvgPool),
    MAP_ENTRY(ngraph::op::v1::Reshape),
    MAP_ENTRY(McmFC),
    MAP_ENTRY(ngraph::op::v0::Concat),
    MAP_ENTRY(ngraph::op::v1::Transpose),
    MAP_ENTRY(ngraph::op::v0::Squeeze),
    MAP_ENTRY(ngraph::op::v1::Softmax),
    MAP_ENTRY(ngraph::op::v0::Clamp),
    MAP_ENTRY(ngraph::op::ReLUIE),
    MAP_ENTRY(ngraph::op::v0::NormalizeL2),
    MAP_ENTRY(ngraph::op::PriorBoxIE),
    MAP_ENTRY(ngraph::op::v0::Unsqueeze),
    MAP_ENTRY(ngraph::op::PowerIE),
    MAP_ENTRY(ngraph::op::v0::Sigmoid),
    MAP_ENTRY(ngraph::op::PriorBoxClusteredIE),
    MAP_ENTRY(ngraph::op::v0::DetectionOutput),
    MAP_ENTRY(ngraph::op::v0::RegionYolo),
    MAP_ENTRY(ngraph::op::v0::ReorgYolo),
    MAP_ENTRY(ngraph::op::v1::TopK),
    MAP_ENTRY(ngraph::op::TopKIE),
    MAP_ENTRY(ngraph::op::ResampleV2),
    MAP_ENTRY(ngraph::op::Interp),
    MAP_ENTRY(ngraph::op::DeconvolutionIE),
    MAP_ENTRY(ngraph::op::CropIE),
    MAP_ENTRY(ngraph::op::v0::Exp),
    MAP_ENTRY(ngraph::op::v0::Tanh),
    MAP_ENTRY(ngraph::op::v1::Multiply),
    MAP_ENTRY(ngraph::op::LRN_IE),
    MAP_ENTRY(ngraph::op::NormalizeIE),
    MAP_ENTRY(ngraph::op::ProposalIE),
    MAP_ENTRY(ngraph::op::GatherIE),
    MAP_ENTRY(ngraph::op::v0::Elu),
    MAP_ENTRY(ngraph::op::v1::Maximum),
    MAP_ENTRY(ngraph::op::v1::Minimum),
    MAP_ENTRY(ngraph::op::v1::Split),
    MAP_ENTRY(ngraph::op::v1::StridedSlice),
    MAP_ENTRY(ngraph::op::v4::HSwish),
    MAP_ENTRY(ngraph::op::SwishIE),
    MAP_ENTRY(ngraph::op::v4::Mish),
    MAP_ENTRY(ngraph::op::v0::Floor),
    MAP_ENTRY(ngraph::op::v5::Round),
    MAP_ENTRY(ngraph::op::v0::Erf),
    MAP_ENTRY(ngraph::op::v0::Gelu),
    MAP_ENTRY(ngraph::op::TileIE),
    MAP_ENTRY(ngraph::op::v1::VariadicSplit),
    MAP_ENTRY(ngraph::op::CTCGreedyDecoder),
    MAP_ENTRY(ngraph::op::v4::SoftPlus),
    MAP_ENTRY(ngraph::op::v1::Pad),
    MAP_ENTRY(ngraph::op::PadIE),
    MAP_ENTRY(ngraph::op::v4::Interpolate),
    MAP_ENTRY(ngraph::op::v0::MVN),
    MAP_ENTRY(ngraph::op::v0::Ceiling),
    MAP_ENTRY(ngraph::op::v0::PRelu),
    MAP_ENTRY(ngraph::op::v0::SpaceToDepth)
};

#undef MAP_ENTRY

void ConvertNode(const std::shared_ptr<ngraph::Node> op, mv::OpModel& mcmModel, NodeOutputToMcmMap& mcmOutputsMap,
    InferenceEngine::DataPtr ieData, bool allowNCHWInput, bool allowPermuteND) {
    const auto dispatchIt = dispatchMap.find(op->get_type_info());
    if (dispatchIt != dispatchMap.end()) {
        const auto convertor = dispatchIt->second;
        if (convertor != nullptr) {
            try {
                convertor(op, mcmModel, mcmOutputsMap, ieData, allowNCHWInput, allowPermuteND);
            } catch (const std::runtime_error& ex) {
                IE_THROW() << "Convertor for operation " << op->get_friendly_name()
                                   << " failed due to runtime error " << ex.what();
            }
        } else {
            IE_THROW() << "Convertor not found for operation: " << op->get_friendly_name();
        }
    } else {
        IE_THROW() << "Unsupported operation: " << op->get_friendly_name() << " with name " << op->get_name()
                           << " with type " << op->get_type_name() << " with C++ type " << typeid(*op.get()).name();
    }
}

}  // namespace

// clang-format on

void ConvertToMcmModel::parseCustom(std::shared_ptr<ngraph::Node> node, mv::OpModel& mcmModel,
                                    NodeOutputToMcmMap& mcmOutputsMap) {
    const auto mcmInputs = getMcmInputs(node, mcmOutputsMap);

    auto parser = vpu::CustomLayerParserNGraph(node, mcmInputs);

    const auto customLayer = [&] {
        const auto customLayersForType = _customLayers.find(node->description());
        IE_ASSERT(customLayersForType != _customLayers.end());
        const auto suitableLayers = vpu::getSuitableCustomLayers(customLayersForType->second, node);
        IE_ASSERT(!suitableLayers.empty());
        return vpu::findMatchingCustomLayer(suitableLayers, mcmInputs);
    }();

    int stageIdx = 0;
    for (const auto& kernel : customLayer->kernels()) {
        const auto stage = parser.parseKernelArguments(kernel->bindings());

        const auto kernelData = parser.resolveKernelArguments(*kernel, stage.arguments);
        const auto stageOutputs = parser.resolveStageOutputs(*customLayer, stage.outputs);

        vpu::OperationFactory opFactory{stageIdx,     mcmModel,     kernelData,
                                        stage.inputs, stageOutputs, node->get_friendly_name()};

        kernel->accept(opFactory);
        auto custom = opFactory.result();

        stageIdx++;

        const auto sourceOp = mcmModel.getSourceOp(custom);
        const auto mcmOutputTensors = sourceOp->getOutputTensor();

        IE_ASSERT(stage.outputs.size() == mcmOutputTensors.size());

        for (size_t i = 0; i < stage.outputs.size(); i++) {
            const auto& output = stage.outputs[i];
            if (output.isBuffer) {
                parser.addBuffer(output.portIndex, mcmOutputTensors[i]);
            } else {
                registerOutputs(node, {custom}, mcmOutputsMap);
            }
        }
    }
}

bool ConvertToMcmModel::run_on_function(std::shared_ptr<ngraph::Function> func) {
    // Ngraph representation and IE CNNNetwork may have inputs and outpus in different order.
    // MCM compiler processes inputs and outputs by add-to-model order, not by their name.
    // Therefore plugin must reorder them manually to follow IE CNNNetwork
    // Also propagate IE input/output precision/layout to MCM, so conversion will be done on
    // hardware.

    // FIXME
    // McmModel hard-codes NHWC layout for all of its inputs
    // Provide an opportunity to use NCHW layout for McmModel inputs
    const auto allowNCHWInput = _config.allowNCHWLayoutForMcmModelInput();
    const auto allowU8InputForFp16Models = _config.allowU8InputForFp16Models();
    const auto allowPermuteND = _config.allowPermuteND();
    for (const auto& inputInfo : _networkInputs) {
        bool isFound = false;
        for (const auto& op : func->get_parameters()) {
            if (op->get_friendly_name() == _ioMap.at(inputInfo.first)) {
                ConvertNode(op, _mcmModel, _mcmOutputsMap, inputInfo.second->getInputData(), allowNCHWInput,
                            allowPermuteND);
                isFound = true;
            }
        }
        if (!isFound)
            IE_THROW() << "Input not found: " << inputInfo.first;
    }

    if (!_config.customLayers().empty()) {
        _customLayers = vpu::CustomLayer::loadFromFile(_config.customLayers());
    }

    for (const auto& op : func->get_ordered_ops()) {
        if (ngraph::op::Constant::type_info == op->get_type_info()) {
            ConvertNode(op, _mcmModel, _mcmOutputsMap, nullptr, false, allowPermuteND);
        }
    }

    for (const auto& op : func->get_ordered_ops()) {
        if (ngraph::op::Parameter::type_info == op->get_type_info())
            continue;
        if (ngraph::op::Result::type_info == op->get_type_info())
            continue;
        if (ngraph::op::Constant::type_info == op->get_type_info())
            continue;

        const auto customLayersForType = _customLayers.find(op->description());

        if (customLayersForType != _customLayers.end()) {
            const auto suitableLayers = getSuitableCustomLayers(customLayersForType->second, op);
            if (!suitableLayers.empty()) {
                parseCustom(op, _mcmModel, _mcmOutputsMap);
                continue;
            }
        }

        ConvertNode(op, _mcmModel, _mcmOutputsMap, nullptr, false, allowPermuteND);
    }

    for (const auto& outputInfo : _networkOutputs) {
        bool isFound = false;
        for (const auto& op : func->get_results()) {
            if (op->get_friendly_name() == _ioMap.at(outputInfo.first)) {
                ConvertNode(op, _mcmModel, _mcmOutputsMap, outputInfo.second, false, allowPermuteND);
                isFound = true;
            }
        }
        if (!isFound)
            IE_THROW() << "Output not found: " << outputInfo.first;
    }

    for (const auto& inputInfo : _networkInputs) {
        const auto inputData = inputInfo.second->getInputData();
        const auto inputPrecision = inputData->getTensorDesc().getPrecision();
        if (!isInputPrecisionSupported(inputPrecision)) {
            THROW_IE_EXCEPTION << "Input data type is not supported: " << inputData->getTensorDesc().getPrecision();
        }
        mv::DType dType = cvtElemTypeToMCM(cvtPrecisionToElemType(inputPrecision));
        if (allowU8InputForFp16Models)
            dType = mv::DType("Float16");
        if (*_needConvertInputPrecision)
            dType = mv::DType("UInt8");

        for (const auto& mcmInput : _mcmModel.getNetworkInputs()) {
            if (mcmInput->getName() == _ioMap.at(inputInfo.first)) {
                mcmInput->set<mv::DType>("dType", dType);
                mcmInput->getOutputTensor(0)->set<mv::DType>("dType", dType);
                break;
            }
        }
    }

    return false;
}<|MERGE_RESOLUTION|>--- conflicted
+++ resolved
@@ -229,14 +229,6 @@
         IE_THROW() << "Input layout is not supported: " << ieData->getTensorDesc().getLayout();
     }
 
-<<<<<<< HEAD
-    const InferenceEngine::Precision inputPrecision = ieData->getTensorDesc().getPrecision();
-    if (!isInputPrecisionSupported(inputPrecision)) {
-        IE_THROW() << "Input data type is not supported: " << ieData->getTensorDesc().getPrecision();
-    }
-
-=======
->>>>>>> 0a6a0cc7
     const auto mvOrder = [&] {
         if ((inputLayout == InferenceEngine::Layout::NCHW || inputLayout == InferenceEngine::Layout::CHW)
             && allowNCHWInput) {
@@ -246,15 +238,6 @@
         }
         return layoutToOrder(InferenceEngine::Layout::NHWC);
     }();
-<<<<<<< HEAD
-    auto mvDType = cvtElemTypeToMCM(cvtPrecisionToElemType(inputPrecision));
-
-    if (allowU8InputForFp16Models && allowConvertInputPrecisionToU8) {
-        IE_THROW() << "Сannot enable two options at once";
-    }
-
-=======
->>>>>>> 0a6a0cc7
     // MCM Compiler requirements
     // IE_ASSERT(mv::Order("NHWC") == mvOrder);
     const auto mvDType = cvtElemTypeToMCM(param->get_element_type());
@@ -1858,7 +1841,7 @@
             mode = "depth_first";
             break;
         default:
-            THROW_IE_EXCEPTION << "Invalid mode " << mode << " in SpaceToDepth layer ";;
+            IE_THROW() << "Invalid mode " << mode << " in SpaceToDepth layer ";;
     }
 
     auto mcmSpaceToDepth = mcmModel.spaceToDepth(opName, mcmData, SpaceToDepth->get_block_size(), mode);
@@ -2112,7 +2095,7 @@
         const auto inputData = inputInfo.second->getInputData();
         const auto inputPrecision = inputData->getTensorDesc().getPrecision();
         if (!isInputPrecisionSupported(inputPrecision)) {
-            THROW_IE_EXCEPTION << "Input data type is not supported: " << inputData->getTensorDesc().getPrecision();
+            IE_THROW() << "Input data type is not supported: " << inputData->getTensorDesc().getPrecision();
         }
         mv::DType dType = cvtElemTypeToMCM(cvtPrecisionToElemType(inputPrecision));
         if (allowU8InputForFp16Models)
