--- conflicted
+++ resolved
@@ -58,13 +58,9 @@
             }
         } else {
             // width-major
-            THROW_IE_EXCEPTION << "getIOLayout: W-major layout is not supported";
+            IE_THROW() << "getIOLayout: W-major layout is not supported";
         }
     } else {
-<<<<<<< HEAD
-        // width-major
-        IE_THROW() << "getIOLayout: W-major layout is not supported";
-=======
         /// size_t DIM_BYTE_SIZE = 0;
         /// size_t DIM_N = 1;
         size_t DIM_C = 2;
@@ -78,9 +74,8 @@
             tensorLayout = InferenceEngine::Layout::NDHWC;
         } else {
             // width-major
-            THROW_IE_EXCEPTION << "getIOLayout: only NCDHW and NDHWC layouts are supported";
+            IE_THROW() << "getIOLayout: only NCDHW and NDHWC layouts are supported";
         }
->>>>>>> 8989a06e
     }
 
     return tensorLayout;
