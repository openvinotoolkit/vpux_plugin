--- conflicted
+++ resolved
@@ -197,13 +197,8 @@
         networkInputs, networkOutputs, inferExecutor, _config, _networkName, allocator);
 }
 
-<<<<<<< HEAD
 InferenceEngine::IInferRequest::Ptr ExecutableNetwork::CreateInferRequest() {
-    const auto inferExecutor = getExecutorForInference(_executorPtr);
-=======
-void ExecutableNetwork::CreateInferRequest(InferenceEngine::IInferRequest::Ptr& asyncRequest) {
     const auto inferExecutor = getExecutorForInference(_executorPtr, _logger);
->>>>>>> 1e1d833e
 #ifdef __aarch64__
     const auto allocator = _device->getAllocator();
 #else
