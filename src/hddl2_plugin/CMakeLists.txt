#
# Copyright 2019-2020 Intel Corporation.
#
# This software and the related documents are Intel copyrighted materials,
# and your use of them is governed by the express license under which they
# were provided to you (End User License Agreement for the Intel(R) Software
# Development Products (Version May 2017)). Unless the License provides
# otherwise, you may not use, modify, copy, publish, distribute, disclose or
# transmit this software or the related documents without Intel's prior
# written permission.
#
# This software and the related documents are provided as is, with no
# express or implied warranties, other than those that are expressly
# stated in the License.
#

if(ENABLE_LTO)
    ie_enable_lto()
endif()

file(GLOB_RECURSE SOURCES *.cpp *.hpp *.h)
source_group(TREE ${CMAKE_CURRENT_SOURCE_DIR} FILES ${SOURCES})

<<<<<<< HEAD
if(UNIX)
    set(HDDLUNITE_ARCHIVE_VERSION RELEASE_TBH_ww34)
    set(ARCH_FORMAT ".tgz")
else()
    set(HDDLUNITE_ARCHIVE_VERSION RELEASE_ww34_Windows)
    set(ARCH_FORMAT ".zip")
endif()
=======
list(FILTER SOURCES EXCLUDE REGEX "hddl2_plugin.cpp")
>>>>>>> e2d33625

set(HDDL2_PLUGIN_TARGET "HDDL2Plugin" CACHE INTERNAL "")
set(HDDL2_PLUGIN_OBJS_TARGET "${HDDL2_PLUGIN_TARGET}_objs" CACHE INTERNAL "")
set(HDDL2_PLUGIN_STATIC_TARGET "${HDDL2_PLUGIN_TARGET}_static" CACHE INTERNAL "")
set(HDDL2_PLUGIN_ENGINE_SOURCE_FILE "${CMAKE_CURRENT_SOURCE_DIR}/src/hddl2_plugin.cpp" CACHE INTERNAL "")

#
# Object library
#

add_library(${HDDL2_PLUGIN_OBJS_TARGET} OBJECT ${SOURCES})

enable_warnings_as_errors(${HDDL2_PLUGIN_OBJS_TARGET})

target_compile_definitions(${HDDL2_PLUGIN_OBJS_TARGET}
    PRIVATE
        IMPLEMENT_INFERENCE_ENGINE_PLUGIN)

target_include_directories(${HDDL2_PLUGIN_OBJS_TARGET}
    PUBLIC
        "${IE_MAIN_KMB_PLUGIN_SOURCE_DIR}/include"
        "${IE_MAIN_KMB_PLUGIN_SOURCE_DIR}/include/vpu"
        "${IE_MAIN_KMB_PLUGIN_SOURCE_DIR}/include/hddl2"
        "${CMAKE_CURRENT_SOURCE_DIR}/include"
        "${CMAKE_CURRENT_SOURCE_DIR}/include/hddl_unite")

link_system_libraries(${HDDL2_PLUGIN_OBJS_TARGET}
    PUBLIC
        IE::inference_engine
        IE::inference_engine_plugin_api
        IE::vpu_common_lib
        HddlUnite)
target_link_libraries(${HDDL2_PLUGIN_OBJS_TARGET}
    PUBLIC
        kmb_utils
        vpux)

add_cpplint_target(${HDDL2_PLUGIN_OBJS_TARGET}_cpplint FOR_TARGETS ${HDDL2_PLUGIN_OBJS_TARGET})

if(ENABLE_CLANG_FORMAT)
    add_clang_format_target(clang_format_${HDDL2_PLUGIN_TARGET} FOR_TARGETS ${HDDL2_PLUGIN_OBJS_TARGET} ALL)
    add_dependencies(${HDDL2_PLUGIN_OBJS_TARGET} clang_format_${HDDL2_PLUGIN_TARGET})
endif()

#
# Plugin library
#

set(TARGET_NAME ${HDDL2_PLUGIN_TARGET})
ie_add_plugin(NAME ${HDDL2_PLUGIN_TARGET}
    DEVICE_NAME ${HDDL2_DEVICE_NAME}
    SOURCES
        $<TARGET_OBJECTS:${HDDL2_PLUGIN_OBJS_TARGET}>
        ${HDDL2_PLUGIN_ENGINE_SOURCE_FILE}
    VERSION_DEFINES_FOR ${HDDL2_PLUGIN_ENGINE_SOURCE_FILE})

target_compile_definitions(${HDDL2_PLUGIN_TARGET}
    PRIVATE
        IMPLEMENT_INFERENCE_ENGINE_PLUGIN
        "DEVICE_NAME=\"${HDDL2_DEVICE_NAME}\"")

target_link_libraries(${HDDL2_PLUGIN_TARGET}
    PRIVATE
        ${HDDL2_PLUGIN_OBJS_TARGET})

install(TARGETS ${HDDL2_PLUGIN_TARGET}
    RUNTIME DESTINATION ${IE_CPACK_RUNTIME_PATH} COMPONENT ${HDDL2_DEVICE_NAME}
    ARCHIVE DESTINATION ${IE_CPACK_ARCHIVE_PATH} COMPONENT ${HDDL2_DEVICE_NAME}
    LIBRARY DESTINATION ${IE_CPACK_LIBRARY_PATH} COMPONENT ${HDDL2_DEVICE_NAME})

#
# Static library
#

add_library(${HDDL2_PLUGIN_STATIC_TARGET} STATIC
    $<TARGET_OBJECTS:${HDDL2_PLUGIN_OBJS_TARGET}>
    ${HDDL2_PLUGIN_ENGINE_SOURCE_FILE})

target_compile_definitions(${HDDL2_PLUGIN_STATIC_TARGET}
    PRIVATE
        IMPLEMENT_INFERENCE_ENGINE_PLUGIN
        "DEVICE_NAME=\"${HDDL2_DEVICE_NAME}\"")

target_include_directories(${HDDL2_PLUGIN_STATIC_TARGET}
    PUBLIC
        $<TARGET_PROPERTY:${HDDL2_PLUGIN_OBJS_TARGET},INTERFACE_INCLUDE_DIRECTORIES>)

link_system_libraries(${HDDL2_PLUGIN_STATIC_TARGET}
    PUBLIC
        IE::inference_engine
        IE::inference_engine_plugin_api
        IE::vpu_common_lib
    PRIVATE
        HddlUnite)
target_link_libraries(${HDDL2_PLUGIN_STATIC_TARGET}
    PUBLIC
        kmb_utils
    PRIVATE
        vpux)<|MERGE_RESOLUTION|>--- conflicted
+++ resolved
@@ -21,17 +21,7 @@
 file(GLOB_RECURSE SOURCES *.cpp *.hpp *.h)
 source_group(TREE ${CMAKE_CURRENT_SOURCE_DIR} FILES ${SOURCES})
 
-<<<<<<< HEAD
-if(UNIX)
-    set(HDDLUNITE_ARCHIVE_VERSION RELEASE_TBH_ww34)
-    set(ARCH_FORMAT ".tgz")
-else()
-    set(HDDLUNITE_ARCHIVE_VERSION RELEASE_ww34_Windows)
-    set(ARCH_FORMAT ".zip")
-endif()
-=======
 list(FILTER SOURCES EXCLUDE REGEX "hddl2_plugin.cpp")
->>>>>>> e2d33625
 
 set(HDDL2_PLUGIN_TARGET "HDDL2Plugin" CACHE INTERNAL "")
 set(HDDL2_PLUGIN_OBJS_TARGET "${HDDL2_PLUGIN_TARGET}_objs" CACHE INTERNAL "")
