--- conflicted
+++ resolved
@@ -23,11 +23,7 @@
 set(HDDL2_DEVICE_NAME HDDL2)
 
 if(UNIX)
-<<<<<<< HEAD
-    set(HDDLUNITE_ARCHIVE_VERSION RELEASE_TBH_ww31.1)
-=======
-    set(HDDLUNITE_ARCHIVE_VERSION RELEASE_ww34)
->>>>>>> 7d4629de
+    set(HDDLUNITE_ARCHIVE_VERSION RELEASE_TBH_ww34)
     set(ARCH_FORMAT ".tgz")
 else()
     set(HDDLUNITE_ARCHIVE_VERSION RELEASE_ww34_Windows)
