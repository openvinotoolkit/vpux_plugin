//
// Copyright 2020 Intel Corporation.
//
// This software and the related documents are Intel copyrighted materials,
// and your use of them is governed by the express license under which they
// were provided to you (End User License Agreement for the Intel(R) Software
// Development Products (Version May 2017)). Unless the License provides
// otherwise, you may not use, modify, copy, publish, distribute, disclose or
// transmit this software or the related documents without Intel's prior
// written permission.
//
// This software and the related documents are provided as is, with no
// express or implied warranties, other than those that are expressly
// stated in the License.
//

#pragma once
// System
#include <memory>
#include <string>
#include <vector>
// IE
#include "cpp_interfaces/impl/ie_executable_network_thread_safe_default.hpp"
// Plugin
#include "vpux.hpp"
#include "vpux_config.hpp"

namespace vpux {

class ExecutableNetwork : public InferenceEngine::ExecutableNetworkThreadSafeDefault {
public:
    using Ptr = std::shared_ptr<ExecutableNetwork>;

    explicit ExecutableNetwork(
        InferenceEngine::ICNNNetwork& network, const Device::Ptr& device, const VPUXConfig& config);
    explicit ExecutableNetwork(std::istream& networkModel, const Device::Ptr& device, const VPUXConfig& config);
    ~ExecutableNetwork() override = default;

    InferenceEngine::InferRequestInternal::Ptr CreateInferRequestImpl(
        const InferenceEngine::InputsDataMap networkInputs,
        const InferenceEngine::OutputsDataMap networkOutputs) override;
    void CreateInferRequest(InferenceEngine::IInferRequest::Ptr& asyncRequest) override;

    using InferenceEngine::ExecutableNetworkInternal::Export;
    void ExportImpl(std::ostream& model) override;
    void Export(std::ostream& networkModel) override { ExportImpl(networkModel); }
    void Export(const std::string& modelFileName) override;

<<<<<<< HEAD
    InferenceEngine::IInferRequest::Ptr CreateInferRequest() override;
    InferenceEngine::Parameter GetMetric(const std::string& name) const override;
=======
    void GetMetric(const std::string& name, InferenceEngine::Parameter& result,
        InferenceEngine::ResponseDesc* resp) const override;
>>>>>>> d092ea1b

private:
    explicit ExecutableNetwork(const VPUXConfig& config, const Device::Ptr& device);
    Executor::Ptr createExecutor(
        const NetworkDescription::Ptr& network, const VPUXConfig& config, const Device::Ptr& device);

private:
    const VPUXConfig _config;
    const vpu::Logger::Ptr _logger;
    const Device::Ptr _device;
    std::string _networkName;

    Compiler::Ptr _compiler = nullptr;
    NetworkDescription::Ptr _networkPtr = nullptr;
    Executor::Ptr _executorPtr;
    std::vector<std::string> _supportedMetrics;

    static std::atomic<int> loadBlobCounter;
};

}  //  namespace vpux<|MERGE_RESOLUTION|>--- conflicted
+++ resolved
@@ -39,20 +39,14 @@
     InferenceEngine::InferRequestInternal::Ptr CreateInferRequestImpl(
         const InferenceEngine::InputsDataMap networkInputs,
         const InferenceEngine::OutputsDataMap networkOutputs) override;
-    void CreateInferRequest(InferenceEngine::IInferRequest::Ptr& asyncRequest) override;
+    InferenceEngine::IInferRequest::Ptr CreateInferRequest() override;
 
     using InferenceEngine::ExecutableNetworkInternal::Export;
     void ExportImpl(std::ostream& model) override;
     void Export(std::ostream& networkModel) override { ExportImpl(networkModel); }
     void Export(const std::string& modelFileName) override;
 
-<<<<<<< HEAD
-    InferenceEngine::IInferRequest::Ptr CreateInferRequest() override;
     InferenceEngine::Parameter GetMetric(const std::string& name) const override;
-=======
-    void GetMetric(const std::string& name, InferenceEngine::Parameter& result,
-        InferenceEngine::ResponseDesc* resp) const override;
->>>>>>> d092ea1b
 
 private:
     explicit ExecutableNetwork(const VPUXConfig& config, const Device::Ptr& device);
