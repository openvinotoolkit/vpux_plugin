//
// Copyright 2020 Intel Corporation.
//
// This software and the related documents are Intel copyrighted materials,
// and your use of them is governed by the express license under which they
// were provided to you (End User License Agreement for the Intel(R) Software
// Development Products (Version May 2017)). Unless the License provides
// otherwise, you may not use, modify, copy, publish, distribute, disclose or
// transmit this software or the related documents without Intel's prior
// written permission.
//
// This software and the related documents are provided as is, with no
// express or implied warranties, other than those that are expressly
// stated in the License.
//


/**
 * @brief A header that defines advanced related properties for VPU compiler.
 * These properties should be used in SetConfig() and LoadNetwork() methods of plugins
 *
 * @file vpu_compiler_config.hpp
 */

#pragma once

#include <vpu/vpu_plugin_config.hpp>

#define VPU_COMPILER_CONFIG_KEY(name) InferenceEngine::VPUConfigParams::_CONFIG_KEY(VPU_COMPILER_##name)
#define VPU_COMPILER_CONFIG_VALUE(name) InferenceEngine::VPUConfigParams::VPU_COMPILER_##name

#define DECLARE_VPU_COMPILER_CONFIG_KEY(name) DECLARE_CONFIG_KEY(VPU_COMPILER_##name)
#define DECLARE_VPU_COMPILER_CONFIG_VALUE(name) DECLARE_CONFIG_VALUE(VPU_COMPILER_##name)

namespace InferenceEngine {
namespace VPUConfigParams {

/**
 * @brief [Only for vpu compiler]
 * Type: Arbitrary string. Empty means ("config/target"), default: "";
 */
DECLARE_VPU_COMPILER_CONFIG_KEY(TARGET_DESCRIPTOR_PATH);

/**
 * @brief [Only for vpu compiler]
 * Type: Arbitrary string. Default: "release_kmb";
 */
DECLARE_VPU_COMPILER_CONFIG_KEY(TARGET_DESCRIPTOR);

/**
 * @brief [Only for vpu compiler]
 * Type: Arbitrary string. Empty means ("config/compilation"), default: "";
 */
DECLARE_VPU_COMPILER_CONFIG_KEY(COMPILATION_DESCRIPTOR_PATH);

/**
 * @brief [Only for vpu compiler]
 * Type: Arbitrary string. Default: "release_kmb";
 */
DECLARE_VPU_COMPILER_CONFIG_KEY(COMPILATION_DESCRIPTOR);

/**
 * @brief [Only for vpu compiler]
 * Describe log level for mcmCompiler
 * This option should be used with values: PluginConfigParams::LOG_INFO (default),
 * PluginConfigParams::LOG_ERROR, PluginConfigParams::LOG_WARNING,
 * PluginConfigParams::LOG_NONE, PluginConfigParams::LOG_DEBUG, PluginConfigParams::LOG_TRACE
 */
DECLARE_VPU_COMPILER_CONFIG_KEY(LOG_LEVEL);

/**
 * @brief [Only for vpu compiler]
 * Type: "YES/NO", default is "YES".
 * Enable or disable eltwise scales alignment
 */
DECLARE_VPU_COMPILER_CONFIG_KEY(ELTWISE_SCALES_ALIGNMENT);

/**
 * @brief [Only for vpu compiler]
 * Type: "YES/NO", default is "YES".
 * Enable or disable concat scales alignment
 */
DECLARE_VPU_COMPILER_CONFIG_KEY(CONCAT_SCALES_ALIGNMENT);

/**
 * @brief [Only for vpu compiler]
 * Type: "YES/NO", default is "YES".
 * Enable or disable weights zero points alignment
 */
DECLARE_VPU_COMPILER_CONFIG_KEY(WEIGHTS_ZERO_POINTS_ALIGNMENT);

<<<<<<< HEAD
/**
 * @brief [Only for vpu compiler]
 * Type: "YES/NO", default is "NO".
 */
DECLARE_VPU_COMPILER_CONFIG_KEY(USE_NGRAPH_PARSER);

/**
 * @brief [Only for vpu compiler]
 * Type: std::string, default is empty.
 * Provide path to custom layer binding xml file.
 * If layer is present in such an xml, it would be used during inference even if the layer is natively supported.
 */
DECLARE_VPU_COMPILER_CONFIG_KEY(CUSTOM_LAYERS);

/**
 * @brief [Only for vpu compiler]
 * Type: std::string, default is empty.
 * Semicolon separated list of comma separated group and pass values.
 * Removes {group, pass} value from mcm compilation descriptor.
 */
DECLARE_VPU_COMPILER_CONFIG_KEY(COMPILATION_PASS_BAN_LIST);

=======
>>>>>>> e5755752
}  // namespace VPUConfigParams
}  // namespace InferenceEngine<|MERGE_RESOLUTION|>--- conflicted
+++ resolved
@@ -89,7 +89,6 @@
  */
 DECLARE_VPU_COMPILER_CONFIG_KEY(WEIGHTS_ZERO_POINTS_ALIGNMENT);
 
-<<<<<<< HEAD
 /**
  * @brief [Only for vpu compiler]
  * Type: "YES/NO", default is "NO".
@@ -112,7 +111,5 @@
  */
 DECLARE_VPU_COMPILER_CONFIG_KEY(COMPILATION_PASS_BAN_LIST);
 
-=======
->>>>>>> e5755752
 }  // namespace VPUConfigParams
 }  // namespace InferenceEngine