//
// Copyright 2020 Intel Corporation.
//
// This software and the related documents are Intel copyrighted materials,
// and your use of them is governed by the express license under which they
// were provided to you (End User License Agreement for the Intel(R) Software
// Development Products (Version May 2017)). Unless the License provides
// otherwise, you may not use, modify, copy, publish, distribute, disclose or
// transmit this software or the related documents without Intel's prior
// written permission.
//
// This software and the related documents are provided as is, with no
// express or implied warranties, other than those that are expressly
// stated in the License.
//


/**
 * @brief A header that defines advanced related properties for VPU compiler.
 * These properties should be used in SetConfig() and LoadNetwork() methods of plugins
 *
 * @file vpu_compiler_config.hpp
 */

#pragma once

#include <vpu/vpu_plugin_config.hpp>

#define VPU_COMPILER_CONFIG_KEY(name) InferenceEngine::VPUConfigParams::_CONFIG_KEY(VPU_COMPILER_##name)
#define VPU_COMPILER_CONFIG_VALUE(name) InferenceEngine::VPUConfigParams::VPU_COMPILER_##name

#define DECLARE_VPU_COMPILER_CONFIG_KEY(name) DECLARE_CONFIG_KEY(VPU_COMPILER_##name)
#define DECLARE_VPU_COMPILER_CONFIG_VALUE(name) DECLARE_CONFIG_VALUE(VPU_COMPILER_##name)

namespace InferenceEngine {
namespace VPUConfigParams {

/**
 * @brief [Only for vpu compiler]
 * Type: Arbitrary string. Empty means ("config/target"), default: "";
 */
DECLARE_VPU_COMPILER_CONFIG_KEY(TARGET_DESCRIPTOR_PATH);

/**
 * @brief [Only for vpu compiler]
 * Type: Arbitrary string. Empty means ("ma2490"), default: "";
 */
DECLARE_VPU_COMPILER_CONFIG_KEY(TARGET_DESCRIPTOR);

/**
 * @brief [Only for vpu compiler]
 * Type: Arbitrary string. Empty means ("config/compilation"), default: "";
 */
DECLARE_VPU_COMPILER_CONFIG_KEY(COMPILATION_DESCRIPTOR_PATH);

/**
 * @brief [Only for vpu compiler]
 * Type: Arbitrary string. Empty means ("debug_ma2490"), default: "";
 */
DECLARE_VPU_COMPILER_CONFIG_KEY(COMPILATION_DESCRIPTOR);

/**
 * @brief [Only for vpu compiler]
 * Type: "YES/NO", default is "YES".
 */
DECLARE_VPU_COMPILER_CONFIG_KEY(GENERATE_BLOB);
/**
 * @brief [Only for vpu compiler]
 * Type: "YES/NO", default is "YES".
 */
DECLARE_VPU_COMPILER_CONFIG_KEY(PARSING_ONLY);

/**
 * @brief [Only for vpu compiler]
 * Type: "YES/NO", default is "YES".
 */
DECLARE_VPU_COMPILER_CONFIG_KEY(GENERATE_JSON);

/**
 * @brief [Only for vpu compiler]
 * Type: "YES/NO", default is "NO".
 */
DECLARE_VPU_COMPILER_CONFIG_KEY(GENERATE_DOT);

/**
 * @brief [Only for vpu compiler]
 * Type: Arbitrary string. Empty means ("."), default: "";
 * path where the mcmCompilator resulting files (blob, json, dot and png) should be placed
 * in folders named "<TARGET_DESCRIPTOR>/<COMPILATION_DESCRIPTOR>"
 */
DECLARE_VPU_COMPILER_CONFIG_KEY(COMPILATION_RESULTS_PATH);

/**
 * @brief [Only for vpu compiler]
 * Type: Arbitrary string. Empty means ("<network name>"), default: "";
 * name of mcmCompilator resulting files (blob, json, dot and png)
 */
DECLARE_VPU_COMPILER_CONFIG_KEY(COMPILATION_RESULTS);

/**
 * @brief [Only for vpu compiler]
 * Describe log level for mcmCompiler
 * This option should be used with values: PluginConfigParams::LOG_INFO (default),
 * PluginConfigParams::LOG_ERROR, PluginConfigParams::LOG_WARNING,
 * PluginConfigParams::LOG_NONE, PluginConfigParams::LOG_DEBUG, PluginConfigParams::LOG_TRACE
 */
DECLARE_VPU_COMPILER_CONFIG_KEY(LOG_LEVEL);

/**
 * @brief [Only for vpu compiler]
 * Type: "YES/NO", default is "YES".
 * Enable or disable eltwise scales alignment
 */
DECLARE_VPU_COMPILER_CONFIG_KEY(ELTWISE_SCALES_ALIGNMENT);

/**
 * @brief [Only for vpu compiler]
 * Type: "YES/NO", default is "YES".
 * Enable or disable concat scales alignment
 */
DECLARE_VPU_COMPILER_CONFIG_KEY(CONCAT_SCALES_ALIGNMENT);

/**
 * @brief [Only for vpu compiler]
 * Type: "YES/NO", default is "YES".
 * Enable or disable Input->ScaleShift pattern removing
 */
DECLARE_VPU_COMPILER_CONFIG_KEY(INPUT_SCALE_SHIFT_REMOVING);

/**
 * @brief [Only for vpu compiler]
<<<<<<< HEAD
 * Type: "YES/NO", default is "NO".
 */
DECLARE_VPU_COMPILER_CONFIG_KEY(USE_NGRAPH_PARSER);
=======
 * Type: "YES/NO", default is "YES".
 * Enable or disable weights zero points alignment
 */
DECLARE_VPU_COMPILER_CONFIG_KEY(WEIGHTS_ZERO_POINTS_ALIGNMENT);
>>>>>>> fb76a2d5

}  // namespace VPUConfigParams
}  // namespace InferenceEngine<|MERGE_RESOLUTION|>--- conflicted
+++ resolved
@@ -129,16 +129,16 @@
 
 /**
  * @brief [Only for vpu compiler]
-<<<<<<< HEAD
- * Type: "YES/NO", default is "NO".
- */
-DECLARE_VPU_COMPILER_CONFIG_KEY(USE_NGRAPH_PARSER);
-=======
  * Type: "YES/NO", default is "YES".
  * Enable or disable weights zero points alignment
  */
 DECLARE_VPU_COMPILER_CONFIG_KEY(WEIGHTS_ZERO_POINTS_ALIGNMENT);
->>>>>>> fb76a2d5
+
+/**
+ * @brief [Only for vpu compiler]
+ * Type: "YES/NO", default is "NO".
+ */
+DECLARE_VPU_COMPILER_CONFIG_KEY(USE_NGRAPH_PARSER);
 
 }  // namespace VPUConfigParams
 }  // namespace InferenceEngine