--- conflicted
+++ resolved
@@ -61,10 +61,6 @@
             if (!attr::AttributeRegistry::checkType<AttrType>())
                 throw AttributeError("Unable to define the attribute '" + name + "' of an undefined"
                     " type " + typeid(AttrType).name());
-<<<<<<< HEAD
-
-=======
->>>>>>> b3254039
             Attribute newAttr = value;
             std::string errMsg;
             if (!attr::AttributeRegistry::checkValue<AttrType>(newAttr, errMsg))
