#ifndef ELEMENT_HPP_
#define ELEMENT_HPP_

#include <vector>
#include <string>
#include <map>
#include "include/mcm/base/attribute.hpp"
#include "include/mcm/base/attribute_registry.hpp"
#include "include/mcm/base/exception/argument_error.hpp"
#include "include/mcm/base/exception/runtime_error.hpp"
#include "include/mcm/base/printable.hpp"
#include "include/mcm/base/jsonable.hpp"
#include "include/mcm/logger/log_sender.hpp"


namespace mv
{

    class Element : public Printable, public Jsonable, public LogSender
    {

        std::map<std::string, Attribute> attrs_;

    protected:

        std::string name_;
        virtual std::string attrsToString_() const;
        void forceErase_(const std::string& name);
        const std::map<std::string, Attribute>& getAttrs_() const;

    public:

        Element(const std::string& name);
        Element(const char* name);
        Element(const Element& other);
        Element(const mv::json::Value& content);
        Element& operator=(const Element& other);
        bool operator<(const Element& other) const;
        bool operator==(const Element& other) const;
        virtual ~Element();

        const std::string &getName() const;
        void setName(const std::string& name);

        bool hasAttr(const std::string &name) const;
        std::size_t attrsCount() const;
        std::vector<std::string> attrsKeys() const;
        void clear();

        virtual std::string toString() const override;
        virtual json::Value toJSON() const override;
        virtual std::string getLogID() const override;

        Attribute& get(const std::string& name);
        void set(const std::string& name, const Attribute& attr);
        void erase(const std::string& name);

        /*template <class AttrType>
        void set(const std::string& name, AttrType&& value)
        {

            if (!attr::AttributeRegistry::checkType<AttrType>())
                throw AttributeError("Unable to define the attribute '" + name + "' of an undefined"
                    " type " + typeid(AttrType).name());

            Attribute newAttr = value;
            std::string errMsg;
            if (!attr::AttributeRegistry::checkValue<AttrType>(newAttr, errMsg))
                throw AttributeError("Unable to define the attribute '" + name + "' of type "
                    + newAttr.getTypeName() + " with an invalid value - " + errMsg);

            if (!hasAttr(name))
                attrs_.emplace(name, std::move(value));
            else
                attrs_[name] = std::move(value);
        }*/

        template <class AttrType>
        void set(const std::string& name, const AttrType& value, std::initializer_list<std::string> traits = {})
        {
            if (!attr::AttributeRegistry::checkType<AttrType>())
                throw ArgumentError(*this, "type", typeid(AttrType).name(), "Unregistered"
                    " type used for Attribute " + name + "initialization");

            Attribute newAttr = value;
            std::string errMsg;
            if (!attr::AttributeRegistry::checkValue<AttrType>(newAttr, errMsg))
                throw ArgumentError(*this, "attribute value", attr::AttributeRegistry::getToStringFunc(typeid(AttrType))(value),
                    "Invalid value used for initialization of Attribute " + name + " - " + errMsg);

            if (!hasAttr(name))
            {
                auto it = attrs_.emplace(std::piecewise_construct, std::forward_as_tuple(name), std::forward_as_tuple(value, traits));
                if (!it.second)
                    throw RuntimeError(*this, "Unable to emplace a new element in attributes dictionary");
<<<<<<< HEAD
                log(Logger::MessageType::Debug, "Attriubte '" + name + "' (" + it.first->second.getTypeName() +
=======
                log(Logger::MessageType::MessageDebug, "Attribute '" + name + "' (" + it.first->second.getTypeName() +
>>>>>>> 572537cb
                    ") set to " + it.first->second.toString());
            }
            else
            {
                if (attrs_[name].hasTrait("const"))
                    throw AttributeError(*this, "Attempt of modification of a const attribute " + name);
                attrs_[name] = value;
<<<<<<< HEAD
                log(Logger::MessageType::Debug, "Attriubte '" + name + "' (" + attrs_[name].getTypeName() +
=======
                log(Logger::MessageType::MessageDebug, "Attribute '" + name + "' (" + attrs_[name].getTypeName() +
>>>>>>> 572537cb
                    ") modified to " + attrs_[name].toString());
            }
        }

        template <class AttrType>
        const AttrType& get(const std::string &name) const
        {
            if (!hasAttr(name))
                throw ArgumentError(*this, "attribute identifer", name,  "Undefined identifier");
            return attrs_.at(name).get<AttrType>();
        }

        template <class AttrType>
        AttrType& get(const std::string &name)
        {
            if (!hasAttr(name))
                throw ArgumentError(*this, "attribute identifer", name,  "Undefined identifier");
            return attrs_.at(name).get<AttrType>();
        }

    };

}


#endif // COMPUTATION_ELEMENT_HPP_<|MERGE_RESOLUTION|>--- conflicted
+++ resolved
@@ -93,11 +93,8 @@
                 auto it = attrs_.emplace(std::piecewise_construct, std::forward_as_tuple(name), std::forward_as_tuple(value, traits));
                 if (!it.second)
                     throw RuntimeError(*this, "Unable to emplace a new element in attributes dictionary");
-<<<<<<< HEAD
-                log(Logger::MessageType::Debug, "Attriubte '" + name + "' (" + it.first->second.getTypeName() +
-=======
+
                 log(Logger::MessageType::MessageDebug, "Attribute '" + name + "' (" + it.first->second.getTypeName() +
->>>>>>> 572537cb
                     ") set to " + it.first->second.toString());
             }
             else
@@ -105,11 +102,8 @@
                 if (attrs_[name].hasTrait("const"))
                     throw AttributeError(*this, "Attempt of modification of a const attribute " + name);
                 attrs_[name] = value;
-<<<<<<< HEAD
-                log(Logger::MessageType::Debug, "Attriubte '" + name + "' (" + attrs_[name].getTypeName() +
-=======
+
                 log(Logger::MessageType::MessageDebug, "Attribute '" + name + "' (" + attrs_[name].getTypeName() +
->>>>>>> 572537cb
                     ") modified to " + attrs_[name].toString());
             }
         }
