--- conflicted
+++ resolved
@@ -90,11 +90,7 @@
     public:
 
         template <class ValueType>
-<<<<<<< HEAD
         Attribute(const ValueType& val, std::initializer_list<std::string> traits = {}) : 
-=======
-        Attribute(const ValueType& val) :
->>>>>>> 572537cb
         //ptr_(new Object<typename std::decay<ValueType>::type>(std::forward<ValueType>(val)))
         ptr_(new Object<typename std::decay<ValueType>::type>(val))
         {
@@ -294,17 +290,16 @@
             return attr::AttributeRegistry::getToStringFunc(ptr_->getTypeID())(*this);
         }
 
-<<<<<<< HEAD
         std::string toLongString() const
         {
             return attr::AttributeRegistry::getToStringFunc(ptr_->getTypeID(), true)(*this);
-=======
+        }
+
         std::vector<uint8_t> toBinary() const override
         {
             if (!ptr_)
                 throw AttributeError(*this, "Uninitialized (null) attribute dereference called for to-string conversion");
             return attr::AttributeRegistry::getToBinaryFunc(ptr_->getTypeID())(*this);
->>>>>>> 572537cb
         }
 
         std::string getTypeName() const
