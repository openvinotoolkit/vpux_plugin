--- conflicted
+++ resolved
@@ -76,8 +76,6 @@
                 return checkValue(typeid(AttrType), val, msg);
             }
 
-<<<<<<< HEAD
-=======
             inline static const std::function<mv::json::Value(const Attribute&)>& getToJSONFunc(std::type_index typeID)
             {
 
@@ -183,7 +181,6 @@
                     " not found in the attribute registry");
             }
 
->>>>>>> 572537cb
             template <class AttrType>
             static bool hasTypeTrait(const std::string& trait)
             {
