#ifndef MEMORY_ALLOCATOR_HPP_
#define MEMORY_ALLOCATOR_HPP_

#include <map>
#include <vector>
#include "include/mcm/computation/model/types.hpp"
#include "include/mcm/base/exception/argument_error.hpp"
#include "include/mcm/computation/model/iterator/data_context.hpp"

namespace mv
{   

    class MemoryAllocator : public Printable, public Jsonable
    {

        static allocator allocator_;

    public:

        struct AllocatorOrderComparator
        {

            bool operator()(const allocator::owner_ptr<MemoryAllocator> &lhs, const allocator::owner_ptr<MemoryAllocator> &rhs)
            {
                return lhs->name_ < rhs->name_;
            }

        };

        struct TensorIteratorComparator
        {

            bool operator()(const Data::TensorIterator &lhs, const Data::TensorIterator &rhs) const
            {
                return lhs->getName() < rhs->getName();
            }

        };

        struct MemoryBuffer
        {
            /**
             * @brief Value specifing the start location of the buffer relatively to the beginning
             * of the whole memory block specified by an allocator
             */
            std::size_t offset;
            /**
<<<<<<< HEAD
             * @brief Value specifing the size of the buffer, added to the offset represents
=======
             * @brief Value specifing the size of the buffer, added to the offset represents 
>>>>>>> 7a3c2c6d
             * the end location of the buffer in an allocator
             */
            std::size_t size;
            /**
<<<<<<< HEAD
             * @brief Value specifing the displacement between consequent storage memory blocks owned by the buffer
             */
            std::size_t stride;
=======
             * @brief Values specifing the displacement between consequent storage memory blocks owned by the buffer
             */
            mv::dynamic_vector<size_t> strides;
>>>>>>> 7a3c2c6d
            /**
             * @brief Value specifing the size of the storage memory blocks owned by the buffer
             */
            std::size_t block;
            /**
<<<<<<< HEAD
             * @brief Value specifing the displacement between the start location of the buffer and the beginning of
             * the first memory storage block
             */
            std::size_t pad;
=======
             * @brief Value specifing the size of the storage memory blocks owned by the buffer
             */
            std::size_t block_num;
            /**
             * @brief Value specifing the displacement between the start location of the buffer and the beginning of
             * the first memory storage block
             */
            std::size_t left_pad;
            /**
             * @brief Value specifing the displacement between the end of last memory storage block and the end location of the buffer.
             */
            std::size_t right_pad;
>>>>>>> 7a3c2c6d
            /**
             * @brief Tensor allocated in the buffer
             */
            Data::TensorIterator data;

            bool operator<(const MemoryBuffer& other) const;
            std::string toString(bool printValues = false) const;
<<<<<<< HEAD
            bool operator==(const MemoryBuffer& other){
                return this->offset == other.offset;
            };
=======
>>>>>>> 7a3c2c6d

        };

    private:

        friend struct MemoryBuffer;

        /**
         * @brief Allocator's identifier
         */
        string name_;
<<<<<<< HEAD

        /**
         * @brief Total size of the memory block represented by the allocator
         */
        long long size_;

        /**
         * @brief Order of 1-dimensional representations of multidimensional tensors allocated by the allocator
         */
        Order order_;

        /**
         * @brief Entires representing buffers alllocted by the allocator for each computation stage
         */
        std::map<unsigned, std::map<Data::TensorIterator,  allocator::owner_ptr<MemoryBuffer>, TensorIteratorComparator>> entries_;

=======
        
        /**
         * @brief Total size of the memory block represented by the allocator
         */
        long long size_;

        /**
         * @brief Order of 1-dimensional representations of multidimensional tensors allocated by the allocator
         */
        std::unique_ptr<OrderClass> order_;

        /**
         * @brief Entires representing buffers alllocted by the allocator for each computation stage
         */
        std::map<unsigned, std::map<Data::TensorIterator,  allocator::owner_ptr<MemoryBuffer>, TensorIteratorComparator>> entries_;

>>>>>>> 7a3c2c6d
        using BufferIterator = std::map<Data::TensorIterator, allocator::owner_ptr<MemoryBuffer>, TensorIteratorComparator>::iterator;

        void placeBuffers_(unsigned stageIdx, BufferIterator first, BufferIterator last);

    public:

        MemoryAllocator(string name, std::size_t size, Order order);
<<<<<<< HEAD
        BufferIterator allocate(Data::TensorIterator tensor, unsigned stageIdx, int pad = -1);
=======
        template <typename VecType>
        mv::MemoryAllocator::BufferIterator allocate(Data::TensorIterator tensor, unsigned stageIdx, const VecType& paddings)
        {
            mv::dynamic_vector<size_t> strides;
            Shape s(tensor->getShape());
            writeStrides(paddings, s, strides);
            //Last stride is actually right padding
            size_t right_pad = strides.back();
            strides.pop_back();
            size_t left_pad = 0; //No real reason to allocate any left pad at the moment
            size_t block = s[order_->firstContiguousDimensionIndex(s)];
            size_t offset = 0;
            size_t size = s.totalSize();
            size_t block_num = size / block;
            for(size_t stride: strides)
                size += stride;
            size += right_pad;
            size += left_pad;
            MemoryBuffer newBuffer = {offset, size, strides, block, block_num, left_pad, right_pad, tensor};

            if (entries_.find(stageIdx) == entries_.end())
                entries_.emplace(stageIdx, std::map<Data::TensorIterator, allocator::owner_ptr<MemoryBuffer>, TensorIteratorComparator>());
            else
                if (entries_[stageIdx].size() != 0)
                    newBuffer.offset = entries_[stageIdx].rbegin()->second->offset + entries_[stageIdx].rbegin()->second->size;

            return entries_[stageIdx].emplace(tensor, allocator_.make_owner<MemoryBuffer>(newBuffer)).first;
        }
>>>>>>> 7a3c2c6d
        bool deallocate(Data::TensorIterator tensor, unsigned stageIdx);
        void deallocateAll(unsigned stageIdx);
        long long freeSpace(unsigned stageIdx) const;
        long long usedSpace(unsigned stageIdx) const;
        string toString() const;
        mv::json::Value toJsonValue() const;
        BufferIterator bufferBegin(unsigned stageIdx);
        BufferIterator bufferEnd(unsigned stageIdx);
        BufferIterator getBuffer(unsigned stageIdx, Data::TensorIterator tensor);

        template <typename VecType1, typename VecType2>
        long writeStrides(const VecType1& p, const mv::Shape& s, VecType2& strides)
        {
            return recursiveWriteStrides(order_->lastContiguousDimensionIndex(s), s, p, strides);
        }

        template <typename VecType1, typename VecType2>
        long recursiveWriteStrides(unsigned i, const mv::Shape& d, const VecType1& p, VecType2& strides)
        {
            if(order_->isFirstContiguousDimensionIndex(d, i))
            {
                strides.push_back(p[i]);
                return p[i] + d[i];
            }
            else
            {
                long new_stride;
                for(unsigned c = 0; c < d[i]; ++c)
                {
                    unsigned next_dim_index = order_->previousContiguousDimensionIndex(d, i);
                    new_stride = recursiveWriteStrides(next_dim_index, d, p, strides);
                }
                //Last stride should be joined (stride definition -> only between two blocks)
                long toAdd = strides.back();
                strides.pop_back();
                strides.push_back(p[i] * new_stride + toAdd);
                return new_stride * (d[i] + p[i])                                                                                                                                                                         ;
            }
        }
    };

}

#endif // MEMORY_ALLOCATOR_HPP_<|MERGE_RESOLUTION|>--- conflicted
+++ resolved
@@ -6,9 +6,10 @@
 #include "include/mcm/computation/model/types.hpp"
 #include "include/mcm/base/exception/argument_error.hpp"
 #include "include/mcm/computation/model/iterator/data_context.hpp"
+#include "include/mcm/base/order/order_factory.hpp"
 
 namespace mv
-{   
+{
 
     class MemoryAllocator : public Printable, public Jsonable
     {
@@ -45,35 +46,19 @@
              */
             std::size_t offset;
             /**
-<<<<<<< HEAD
              * @brief Value specifing the size of the buffer, added to the offset represents
-=======
-             * @brief Value specifing the size of the buffer, added to the offset represents 
->>>>>>> 7a3c2c6d
              * the end location of the buffer in an allocator
              */
             std::size_t size;
             /**
-<<<<<<< HEAD
-             * @brief Value specifing the displacement between consequent storage memory blocks owned by the buffer
-             */
-            std::size_t stride;
-=======
              * @brief Values specifing the displacement between consequent storage memory blocks owned by the buffer
              */
             mv::dynamic_vector<size_t> strides;
->>>>>>> 7a3c2c6d
             /**
              * @brief Value specifing the size of the storage memory blocks owned by the buffer
              */
             std::size_t block;
             /**
-<<<<<<< HEAD
-             * @brief Value specifing the displacement between the start location of the buffer and the beginning of
-             * the first memory storage block
-             */
-            std::size_t pad;
-=======
              * @brief Value specifing the size of the storage memory blocks owned by the buffer
              */
             std::size_t block_num;
@@ -86,7 +71,6 @@
              * @brief Value specifing the displacement between the end of last memory storage block and the end location of the buffer.
              */
             std::size_t right_pad;
->>>>>>> 7a3c2c6d
             /**
              * @brief Tensor allocated in the buffer
              */
@@ -94,12 +78,10 @@
 
             bool operator<(const MemoryBuffer& other) const;
             std::string toString(bool printValues = false) const;
-<<<<<<< HEAD
             bool operator==(const MemoryBuffer& other){
+                // TODO: Also check length and other things.
                 return this->offset == other.offset;
             };
-=======
->>>>>>> 7a3c2c6d
 
         };
 
@@ -111,25 +93,7 @@
          * @brief Allocator's identifier
          */
         string name_;
-<<<<<<< HEAD
 
-        /**
-         * @brief Total size of the memory block represented by the allocator
-         */
-        long long size_;
-
-        /**
-         * @brief Order of 1-dimensional representations of multidimensional tensors allocated by the allocator
-         */
-        Order order_;
-
-        /**
-         * @brief Entires representing buffers alllocted by the allocator for each computation stage
-         */
-        std::map<unsigned, std::map<Data::TensorIterator,  allocator::owner_ptr<MemoryBuffer>, TensorIteratorComparator>> entries_;
-
-=======
-        
         /**
          * @brief Total size of the memory block represented by the allocator
          */
@@ -145,7 +109,6 @@
          */
         std::map<unsigned, std::map<Data::TensorIterator,  allocator::owner_ptr<MemoryBuffer>, TensorIteratorComparator>> entries_;
 
->>>>>>> 7a3c2c6d
         using BufferIterator = std::map<Data::TensorIterator, allocator::owner_ptr<MemoryBuffer>, TensorIteratorComparator>::iterator;
 
         void placeBuffers_(unsigned stageIdx, BufferIterator first, BufferIterator last);
@@ -153,12 +116,11 @@
     public:
 
         MemoryAllocator(string name, std::size_t size, Order order);
-<<<<<<< HEAD
-        BufferIterator allocate(Data::TensorIterator tensor, unsigned stageIdx, int pad = -1);
-=======
         template <typename VecType>
         mv::MemoryAllocator::BufferIterator allocate(Data::TensorIterator tensor, unsigned stageIdx, const VecType& paddings)
         {
+            // TODO: Move this to the cpp.
+
             mv::dynamic_vector<size_t> strides;
             Shape s(tensor->getShape());
             writeStrides(paddings, s, strides);
@@ -184,7 +146,6 @@
 
             return entries_[stageIdx].emplace(tensor, allocator_.make_owner<MemoryBuffer>(newBuffer)).first;
         }
->>>>>>> 7a3c2c6d
         bool deallocate(Data::TensorIterator tensor, unsigned stageIdx);
         void deallocateAll(unsigned stageIdx);
         long long freeSpace(unsigned stageIdx) const;
