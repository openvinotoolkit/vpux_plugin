--- conflicted
+++ resolved
@@ -9,18 +9,11 @@
 #include "include/mcm/base/exception/order_error.hpp"
 #include "include/mcm/base/exception/shape_error.hpp"
 #include "include/mcm/base/exception/value_error.hpp"
-<<<<<<< HEAD
+#include "include/mcm/base/order/order_factory.hpp"
 
 namespace mv
 {
 
-=======
-#include "include/mcm/base/order/order_factory.hpp"
-
-namespace mv
-{
-    
->>>>>>> 7a3c2c6d
     class Tensor : public ComputationElement
     {
 
