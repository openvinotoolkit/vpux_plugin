--- conflicted
+++ resolved
@@ -41,11 +41,8 @@
 
         void addGroupElement(Data::OpListIterator element, GroupIterator group);
         void removeGroupElement(Data::OpListIterator element, GroupIterator group);
-<<<<<<< HEAD
         std::vector<Data::OpListIterator> topologicalSort();
-=======
         bool pathExists(Data::OpListIterator source, Data::OpListIterator target);
->>>>>>> f6c79647
         using ComputationModel::addGroupElement;
         using ComputationModel::removeGroupElement;
 
