--- conflicted
+++ resolved
@@ -288,12 +288,7 @@
         std::size_t computeTotalSize(unsigned int alignment = 16, bool base = false, bool fatherTensorAligned = false) const;
         std::size_t getClusterSize(unsigned int alignment = 16, bool base = false) const;
         void splitAcrossClusters(std::vector<Workload>, bool splitOverH, bool multicast);
-<<<<<<< HEAD
         void shareAcrossClusters(std::vector<Workload>, unsigned int numClusters, bool clustering = true);
-
-
-=======
->>>>>>> 01713651
     };
 
 }
