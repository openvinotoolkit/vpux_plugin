--- conflicted
+++ resolved
@@ -13,11 +13,8 @@
 #include "include/mcm/tensor/order/order.hpp"
 #include "include/mcm/tensor/dtype.hpp"
 #include "include/mcm/logger/log_sender.hpp"
-<<<<<<< HEAD
 #include "include/mcm/computation/op/op_registry.hpp"
-=======
 #include "include/mcm/base/element.hpp"
->>>>>>> 572537cb
 
 namespace mv
 {
@@ -46,12 +43,7 @@
 
         Target target_;
         DType globalDType_;
-<<<<<<< HEAD
-        Order globalOrder_;
-        std::set<std::string> ops_;
-=======
         std::set<OpType> ops_;
->>>>>>> 572537cb
         std::map<std::string, MemoryDescriptor> memoryDefs_;
 
         std::vector<std::string> adaptationPasses_;
