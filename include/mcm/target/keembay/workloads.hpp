#ifndef MV_WORKLOADS
#define MV_WORKLOADS

#include <string>
#include <array>
#include <functional>
#include "include/mcm/computation/model/model_element.hpp"
#include "include/mcm/pass/pass_registry.hpp"
#include "include/mcm/base/exception/op_error.hpp"
#include "include/mcm/base/exception/index_error.hpp"
#include "include/mcm/tensor/shape.hpp"
#include "include/mcm/target/keembay/rectangle.hpp"
#include <metis.h>
#include <climits>
#include <math.h>
#include <cmath>

namespace mv
{
    enum MPE_Mode
    {
        Vector,
        Matrix
    };

    /** 
    * @brief Cost Function types to be used when evaluating execution cycles of a workload 
    */ 
    enum class CostFunctions
    {
        Balanced,
        CriticalPath,
        Greedy,
        MinMaxWorkloads
    };

    /* The POC compiler generates a lattic structure of the tensor shape with the nodes numbered in this order
     * Example for tensor size 16x16
     * 
     *         axis numbering
     *     
     *         0    4     8    12     
     *        
     *    0    0----2-----4----6 //Even numbers
     *         |    |     |    | 
     *    4    1----3-----5----7 //Odd numbers
     *         |    |     |    | 
     *    8    10---11----12---13 // Incrementing numbers
     *         |    |     |    | 
     *    12   15---16----17---18
     */

    /* METIS parameters*/
    struct MetisGraphStructure
    {
        std::unique_ptr<idx_t[]>  xadj;   /*Indexes of starting points in adjacent array*/
        std::unique_ptr<idx_t[]>  adjncy; /*Adjacent vertices in consecutive index order*/
        std::unique_ptr<idx_t[]>  part;
        std::unique_ptr<idx_t[]>  vwgt;

        idx_t objval;
        idx_t nWeights  = 1;              /*Each vertex stores 1 weight*/
        idx_t options[METIS_NOPTIONS];

        idx_t m_numberTensorVertices;
        idx_t m_numberTensorEdges;
        int m_xDim;
        int m_yDim;
        int n_elem_y;
        int n_elem_x;
        double tensorXDim;
        double tensorYDim;

        std::unique_ptr<mv::Rectangle[]>  node_coords;

        MetisGraphStructure(mv::Shape outputTensor, std::pair <int,int> MPEMode) {

            /*Shape of output tensor x-y*/
            tensorXDim = outputTensor[0]; 
            tensorYDim = outputTensor[1];

            /*Number of vertices and edges in METIS lattic graph of tensor*/
            m_numberTensorVertices = ceil(tensorXDim / MPEMode.first)  * ceil(tensorYDim / MPEMode.second);
            m_numberTensorEdges = (2 * ceil(tensorXDim / MPEMode.first) * ceil(tensorYDim / MPEMode.second)) - ceil(tensorXDim / MPEMode.first) - ceil(tensorYDim / MPEMode.second);
        
            /*X-Y dimension of METIS lattic graph*/
            m_xDim = ceil((tensorXDim / MPEMode.second));
            m_yDim = ceil((tensorYDim / MPEMode.first));

            /*METIS parameters - description page 23 Metis manual*/
            xadj.reset(new idx_t[m_numberTensorVertices + 1]);
            adjncy.reset(new idx_t[2*m_numberTensorEdges]);
            part.reset(new idx_t[m_numberTensorVertices]);
            vwgt.reset(new idx_t[m_numberTensorVertices* nWeights]);

            node_coords.reset(new mv::Rectangle [m_numberTensorVertices]);
        
            /* (1) This section gnerates weights for the METIS vertices
             * Description page 23 Metis manual
             * 
             * This is required when the tensor dimensions are not a multiple of 4 for MPE mode (4,4) or 16 for MPE mode (1,16)
             * When tensor size is not a multiple of the MPE dimensions a full DPUs will be fully utilised (i.e. < 256 multiplication operations)
             * Therefore we assign nodes different weights when partitioning
             * 
             * (2) We populate (x,y) coordinates for the individual lattic nodes here with the rectangle class. 
             * 
            */

            int nodeIndex = 0; /* This corresponds to the numbering format in the lattic structure*/

            /* We need to handle the first two rows of the lattic first, see node numbering in the lattic example above*/
            /* Here we populate the the coordiantes of the nodes in the lattic*/
            /* We need to handle the first two rows of the lattic first, see node numbering in the lattic example above*/
            for(int j=0; j < 1; j++) {
            
                if ((j+1 < m_yDim) || (!fmod(tensorYDim,MPEMode.first)))
                    n_elem_y = MPEMode.first;                 
                else 
                    n_elem_y = (int)tensorYDim%MPEMode.first; 
                
                /*This loops over the the first two rows 1,2,3,4 .... etc*/
                for(int k=0; k < (m_xDim*2); k++) {

                    int min_x;
                    int min_y;
                    
                    if((k%2 != 0) && (m_yDim <= 2)) 
                        n_elem_y = (int)tensorYDim%MPEMode.first;
                    else
                        n_elem_y = MPEMode.first; 
                    
                    if ((k < (m_xDim*2)-2) || (!fmod(tensorXDim,MPEMode.second)))
                        n_elem_x = MPEMode.second;
                    else 
                        n_elem_x = (int)tensorXDim%MPEMode.second;
                    
                    /*First row where node number is even i.e. 2,4,6... */
                    if ((nodeIndex%2 == 0) && (nodeIndex <= ((m_xDim*2)-2)))  { 

                        min_x = (k/2) * MPEMode.second;
                        min_y = j * MPEMode.first;

                        assert(nodeIndex < m_numberTensorVertices);
                        node_coords[nodeIndex] = mv::Rectangle(min_x, min_y, n_elem_x, n_elem_y);

                        assert(nodeIndex < m_numberTensorVertices * nWeights);
                        vwgt[nodeIndex] = n_elem_x * n_elem_y; /* Populate METIS weight*/
                    }
                    /*Second row where node number is odd i.e. 1,3,5... */
                    if ((nodeIndex%2 != 0) && (nodeIndex <= ((m_xDim*2)-1))) {
                        
                        /*For 7x7 tensor mode 4x4*/
                        if(m_yDim <= 2) {
                            min_x = min_x;
                            min_y = min_y + n_elem_y + 1;
                        }
                        else {
                            min_x = min_x;
                            min_y = min_y + n_elem_y;
                        }
                        
                        assert(nodeIndex < m_numberTensorVertices);
                        node_coords[nodeIndex] = mv::Rectangle(min_x, min_y, n_elem_x, n_elem_y);

                        assert(nodeIndex < m_numberTensorVertices * nWeights);
                        vwgt[nodeIndex] = n_elem_x * n_elem_y; /* Populate METIS weight*/
                    }        
                    nodeIndex++;
                }
}
            /* Now deal with the remaining rows after the first 2 rows*/
            for(int j=2; j < m_yDim; j++) { 
            
                if ((j+1 < m_yDim) || (!fmod(tensorYDim,MPEMode.first)))
                    n_elem_y = MPEMode.first;                 
                else 
                    n_elem_y = (int)tensorYDim%MPEMode.first; 
                            
                for(int k=0; k < m_xDim; k++) {

                    if ((k+1 < m_xDim) || (!fmod(tensorXDim,MPEMode.second)))
                        n_elem_x = MPEMode.second;
                    else 
                        n_elem_x = (int)tensorXDim%MPEMode.second;

                    assert(nodeIndex < m_numberTensorVertices * nWeights);
                    vwgt[nodeIndex] = n_elem_x * n_elem_y; /* Populate METIS weight*/

                    int min_x = k * MPEMode.second;
                    int min_y = j * MPEMode.first;

                    assert(nodeIndex < m_numberTensorVertices);
                    node_coords[nodeIndex] = mv::Rectangle(min_x, min_y, n_elem_x, n_elem_y);
                 
                    nodeIndex++;
                }
            }
        }
    };

    struct point
    {
        int16_t x = 0;
        int16_t y = 0;
    };

    struct Workload
    {
        MPE_Mode MPEMode;
        int16_t MaxX = 0;
        int16_t MaxY = 0;
        int16_t MaxZ = 0;
        int16_t MinX = 0;
        int16_t MinY = 0;
        int16_t MinZ = 0;
        int16_t padLeft = 0; //Are workload paddings different from full tensor padding?
        int16_t padRight = 0;
        int16_t padTop = 0;
        int16_t padBottom = 0;

        int16_t bottomLeftX = 0;
        int16_t bottomRightX = 0;
        int16_t bottomLeftY = 0;
        int16_t bottomRightY = 0;
        int16_t topLeftX = 0;
        int16_t topRightX = 0;
        int16_t topLeftY = 0;
        int16_t topRightY = 0;

        int16_t height = 0;
        int16_t width = 0;
        int32_t clusterID = 0;
        int8_t workloadID = 0;  
        int16_t area()
        {
          return (MaxX - MinX + 1) * (MaxY - MinY + 1);
        }
        std::vector<std::pair<int16_t, int16_t>> points;        
        int16_t pointsTotal()
        {
         return points.size();
        }
        std::vector<std::pair<int16_t, int16_t>> vertices;        

<<<<<<< HEAD
        //height =(topLeftY - bottomLeftY); //scale_factor[0])
        //width = (topRightX - topLeftX); //scale_factor[1])
=======
        void setVertices()
        {
            vertices.push_back(std::make_pair(MinX,MinY));
            vertices.push_back(std::make_pair(MinX,MaxY));
            vertices.push_back(std::make_pair(MaxX,MinY));
            vertices.push_back(std::make_pair(MaxX,MaxY));
        }
        void setMinMaxAndVertices()
        {
            MinX = INT16_MAX;
            MaxX = 0;
            MinY = INT16_MAX;
            MaxY = 0;
            for(auto it = points.begin(); it != points.end(); it++)
            {
                MinX = std::min(MinX,it->first);
                MaxX = std::max(MaxX, it->first);
                MinY = std::min(MinY,it->second);
                MaxY = std::max(MaxY, it->second);
            }
            setVertices();
        }
>>>>>>> 7bc91841
    };

    struct DPUMode { unsigned H, W; }; // NB: do not mess with MPE_Mode
    using  DPUModeList = std::vector<mv::DPUMode>;

    enum class WorkloadSplitMode { HW=1, HC, WC };

    class Workloads : public LogSender
    {

        std::vector<Workload> workloads_;
        std::string layerName_;
        mv::Shape tensorShape_;
        std::vector<float> executionCycles_;
        std::shared_ptr<MetisGraphStructure> metisGraph_;
        std::pair <int,int> mpeMode_;

        std::vector<int> generateMetisGraphNodeNumbers(void);

    public:
        Workloads(const std::string& name, const mv::Shape& tensorShape);
        Workloads(const std::string& name, const mv::Shape& tensorShape, std::pair <idx_t,idx_t>& mpeMode);
        ~Workloads();
      
        void generateMetisGraph(void);
        std::shared_ptr<mv::MetisGraphStructure> getMetisGraph();

        /*returns: METIS_OK(=1), or METIS_ERROR*/
        int partitionTensorWithRectangleHeuristic(const mv::DPUModeList& modes,
                                                            idx_t        nWorkloads,
                                                            bool         split_over_h,
                                                            bool         split_over_w,
                                                            bool         split_symmetric,
                                                  const mv::WorkloadSplitMode& split_mode,
                                                  const mv::pass::PassEntry& pass);

        idx_t getNWorkloads(const mv::Shape& tensorShape, int nDPUxCluster);

        void populateWorkloadsFromPartitions(idx_t nWorkloads, 
                                            const mv::pass::PassEntry& pass, 
                                            std::pair <idx_t,idx_t>& mpeMode);

        std::vector<mv::Workload> polygonWorkloadSplit(const mv::pass::PassEntry& pass, 
                                                        mv::Workload& workload, 
                                                        std::vector<mv::Workload>& workloads, 
                                                        std::pair <idx_t,idx_t>& mpeMode);
        
        std::vector<mv::Workload> workloadSplitHelper(const mv::pass::PassEntry& pass, 
                                                        mv::Workload& workload, 
                                                        std::pair<std::pair<int16_t, int16_t>,bool>& interesting_point, 
                                                        std::pair <idx_t,idx_t>& mpeMode);
        std::size_t nWorkloads() const;
        std::set<int> getNWorkloads(mv::Data::TensorIterator tensor);
        void addWorkload(mv::Workload workload);
        const std::vector<mv::Workload>& getWorkloads() const;
        std::vector<int> getWorkloadSplitPool(mv::Data::TensorIterator tensor, int nDPUxCluster, int maxSplits = 50);

        void generateExecutionCycles(std::vector<mv::Data::TensorIterator>& outputTensor, int nDPUxCluster, CostFunctions costFunction);
        std::vector<float> getExecutionCycles() const;
        void setExecutionCycles(std::vector<float> val);
        static float greedyTaskAssignment(int nProcessors, std::vector<float>& workloadCosts);

        bool validateWorkloads(std::vector<mv::Data::TensorIterator>& inputTensor);
        bool validateWorkloads(const mv::Shape& shape);

        mv::CostFunctions getCostFunction(mv::Element& passDesc) const;

        double getAllWorkloadsVolume() const;
        bool noOverlap() const;
        mv::Shape getShapefromMinMax() const;

        Workload& operator[](int nworkload);
        bool operator < (const mv::Workloads& other) const;
        
        const Workload& operator[](int nworkload) const;
        std::string getLogID() const override;
        std::string toString() const;
        std::string toLongString() const;
    };
}

#endif <|MERGE_RESOLUTION|>--- conflicted
+++ resolved
@@ -217,18 +217,6 @@
         int16_t padRight = 0;
         int16_t padTop = 0;
         int16_t padBottom = 0;
-
-        int16_t bottomLeftX = 0;
-        int16_t bottomRightX = 0;
-        int16_t bottomLeftY = 0;
-        int16_t bottomRightY = 0;
-        int16_t topLeftX = 0;
-        int16_t topRightX = 0;
-        int16_t topLeftY = 0;
-        int16_t topRightY = 0;
-
-        int16_t height = 0;
-        int16_t width = 0;
         int32_t clusterID = 0;
         int8_t workloadID = 0;  
         int16_t area()
@@ -242,10 +230,6 @@
         }
         std::vector<std::pair<int16_t, int16_t>> vertices;        
 
-<<<<<<< HEAD
-        //height =(topLeftY - bottomLeftY); //scale_factor[0])
-        //width = (topRightX - topLeftX); //scale_factor[1])
-=======
         void setVertices()
         {
             vertices.push_back(std::make_pair(MinX,MinY));
@@ -268,7 +252,6 @@
             }
             setVertices();
         }
->>>>>>> 7bc91841
     };
 
     struct DPUMode { unsigned H, W; }; // NB: do not mess with MPE_Mode
