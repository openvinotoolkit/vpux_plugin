#ifndef MV_WORKLOADS
#define MV_WORKLOADS

#include <string>
#include <array>
#include <functional>
#include "include/mcm/computation/model/model_element.hpp"
#include "include/mcm/pass/pass_registry.hpp"
#include "include/mcm/base/exception/op_error.hpp"
#include "include/mcm/base/exception/index_error.hpp"
#include "include/mcm/tensor/shape.hpp"
#include "include/mcm/target/keembay/rectangle.hpp"
#include <metis.h>
#include <climits>
#include <math.h>

namespace mv
{
    enum MPE_Mode
    {
        Vector,
        Matrix
    };

    /** 
    * @brief Cost Function types to be used when evaluating execution cycles of a workload 
    */ 
    enum class CostFunctions
    {
        Balanced,
        CriticalPath,
        Greedy,
        MinMaxWorkloads
    };

    /* The POC compiler generates a lattic structure of the tensor shape with the nodes numbered in this order
     * Example for tensor size 16x16
     * 
     *         axis numbering
     *     
     *         0    4     8    12     
     *        
     *    0    0----2-----4----6 //Even numbers
     *         |    |     |    | 
     *    4    1----3-----5----7 //Odd numbers
     *         |    |     |    | 
     *    8    10---11----12---13 // Incrementing numbers
     *         |    |     |    | 
     *    12   15---16----17---18

    /* METIS parameters*/
    struct MetisGraphStructure
    {
        std::unique_ptr<idx_t[]>  xadj;   /*Indexes of starting points in adjacent array*/
        std::unique_ptr<idx_t[]>  adjncy; /*Adjacent vertices in consecutive index order*/
        std::unique_ptr<idx_t[]>  part;
        std::unique_ptr<idx_t[]>  vwgt;

        idx_t objval;
        idx_t nWeights  = 1;              /*Each vertex stores 1 weight*/
        idx_t options[METIS_NOPTIONS];

        idx_t m_numberTensorVertices;
        idx_t m_numberTensorEdges;
        int m_xDim;
        int m_yDim;
        int n_elem_y;
        int n_elem_x;
        double tensorXDim;
        double tensorYDim;

        std::unique_ptr<mv::Rectangle[]>  node_coords;

        MetisGraphStructure(mv::Shape outputTensor, std::pair <int,int> MPEMode) {

            /*Shape of output tensor x-y*/
            tensorXDim = outputTensor[0]; 
            tensorYDim = outputTensor[1];

            /*Number of vertices and edges in METIS lattic graph of tensor*/
            m_numberTensorVertices = ceil(tensorXDim / MPEMode.first)  * ceil(tensorYDim / MPEMode.second);    
            m_numberTensorEdges = (2 * ceil(tensorXDim / MPEMode.first) * ceil(tensorYDim / MPEMode.second)) - ceil(tensorXDim / MPEMode.first) - ceil(tensorYDim / MPEMode.second);
        
            /*X-Y dimension of METIS lattic graph*/
            m_xDim = ceil((tensorXDim / MPEMode.second));
            m_yDim = ceil((tensorYDim / MPEMode.first));

            /*METIS parameters - description page 23 Metis manual*/
            xadj.reset(new idx_t[m_numberTensorVertices + 1]);
            adjncy.reset(new idx_t[2*m_numberTensorEdges]);
            part.reset(new idx_t[m_numberTensorVertices]);
            vwgt.reset(new idx_t[m_numberTensorVertices* nWeights]);

            node_coords.reset(new mv::Rectangle [m_numberTensorVertices]);
        
            /* (1) This section gnerates weights for the METIS vertices
             * Description page 23 Metis manual
             * 
             * This is required when the tensor dimensions are not a multiple of 4 for MPE mode (4,4) or 16 for MPE mode (1,16)
             * When tensor size is not a multiple of the MPE dimensions a full DPUs will be fully utilised (i.e. < 256 multiplication operations)
             * Therefore we assign nodes different weights when partitioning
             * 
             * (2) We populate (x,y) coordinates for the individual lattic nodes here with the rectangle class. 
             * 
            */

            int nodeIndex = 0; /* This corresponds to the numbering format in the lattic structure*/

            /* We need to handle the first two rows of the lattic first, see node numbering in the lattic example above*/
            /* Here we populate the the coordiantes of the nodes in the lattic*/
            /* We need to handle the first two rows of the lattic first, see node numbering in the lattic example above*/
            for(int j=0; j < 1; j++) {
            
                if ((j+1 < m_yDim) || (!fmod(tensorYDim,MPEMode.first)))
                    n_elem_y = MPEMode.first;                 
                else 
                    n_elem_y = (int)tensorYDim%MPEMode.first; 
                
                /*This loops over the the first two rows 1,2,3,4 .... etc*/
                for(int k=0; k < (m_xDim*2); k++) {

                    int min_x;
                    int min_y;
                    
                    if((k%2 != 0) && (m_yDim <= 2)) 
                        n_elem_y = (int)tensorYDim%MPEMode.first;
                    else
                        n_elem_y = MPEMode.first; 
                    
                    if ((k < (m_xDim*2)-2) || (!fmod(tensorXDim,MPEMode.second)))
                        n_elem_x = MPEMode.second;
                    else 
                        n_elem_x = (int)tensorXDim%MPEMode.second;
                    
                    /*First row where node number is even i.e. 2,4,6... */
                    if ((nodeIndex%2 == 0) && (nodeIndex <= ((m_xDim*2)-2)))  { 

                        min_x = (k/2) * MPEMode.second;
                        min_y = j * MPEMode.first;
                        node_coords[nodeIndex] = mv::Rectangle(min_x, min_y, n_elem_x, n_elem_y);
                                                
                        vwgt[nodeIndex] = n_elem_x * n_elem_y; /* Populate METIS weight*/
                    }
                    /*Second row where node number is odd i.e. 1,3,5... */
                    if ((nodeIndex%2 != 0) && (nodeIndex <= ((m_xDim*2)-1))) {
                        
                        min_x = min_x;
                        min_y = min_y + n_elem_y;
                        node_coords[nodeIndex] = mv::Rectangle(min_x, min_y, n_elem_x, n_elem_y);
                        
                        vwgt[nodeIndex] = n_elem_x * n_elem_y; /* Populate METIS weight*/
                    }        
                    nodeIndex++;
                }
}
            /* Now deal with the remaining rows after the first 2 rows*/
            /* For these rows, due to the linear numbers of the nodes numbers, we can calculate the node coordinates and weights together*/
            for(int j=2; j < m_yDim; j++) { 
            
                if ((j+1 < m_yDim) || (!fmod(tensorYDim,MPEMode.first)))
                    n_elem_y = MPEMode.first;                 
                else 
                    n_elem_y = (int)tensorYDim%MPEMode.first; 
                            
                for(int k=0; k < m_xDim; k++) {

                    if ((k+1 < m_xDim) || (!fmod(tensorXDim,MPEMode.second)))
                        n_elem_x = MPEMode.second;
                    else 
                        n_elem_x = (int)tensorXDim%MPEMode.second;
            
                    vwgt[nodeIndex] = n_elem_x * n_elem_y; /* Populate METIS weight*/

                    int min_x = k * MPEMode.second;
                    int min_y = j * MPEMode.first;

                    node_coords[nodeIndex] = mv::Rectangle(min_x, min_y, n_elem_x, n_elem_y);
                 
                    nodeIndex++;
                }
            }
        }
    };

    struct point
    {
        int16_t x = 0;
        int16_t y = 0;
    };

    struct Workload
    {
        MPE_Mode MPEMode;
        int16_t MaxX = 0;
        int16_t MaxY = 0;
        int16_t MaxZ = 0;
        int16_t MinX = 0;
        int16_t MinY = 0;
        int16_t MinZ = 0;
        int16_t padLeft = 0; //Are workload paddings different from full tensor padding?
        int16_t padRight = 0;
        int16_t padTop = 0;
        int16_t padBottom = 0;
        int32_t clusterID = 0;
        int8_t workloadID = 0;
        int16_t area()
        {
          return (MaxX - MinX + 1) * (MaxY - MinY + 1);
        }
        std::vector<std::pair<int16_t, int16_t>> points;        
        int16_t pointsTotal()
        {
         return points.size();
        }
        std::vector<std::pair<int16_t, int16_t>> vertices;        

        void setVertices()
        {
            vertices.push_back(std::make_pair(MinX,MinY));
            vertices.push_back(std::make_pair(MinX,MaxY));
            vertices.push_back(std::make_pair(MaxX,MinY));
            vertices.push_back(std::make_pair(MaxX,MaxY));
        }
        void setMinMaxAndVertices()
        {
            MinX = INT16_MAX;
            MaxX = 0;
            MinY = INT16_MAX;
            MaxY = 0;
            for(auto it = points.begin(); it != points.end(); it++)
            {
                MinX = std::min(MinX,it->first);
                MaxX = std::max(MaxX, it->first);
                MinY = std::min(MinY,it->second);
                MaxY = std::max(MaxY, it->second);
            }
            setVertices();
        }
    };

<<<<<<< HEAD
        bool operator < (const Workload& rhs) const {
        return MinY < rhs.MinY;
    }

=======
    struct WorkloadTree
    {
        std::vector<WorkloadTree> childTree;
        Workload workloadNode;
>>>>>>> b427068f
    };

    class Workloads : public LogSender
    {

        std::vector<Workload> workloads_;
        std::string layerName_;
        mv::Shape tensorShape_;
        std::vector<float> executionCycles_;
        std::shared_ptr<MetisGraphStructure> metisGraph_;
        std::pair <int,int> mpeMode_;

        std::vector<int> generateMetisGraphNodeNumbers(void);

    public:
        Workloads(const std::string& name, const mv::Shape& tensorShape, std::pair <idx_t,idx_t>& mpeMode);
        ~Workloads();
      
        void generateMetisGraph(void);
        int partitionTensorWithMETIS(idx_t nWorkloads, const mv::pass::PassEntry& pass);

        // returns: METIS_OK(=1), or METIS_ERROR
        int partitionTensorWithRectangleHeuristic(idx_t nWorkloads, const mv::pass::PassEntry& pass);

        idx_t getNWorkloads(const mv::Shape& tensorShape, int nDPUxCluster);
        void populateWorkloadsFromPartitions(idx_t nWorkloads, const mv::pass::PassEntry& pass, std::pair <idx_t,idx_t>& mpeMode);
        std::vector<mv::Workload> polygonWorkloadSplit(const mv::pass::PassEntry& pass, mv::Workload& workload, std::vector<mv::Workload>& workloads, std::pair <idx_t,idx_t>& mpeMode);
        std::vector<mv::Workload> workloadSplitHelper(const mv::pass::PassEntry& pass, mv::Workload& workload, std::pair<std::pair<int16_t, int16_t>,bool>& interesting_point, std::pair <idx_t,idx_t>& mpeMode);
        std::size_t nWorkloads() const;
        void addWorkload(mv::Workload workload);
        const std::vector<mv::Workload>& getWorkloads() const;
        void generateExecutionCycles(std::vector<mv::Data::TensorIterator>& outputTensor, int nDPUxCluster, CostFunctions costFunction);
        std::vector<float> getExecutionCycles() const;
        void setExecutionCycles(std::vector<float> val);
        static float greedyTaskAssignment(int nProcessors, std::vector<float>& workloadCosts);

        bool validateWorkloads(std::vector<mv::Data::TensorIterator>& inputTensor);
        bool validateWorkloads(const mv::Shape& shape);

        /** 
         * @brief Returns the cost function to use for execution cycles
         */
        mv::CostFunctions getCostFunction(mv::Element& passDesc) const;
        /** 
         * @brief Returns the supported Tensor Split Algorithms to be used
         */
        std::vector<std::string> getTensorSplitAlgorithms(mv::Element& passDesc) const;

        double getAllWorkloadsVolume() const;
        bool noOverlap() const;
        mv::Shape getShapefromMinMax() const;

        Workload& operator[](int nworkload);
        bool operator < (const mv::Workloads& other) const;
        
        const Workload& operator[](int nworkload) const;
        std::string getLogID() const override;
        std::string toString() const;
    };
}

#endif 
<|MERGE_RESOLUTION|>--- conflicted
+++ resolved
@@ -236,19 +236,18 @@
             }
             setVertices();
         }
-    };
-
-<<<<<<< HEAD
+
         bool operator < (const Workload& rhs) const {
         return MinY < rhs.MinY;
     }
-
-=======
+    };
+
+        
+
     struct WorkloadTree
     {
         std::vector<WorkloadTree> childTree;
         Workload workloadNode;
->>>>>>> b427068f
     };
 
     class Workloads : public LogSender
