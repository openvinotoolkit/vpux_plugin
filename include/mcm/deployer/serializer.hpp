<<<<<<< HEAD
=======
#ifndef MV_SERIALIZER_HPP_
#define MV_SERIALIZER_HPP_

>>>>>>> 5311adaa
/**
* serializer.hpp contains classes that output to file compute graph representations in various formats.
*
* @author Patrick Doyle, Ian Hunter
* @date 4/27/2018
*/
#include "include/mcm/computation/model/control_model.hpp"
#include "include/mcm/computation/model/op_model.hpp"
#include "include/mcm/deployer/Fp16Convert.h"
#include "include/mcm/deployer/file_buffer.h"
#include "include/mcm/deployer/blob_serializer.hpp"

namespace mv
{

<<<<<<< HEAD
/// List of supported graph serialization formats
enum serializer_mode
{
    mvblob_mode,
    json_mode,
    flatbuffers_mode,
    dot_mode
};

class Blob_stage
{
    public:
        uint32_t next ;
        uint32_t op_type ;
        uint32_t implementation  ;
        uint32_t preop_type  ;
        uint32_t postop_type ;

        uint32_t radixX;
        uint32_t radixY;
        uint32_t radixStrideX;
        uint32_t radixStrideY;
        uint32_t padX;
        uint32_t padY;
        uint32_t padStyle;
        uint32_t dilation;

        uint32_t InputDimX;
        uint32_t InputDimY;
        uint32_t InputDimZ;
        uint32_t InputStrideX;
        uint32_t InputStrideY;
        uint32_t InputStrideZ;
        uint32_t InputOffset;
        uint32_t InputLocation;
        uint32_t InputDataType;
        uint32_t InputOrder;
        uint32_t Input1Offset;
        uint32_t Input1Location;
        uint32_t TBOffset;

        uint32_t OutputDimX;
        uint32_t OutputDimY;
        uint32_t OutputDimZ;
        uint32_t OutputStrideX;
        uint32_t OutputStrideY;
        uint32_t OutputStrideZ;
        uint32_t OutputOffset;
        uint32_t OutputLocation;
        uint32_t OutputDataType;
        uint32_t OutputOrder;

        uint32_t TapsDimX;
        uint32_t TapsDimY;
        uint32_t TapsDimZ;
        uint32_t TapsStrideX;
        uint32_t TapsStrideY;
        uint32_t TapsStrideZ;
        uint32_t TapsOffset;
        uint32_t TapsLocation;
        uint32_t TapsDataType;
        uint32_t TapsOrder;

        uint32_t BiasDimX;
        uint32_t BiasDimY;
        uint32_t BiasDimZ;
        uint32_t BiasStrideX;
        uint32_t BiasStrideY;
        uint32_t BiasStrideZ;
        uint32_t BiasOffset;
        uint32_t BiasLocation;
        uint32_t BiasDataType;
        uint32_t BiasOrder;

        Blob_stage()
        {
            next = 0x0000 ;
            op_type = 0x0000;
            implementation = 0x80000000 ;

            radixX = 3 ;
            radixY = 3 ;
            radixStrideX = 2 ;
            radixStrideY = 2 ;
            padX = 0 ;
            padY = 0 ;
            padStyle = 2 ;
//            padStyle = 1 ;
            dilation = 1 ;

            InputDimX = 32 ;
            InputDimY = 32 ;
            InputDimZ = 3 ;
            InputStrideX = 2 ;
            InputStrideY = 64 ;
            InputStrideZ = 2 ;
            InputOffset = 0 ;
            InputLocation = 1 ;
            InputDataType = 0 ;
            InputOrder = 0 ;

            OutputDimX = 16 ;
            OutputDimY = 16 ;
            OutputDimZ = 8 ;
            OutputStrideX = 2 ;
            OutputStrideY = 0x10 ;
            OutputStrideZ = 2 ;
            OutputOffset = 0 ;
            OutputLocation = 2 ;
            OutputDataType = 0 ;
            OutputOrder = 0 ;

            TapsDimX = 9 ;
            TapsDimY = 1 ;
            TapsDimZ = 1 ;
            TapsStrideX = 2 ;
            TapsStrideY = 2 ;
            TapsStrideZ = 2 ;
            TapsOffset = 0 ;
            TBOffset = 0 ;
            TapsLocation = 3 ;
            TapsDataType = 0 ;
            TapsOrder = 3 ;

            BiasDimX = 64 ;
            BiasDimY = 1 ;
            BiasDimZ = 1 ;
            BiasStrideX = 2 ;
            BiasStrideY = 128 ;
            BiasStrideZ = 128 ;
            BiasOffset = 0 ;
            BiasLocation = 3 ;
            BiasDataType = 0 ;
            BiasOrder = 1 ;

            preop_type = 5 ;
            postop_type = 5 ;
        }
};

struct blob_summary {
    uint32_t elf_header_size;
    uint32_t mv_header_size;
    uint32_t header_pad_size;
    uint32_t stage_section_size;
    uint32_t buffer_header_size;
    uint32_t buffer_data_size;
    uint32_t relocation_section_size;
    uint32_t weights_region_size;
    uint32_t weights_region_pad_size;
    uint32_t bias_region_size;
    uint32_t params_region_size;
    uint32_t weights_number_size;
    uint32_t tensor_number_size;
    uint32_t stage_count;
    uint32_t conv_count;
    uint32_t elt_count;
    uint32_t input_size;
    uint32_t output_size;
    uint32_t blob_file_size;
    std::vector<uint32_t> relocbuf_list = {  } ;
    std::vector<uint32_t> relocadr_list = {  } ;
};


class Blob_buffer : public WBuffer
{
    private:
        blob_summary blob_stats;

    public:
        Blob_buffer()
        {
        }
        void calc(mv::ControlModel& cm)
        {
            // calculate blob statistics
            // set input size from compute model
            blob_stats.input_size = cm.getFirst()->getOutputTensor(0)->getShape().totalSize();

            // set fixed header sizes for blob
            blob_stats.elf_header_size = 34 ;
            blob_stats.mv_header_size = 40 ;
            uint32_t headers_data_size = blob_stats.elf_header_size+blob_stats.mv_header_size ;
            blob_stats.header_pad_size = align(headers_data_size,0x10)-headers_data_size;
            blob_stats.buffer_header_size = 0x10 ;
            blob_stats.weights_number_size = 2 ;          // TODO assume FP16
            blob_stats.tensor_number_size = 2 ;          // TODO assume FP16

            // parse compute model to determine stage dependent sizes
            // initialize values that will increase during parse of graph
            blob_stats.stage_count = 0 ;
            blob_stats.conv_count = 0 ;
            blob_stats.elt_count = 0 ;
            blob_stats.stage_section_size = 4*3 ;    // start count including 12 byte header
            blob_stats.weights_region_size = 0 ;
            blob_stats.bias_region_size = 0 ;
            blob_stats.params_region_size = 0 ;

            for (mv::Control::OpDFSIterator it = cm.getFirst(); it != cm.opEnd(); ++it)
            {
                if (( it->getOpType() == OpType::Conv2D ) || ( it->getOpType() == OpType::FullyConnected ))
                {
                    uint32_t kernel_sizeX = 0 ;
                    uint32_t kernel_sizeY = 0 ;
                    uint32_t kernel_sizeZ = 0 ;
                    uint32_t kernel_sizeN = 0 ;

                    if ( it->getOpType() == OpType::FullyConnected )
                    {
//                        std::cout << "calculating buffer sizes for fully connected"<< std::endl;
                        kernel_sizeX = it->getInputTensor(1)->getShape().totalSize() ;
                        kernel_sizeY = 1 ;
                        kernel_sizeZ = 1 ;
                        kernel_sizeN = 1 ;
                        blob_stats.stage_section_size += (45*4) ;
                    }
                    else
                    {
//                        std::cout << "calculating buffer sizes for convolution"<< std::endl;
                        kernel_sizeX = it->getInputTensor(1)->getShape()[0] ;
                        kernel_sizeY = it->getInputTensor(1)->getShape()[1] ;
                        kernel_sizeZ = it->getInputTensor(1)->getShape()[2] ;
                        kernel_sizeN = it->getInputTensor(1)->getShape()[3] ;
                        blob_stats.stage_section_size += (53*4) ;
                    }

                    // buffer data section for convolution has 3 regions: taps, bias, and params
                    // size of TAP region = align((roundUp(8,#kC)*kernelX*kernelY*kN)*dataSize),0x40)
                    //  TODO       BIAS region = align((#biases*dataSize),0x40)
                    //  TODO       PARAMS region = align((#params*dataSize),0x40)

                    // TAPS region
                    // calculate buffer sizes etc related to weights
//                    std::cout << "this weights shape = " << kernel_sizeX << " " << kernel_sizeY << " " << kernel_sizeZ << " " << kernel_sizeN << std::endl;
                    uint32_t buffer_taps_weights_len = kernel_sizeX*kernel_sizeY*kernel_sizeZ*kernel_sizeN;
                    uint32_t buffer_taps_weights_size = buffer_taps_weights_len*blob_stats.weights_number_size;
                    uint32_t weights_region_size = align8(kernel_sizeN)*kernel_sizeX*kernel_sizeY*kernel_sizeZ*blob_stats.weights_number_size;
                    weights_region_size = align(weights_region_size,64) ;
//                    std::cout << "this weights_region_size = "<< weights_region_size << std::endl;
                    blob_stats.weights_region_size += weights_region_size ;
                    blob_stats.weights_region_pad_size = blob_stats.weights_region_size - buffer_taps_weights_size ;

                    // calculate buffer size related to bias
                    if (it->hasAttr("bias")) 
                    {
                        uint32_t buffer_bias_values_len = it->getAttr("bias").getContent<mv::dynamic_vector<float>>().size() ;
                        buffer_bias_values_len = buffer_bias_values_len*blob_stats.weights_number_size;
                        blob_stats.bias_region_size += align(buffer_bias_values_len,64) ;
                    }
                    else
                    {
                        blob_stats.bias_region_size += 64 ;
                    }

                    blob_stats.stage_count++ ;
                    blob_stats.conv_count+=2 ;
                    blob_stats.params_region_size += 64 ;
                    if (it->hasAttr("postOpType"))
                    {
                        if (it->getAttr("postOpType").getContent<mv::OpType>() == mv::OpType::ReLU)
                        {
                            blob_stats.stage_section_size += (3*4) ;
                        }
                    }
                }
                else if (( it->getOpType() == OpType::MaxPool2D ) || ( it->getOpType() == OpType::AvgPool2D ))
                {
                    blob_stats.stage_count++ ;
                    blob_stats.stage_section_size += (3+7+20+2)*4 ;
                }
                else if (( it->getOpType() == OpType::Add) || ( it->getOpType() == OpType::Multiply))
                {
                    blob_stats.stage_count++ ;
                    blob_stats.elt_count++ ;
                    blob_stats.stage_section_size += (3+32)*4 ;
                }
                else if (it->getOpType() == OpType::Softmax)
                {
                    blob_stats.stage_count++ ;
                    blob_stats.stage_section_size += (3+21+2)*4 ;
                }
                else if (it->getOpType() == OpType::ReLU)
                {
                    blob_stats.stage_count++ ;
                    blob_stats.stage_section_size += (3+3+20+2)*4 ;
                }
                else if (it->getOpType() == OpType::Scale)
                {
                    blob_stats.stage_count++ ;
                    blob_stats.stage_section_size += (3+32+10)*4 ;
                    blob_stats.conv_count++ ;   // uses buffer section (ala wts bias)
                    uint32_t buffer_bias_values_len = ( it->getInputTensor(1)->getShape().totalSize() ) *blob_stats.weights_number_size;
                    blob_stats.bias_region_size += align(buffer_bias_values_len,64) ;
                }

            }    // end traverse of graph

            blob_stats.output_size = cm.getLast()->getInputTensor(0)->getShape().totalSize();
//            std::cout << "output size = "<< blob_stats.output_size << std::endl;
            blob_stats.stage_section_size = align(blob_stats.stage_section_size, 16) ;
            blob_stats.buffer_data_size = blob_stats.weights_region_size + blob_stats.bias_region_size + blob_stats.params_region_size ;

            blob_stats.relocation_section_size = 20 + 8*blob_stats.conv_count + 16*(blob_stats.stage_count-1) + (8*blob_stats.elt_count) ;
//            std::cout << "headers_data_size = "<< headers_data_size << std::endl;
//            std::cout << "blob_stats.header_pad_size = "<< blob_stats.header_pad_size << std::endl;
//            std::cout << "blob_stats.stage_section_size = "<< blob_stats.stage_section_size << std::endl;
//            std::cout << "blob_stats.buffer_header_size = "<< blob_stats.buffer_header_size << std::endl;
//            std::cout << "blob_stats.buffer_data_size = "<< blob_stats.buffer_data_size << std::endl;
//            std::cout << "    weights region = "<< blob_stats.weights_region_size << std::endl;
//            std::cout << "    bias region = "<< blob_stats.bias_region_size << std::endl;
//            std::cout << "    params region = "<< blob_stats.params_region_size << std::endl;
//            std::cout << "blob_stats.relocation_section_size = "<< blob_stats.relocation_section_size << std::endl;
            blob_stats.blob_file_size = headers_data_size+blob_stats.header_pad_size+blob_stats.stage_section_size+blob_stats.buffer_header_size+blob_stats.buffer_data_size+blob_stats.relocation_section_size ;
//            std::cout << "blob_stats.blob_file_size = "<< blob_stats.blob_file_size << std::endl;
//            std::cout << "finished calc" << std::endl;

        }

        void write_elf_header()
        {

            AddBytes(2, 0x0000);  // 0x00
            AddBytes(2, 0x0001);
            AddBytes(2, 0x0002);
            AddBytes(2, 0x0001);
            AddBytes(2, 0x0000);
            AddBytes(2, 0x0000);
            AddBytes(2, 0x0000);
            AddBytes(2, 0x0000);

            AddBytes(2, 0x0000);  // 0x10
            AddBytes(2, 0x0000);
            AddBytes(2, 0x0000);
            AddBytes(2, 0x0110);
            AddBytes(2, 0x0000);
            AddBytes(2, 0x0000);
            AddBytes(2, 0x0000);
            AddBytes(2, 0x0000);

            AddBytes(2, 0x0000);  // 0x20


/* disable zero elf header
            int j;
            const int elfhdr_length = 34 ;
            for (j=0; j< elfhdr_length; j++)
                {
                   AddBytes(1, 0x00);
                }
*/
/* temporarily disable valid elf header
            // E_IDENT
            AddBytes(4, 0x464c457f);// EI_MAG = x7f.ELF
            AddBytes(1, 0x01) ;     // EI_CLASS = 1
            AddBytes(1, 0x01) ;     // EI_DATA  = 1
            AddBytes(1, 0x01) ;     // EI_VERSION = 1
            AddBytes(10, 0x00) ;    // EI_OSABI, EI_ABIVERSION, EI_PAD = 0
            AddBytes(2, 0x0001) ;   // E_TYPE = 1
            AddBytes(2, 0x0002) ;   // E_MACHINE = 2
            AddBytes(1, 0x01);      // E_VERSION = 1
            AddBytes(15, 0x00) ;    // E_ENTRY, E_PHOFF, E_SHOFF, E_FLAGS = 0
            AddBytes(1, 0x30 ;      // E_EHSIZE = 48 (0x30)
            AddBytes(10, 0x00) ;    // pad
*/

        }

       void write_mv_header()
        {

            uint32_t mv_magic_number = 8708 ;
            uint32_t mv_version_major = 2 ;
            uint32_t mv_version_minor = 3 ;
            uint32_t mv_num_shaves = 1 ;

            uint32_t mv_stage_section_offset = blob_stats.elf_header_size+blob_stats.mv_header_size+blob_stats.header_pad_size ;

            uint32_t mv_buffer_section_offset = mv_stage_section_offset + blob_stats.stage_section_size ;
            uint32_t mv_relocation_offset = mv_buffer_section_offset + blob_stats.buffer_header_size + blob_stats.buffer_data_size ;
            uint32_t mv_permutation_enabled = 0x0000 ;

            AddBytes(4, mv_magic_number);

            AddBytes(4, blob_stats.blob_file_size);
            AddBytes(4, mv_version_major);
            AddBytes(4, mv_version_minor);
            AddBytes(4, mv_num_shaves);             // 0x32
            AddBytes(4, mv_stage_section_offset);
            AddBytes(4, mv_buffer_section_offset);
            AddBytes(4, mv_relocation_offset);
            AddBytes(4, blob_stats.input_size);
            AddBytes(4, mv_permutation_enabled);

            AddBytes(blob_stats.header_pad_size, 0x00);

        }

       void write_stage_section_header()
       {
            AddBytes(4, blob_stats.stage_count);   // 0x50
            AddBytes(4, blob_stats.stage_section_size);
            AddBytes(4, blob_stats.output_size);
       }

       void add_stage_IO_info(mv::Control::OpDFSIterator it, mv::Blob_stage conv_pool_stage)
       {
           AddBytes(4, it->getInputTensor(0)->getShape()[0]);  // input X-dimension size
           AddBytes(4, it->getInputTensor(0)->getShape()[1]);  // input Y-dimension size
           AddBytes(4, it->getInputTensor(0)->getShape()[2]);  // input Z-dimension size   (0x90)
           AddBytes(4, blob_stats.tensor_number_size*it->getInputTensor(0)->getShape()[2]);    // InputStrideX
           AddBytes(4, blob_stats.tensor_number_size*it->getInputTensor(0)->getShape()[2]*it->getInputTensor(0)->getShape()[0]);  // InputStrideY
           AddBytes(4, blob_stats.tensor_number_size); // InputStrideZ
           AddBytes(4, conv_pool_stage.InputOffset);     //  0xa0
           AddBytes(4, conv_pool_stage.InputLocation);

//           std::cout << "added input offset, location : " << conv_pool_stage.InputOffset << " " << conv_pool_stage.InputLocation << std::endl;
           AddBytes(4, conv_pool_stage.InputDataType);
           AddBytes(4, conv_pool_stage.InputOrder);
           AddBytes(4, it->getOutputTensor(0)->getShape()[0]);  // output X-dimension size  (0xb0)
           AddBytes(4, it->getOutputTensor(0)->getShape()[1]);  // output Y-dimension size
           AddBytes(4, it->getOutputTensor(0)->getShape()[2]);  // output Z-dimension size
           AddBytes(4, blob_stats.tensor_number_size*it->getOutputTensor(0)->getShape()[2]);  // output stepX
           AddBytes(4, blob_stats.tensor_number_size*it->getOutputTensor(0)->getShape()[0]*it->getOutputTensor(0)->getShape()[2]);   // 0xc0
            AddBytes(4, conv_pool_stage.OutputStrideZ);
            AddBytes(4, conv_pool_stage.OutputOffset);
            AddBytes(4, conv_pool_stage.OutputLocation);
//           std::cout << "      output offset, location : " << conv_pool_stage.OutputOffset << " " << conv_pool_stage.OutputLocation << std::endl;
            AddBytes(4, conv_pool_stage.OutputDataType);   //0xd0
            AddBytes(4, conv_pool_stage.OutputOrder);

       }

       void write_stages(mv::ControlModel& cm)
       {
//            std::cout << "in write_stages" << std::endl;

            Blob_stage conv_pool_stage ;
            uint32_t op_count = 0 ;
            uint32_t next_offset = 12 ;
            uint32_t work_buffer_index = 4 ;
            std::vector<uint32_t> inbufnum_list = {  } ;
            std::vector<string> sourcename_list = {  } ;
            std::vector<uint32_t> outbufsiz_list = {  } ;
            std::vector<uint32_t> outbufadr_list = {  } ;
            std::vector<uint32_t> inbufadr_list = {  } ;
            std::vector<uint32_t> outbufnum_list = {  } ;
            std::vector<uint32_t> workbuffer_offsets = {  } ;
            mv::OpModel om(cm);

            // traverse graph to determine input buffer number, size and source node for each node in the computation
            // buffer numbers: 1=input 2=output 3=blob-buffersection 4+ = bss work buffer
            for (mv::Control::OpDFSIterator it = cm.getFirst(); it != cm.opEnd(); ++it)
            {

//                std::cout << "processing " << mv::Printable::toString(it->getOpType()) << std::endl;
                if ((it->getOpType() == OpType::Conv2D)||(it->getOpType() == OpType::FullyConnected)||(it->getOpType() == OpType::AvgPool2D)||(it->getOpType() == OpType::MaxPool2D)||(it->getOpType() == OpType::Softmax)||(it->getOpType() == OpType::ReLU))
                {
                    // determine source
                    auto parentIt = om.getSourceOp(it->getInputTensor(0));

                    if (parentIt->getOpType() == OpType::Input)
                    {
                        inbufnum_list.push_back(1);
                        sourcename_list.push_back("Input");
//                        std::cout << "pushing inbuffer_list 1 Input" << std::endl;
                    }
                    else
                    {
                        // determine if source buffer is already defined
                        bool branch_input = false ;
                        uint32_t source_list_size = sourcename_list.size() ; 
                        for ( uint32_t source_index = 0; source_index < source_list_size; source_index++ )
                        {
                            if (parentIt->getName() == sourcename_list[source_index])
                            {
                                branch_input = true ;
                                uint32_t common_node = inbufnum_list[source_index];
                                inbufnum_list.push_back(common_node);
                                sourcename_list.push_back(parentIt->getName());
                                //std::cout << "pushing inbuffer_list (branch input) "<< work_buffer_index-1 << " " << parentIt->getName() << std::endl;
                            }
                        }
                        if (!branch_input)    // new buffer needed
                        {
                            inbufnum_list.push_back(work_buffer_index++);
                            sourcename_list.push_back(parentIt->getName());
                            workbuffer_offsets.push_back(1);   // create unsized buffer position at index=num-4
                            //std::cout << "pushing inbuffer_list "<< work_buffer_index-1 << " " << parentIt->getName() << std::endl;
                            //std::cout << "   WBO_list size = "<<  workbuffer_offsets.size() << std::endl;
                        }
                    }
                } // end single input operator case

                else if ((it->getOpType() == OpType::Add) || (it->getOpType() == OpType::Multiply) || (it->getOpType() == OpType::Scale))
                {

                    for ( int input_index = 0; input_index <2; input_index++ )
                    {
                        // determine source 0
                        auto parentIt = om.getSourceOp(it->getInputTensor(input_index));

                        if (parentIt->getOpType() == OpType::Input)
                        {
                            inbufnum_list.push_back(1);
                            sourcename_list.push_back("Input");
                            //std::cout << "pushing inbuffer_list 1 Input 0" << std::endl;
                        }
                        else
                        {
                            // determine if source buffer is already defined
                            bool branch_input = false ;
                            uint32_t source_list_size = sourcename_list.size() ;
                            for ( uint32_t source_index = 0; source_index < source_list_size; source_index++ )
                            {
                                if (parentIt->getName() == sourcename_list[source_index])
                                {
                                    branch_input = true ;
                                    uint32_t common_node = inbufnum_list[source_index];
                                    inbufnum_list.push_back(common_node);
                                    sourcename_list.push_back(parentIt->getName());
                                    //std::cout << "pushing inbuffer_list (branch input) "<< common_node << " " << parentIt->getName() << std::endl;
                                }
                            }
                            if (!branch_input)    // new buffer needed
                            {
                                inbufnum_list.push_back(work_buffer_index++);
                                sourcename_list.push_back(parentIt->getName());
                                workbuffer_offsets.push_back(1);   // create unsized buffer position at index=num-4
                                //std::cout << "pushing inbuffer_list "<< work_buffer_index-1 << " " << parentIt->getName() << std::endl;
                                //std::cout << "   WBO_list size = "<<  workbuffer_offsets.size() << std::endl;
                            }
                        }
                    }  // end for loop over inputs to ADD node
                }   // end 2-input, no pad  case

                else if (it->getOpType() == OpType::Output)
                {
                    // determine source
                    auto parentIt = om.getSourceOp(it->getInputTensor(0));

                    if (parentIt->getOpType() == OpType::Input)
                    {
                        inbufnum_list.push_back(1);
                        sourcename_list.push_back("Input");
                        //std::cout << "pushing inbuffer_list 1 Input" << std::endl;
                    }
                    else
                    {
                        inbufnum_list.push_back(2);
                        sourcename_list.push_back(parentIt->getName());
                        workbuffer_offsets.push_back(1);   // create unsized buffer position at index=num-4
                        //std::cout << "pushing inbuffer_list 2 "<< parentIt->getName() << std::endl;
                        //    std::cout << "   WBO_list size = "<<  workbuffer_offsets.size() << std::endl;
                    }
                } // end output node case

            }    // end input buffer calculation pass
//            std::cout << "    finished input buffer calculation pass" << std::endl;

            // traverse graph to determine output buffer number and size for each node in the computation
            // buffer numbers retreived from input buffer list with matching source name
            // store size and buffer number for later
            uint32_t running_offset = 0 ;
            for (mv::Control::OpDFSIterator it = cm.getFirst(); it != cm.opEnd(); ++it)
            {
                int work_buffer_size = 0 ;
                if (it->getOpType() != OpType::Output)
                {
                    int padX = 0;
                    int padY = 0;
//                    std::cout << "outbuf list traverse for  "<< it->getName() << std::endl;

                    if (it->getOpType() == OpType::Conv2D)
                    {
                        padX = ((((it->getInputTensor(1)->getShape()[0])/2)+1)*2) ;   // compatibility pad allowing conv output overrun
                        padY = 0;
//                        padX = it->getAttr("padding").getContent<mv::UnsignedVector4D>().e0 + 4 ;
//                        padY = it->getAttr("padding").getContent<mv::UnsignedVector4D>().e2 ;
//                        std::cout << "----kernel size/2 *2  "<< (((it->getInputTensor(1)->getShape()[0])/2)*2) << std::endl;
                    // determine size of work buffer including pad for alignment and number format size
                        int X_size = it->getOutputTensor(0)->getShape()[0]+padX ;
                        int Y_size = it->getOutputTensor(0)->getShape()[1]+padY ;
                        int C_size = it->getOutputTensor(0)->getShape()[2] ;
                        work_buffer_size=align(((X_size)*(Y_size)*(C_size)*blob_stats.tensor_number_size),64) ;
                    }
                    else if ((it->getOpType() == OpType::AvgPool2D)||(it->getOpType() == OpType::MaxPool2D))
                    {
                        padX = it->getAttr("padding").getContent<mv::UnsignedVector4D>().e0 + 2 ;
                        padY = it->getAttr("padding").getContent<mv::UnsignedVector4D>().e2 ;
//                        padX = (((it->getAttr("kSize").getContent<mv::UnsignedVector2D>().e0)/2)*1) ;
//                        padY = (((it->getAttr("kSize").getContent<mv::UnsignedVector2D>().e1)/2)*1) ;
                        // determine size of work buffer including pad for alignment and number format size
                        int X_size = it->getOutputTensor(0)->getShape()[0]+padX ;
                        int Y_size = it->getOutputTensor(0)->getShape()[1]+padY ;
                        int C_size = it->getOutputTensor(0)->getShape()[2] ;
                        work_buffer_size=align(((X_size)*(Y_size)*(C_size)*blob_stats.tensor_number_size),64) ;
                    } // end padded output operator case
                    else
                    {
                        work_buffer_size=align((it->getOutputTensor(0)->getShape().totalSize() * blob_stats.tensor_number_size),64) ;
                    }

                    // find output buffer name in source_name list
                    for ( uint32_t list_index = 0; list_index < inbufnum_list.size(); list_index++ )
                    {
                        if (sourcename_list[list_index] == it->getName())
                        {
            //std::cout << "    obuf calc for " << inbufnum_list[list_index] << std::endl;
                            if (inbufnum_list[list_index]>=4)
                            {
                                if (workbuffer_offsets[inbufnum_list[list_index]-4] == 1)
                                {
                //std::cout << "        wbo_list[" << inbufnum_list[list_index]-4 << "]= " << workbuffer_offsets[inbufnum_list[list_index]-4] << std::endl;
                                    outbufnum_list.push_back(inbufnum_list[list_index]);
                                    outbufsiz_list.push_back(work_buffer_size);
                                    //std::cout << "pushing outbuf list num size "<< inbufnum_list[list_index] << " " << work_buffer_size << std::endl;
                                    //std::cout << "   new  workbuffer_offsets[ "<< inbufnum_list[list_index]-4 << "]= " << running_offset << std::endl;
                                    workbuffer_offsets[inbufnum_list[list_index]-4]=running_offset;
                                    running_offset += work_buffer_size; 
                                }
                            }
                            else if (inbufnum_list[list_index]==2)
                            {
            //std::cout << "        NOT a WB " << inbufnum_list[list_index] << std::endl;
                                outbufnum_list.push_back(2);
                                outbufsiz_list.push_back(0);
                                //std::cout << "pushing outbuf list num size 2 0"<< std::endl;
                           }
                        }
                    }   // end search inbuflist for match
                }   // end not-output case (no output tensor from output node)
            }   // end pass to fill outbuf lists

            //std::cout << "    finished output buffer calculation pass" << std::endl;

            // calculate address offset for each work buffer in inbufnum_list
            // find buffer size from outbufsiz_list
            for ( uint32_t inbuf_index = 0; inbuf_index < inbufnum_list.size(); inbuf_index++ )
            {
                uint32_t bufr2size = inbufnum_list[inbuf_index];
                if ( bufr2size >= 4 )
                {
                    inbufadr_list.push_back(workbuffer_offsets[bufr2size-4]);
                    //std::cout << "pushing bufr adr(in) list: in_index bufnum off "<< inbuf_index << " " << bufr2size << " " << workbuffer_offsets[bufr2size-4] << std::endl;
                }     // end if WORK buffer
                else
                {
                    inbufadr_list.push_back(0);
                    //std::cout << "pushing bufr adr(in) list: in_index bufnum off "<< inbuf_index << " " << bufr2size << " 0" << std::endl;   
                }
            }   // end inbuflist loop

            //  fill outbufadr_list
            for ( uint32_t obuf_index = 0; obuf_index < outbufnum_list.size(); obuf_index++ )
            {
                uint32_t bufr2copy = outbufnum_list[obuf_index];
                if (bufr2copy >= 4)
                {   
                    outbufadr_list.push_back(workbuffer_offsets[bufr2copy-4]);
                    //std::cout << "pushing bufr adr(out) list: out_index bufnum off "<< obuf_index << " " << bufr2copy << " " << workbuffer_offsets[bufr2copy-4] << std::endl;   
                }     // end if WORK buffer
                else
                {
                    outbufadr_list.push_back(0);
                    //std::cout << "pushing bufr adr(=out) list: out_index bufnum off "<< obuf_index << " " << bufr2copy << " 0" << std::endl;       
                }
            }   // end outbuf list loop

            // pass to output stage info -----------------------------------
            int outlist_index = 0 ;
            int inlist_index = 0 ;
            int reloc_index = 0 ;
            for (mv::Control::OpDFSIterator it = cm.getFirst(); it != cm.opEnd(); ++it)
            {

//                std::cout << "in write_stage_loop op_count = " << op_count << std::endl;

                if ( it->getOpType() == OpType::Conv2D )
                {

                    op_count++;
                    if (it->hasAttr("postOpType"))
                    {
                        if (it->getAttr("postOpType").getContent<mv::OpType>() == mv::OpType::ReLU)
                        {
                            next_offset += 0xd4 + (3*4) ;
                        }
                    }
                    else
                    {
                        next_offset += 0xd4 ;
                    }

                    // determine input and output buffer numbers. Save to blob_stats and write to stage section of blob
                    conv_pool_stage.InputLocation = inbufnum_list[inlist_index];
                    conv_pool_stage.OutputLocation = outbufnum_list[outlist_index];

                    // determine address offset to input buffer
                    if (conv_pool_stage.InputLocation != 1)
                    {
                        //  find input work buffer in output lists
                        for ( uint32_t olist_index = 0; olist_index < outbufnum_list.size(); olist_index++ )
                        {
                            if (conv_pool_stage.InputLocation == outbufnum_list[olist_index] )
                            {
                                blob_stats.relocbuf_list.push_back(outbufnum_list[olist_index]);
                                blob_stats.relocadr_list.push_back(outbufadr_list[olist_index]);
                            //std::cout << "pushing reloc-table (conv in) relindex bufnum siz "<< reloc_index << " " <<  outbufnum_list[olist_index] << " " << outbufsiz_list[olist_index] << std::endl;
                                conv_pool_stage.InputOffset = reloc_index++;
                            }
                        } // end search outbufnum list
                    }   // end node input is work buffer case
                    else
                    {
                       conv_pool_stage.InputOffset = 0 ;   // input to node is input to graph
                    }

                    // determine address offset to output buffer
                    if (conv_pool_stage.OutputLocation != 2)

                    {
                        blob_stats.relocbuf_list.push_back(outbufnum_list[outlist_index]); 
                        blob_stats.relocadr_list.push_back(outbufadr_list[outlist_index]); 
                            //std::cout << "pushing reloc-table (conv out) relindex bufnum siz "<< reloc_index << " " <<  outbufnum_list[outlist_index] << " " << outbufsiz_list[outlist_index] << std::endl;
                        conv_pool_stage.OutputOffset = reloc_index++;
                        conv_pool_stage.next = next_offset ;
                    }
                    else
                    {
                        conv_pool_stage.OutputOffset = 0 ;
                        conv_pool_stage.next = 0 ;
                    }

                    outlist_index++;
                    inlist_index++;

                    AddBytes(4, conv_pool_stage.next);
                    AddBytes(4, 0x00);                                // 0x60
                    AddBytes(4, conv_pool_stage.implementation);

                    // operator specific info
                    AddBytes(4, it->getInputTensor(1)->getShape()[0]); //radixX
                    AddBytes(4, it->getInputTensor(1)->getShape()[1]); //radixY
                    AddBytes(4, it->getAttr("stride").getContent<mv::UnsignedVector2D>().e0); //strideX  (0x70)
                    AddBytes(4, it->getAttr("stride").getContent<mv::UnsignedVector2D>().e1); //strideY
                    // Ignore asymmetric padding (ignore elements elements p_r and p_b from padding = [p_l, p_r, p_t, p_b])
                    AddBytes(4, it->getAttr("padding").getContent<mv::UnsignedVector4D>().e0);  // padX
                    AddBytes(4, it->getAttr("padding").getContent<mv::UnsignedVector4D>().e2);  // padY
                    AddBytes(4, conv_pool_stage.padStyle);   // 0x80
                    AddBytes(4, conv_pool_stage.dilation);

                    add_stage_IO_info(it, conv_pool_stage);

                    AddBytes(4, it->getInputTensor(1)->getShape()[0]*it->getInputTensor(1)->getShape()[1]);
                    AddBytes(4, it->getInputTensor(1)->getShape()[2]);
                    AddBytes(4, it->getInputTensor(1)->getShape()[3]);     // 0xe0   TapsDImZ

                    AddBytes(4, blob_stats.tensor_number_size*it->getInputTensor(1)->getShape()[2]*it->getInputTensor(1)->getShape()[3]);   // Taps step X
                    AddBytes(4, blob_stats.tensor_number_size*it->getInputTensor(1)->getShape()[3]);   // Taps step Y
                    AddBytes(4, conv_pool_stage.TapsStrideZ);
                    AddBytes(4, conv_pool_stage.TBOffset);   // 0xf0
                    conv_pool_stage.TBOffset++ ; 
                    AddBytes(4, conv_pool_stage.TapsLocation);
                    AddBytes(4, conv_pool_stage.TapsDataType);
                    AddBytes(4, conv_pool_stage.TapsOrder);

                    if (it->hasAttr("bias"))
                    {
                          conv_pool_stage.BiasDimX = it->getAttr("bias").getContent<mv::dynamic_vector<float>>().size() ;
                          conv_pool_stage.BiasStrideY = conv_pool_stage.BiasStrideX*conv_pool_stage.BiasDimX;
                          conv_pool_stage.BiasStrideZ = conv_pool_stage.BiasStrideY;
                    }
                    AddBytes(4, conv_pool_stage.BiasDimX);   // 0x100
                    AddBytes(4, conv_pool_stage.BiasDimY);
                    AddBytes(4, conv_pool_stage.BiasDimZ);
                    AddBytes(4, conv_pool_stage.BiasStrideX);
                    AddBytes(4, conv_pool_stage.BiasStrideY);   // 0x110
                    AddBytes(4, conv_pool_stage.BiasStrideZ);
                    if (it->hasAttr("bias"))
                    {
                        AddBytes(4, conv_pool_stage.TBOffset);
                        conv_pool_stage.TBOffset++ ;
                        AddBytes(4, conv_pool_stage.BiasLocation);
                        AddBytes(4, conv_pool_stage.BiasDataType);   // 0x120
                        AddBytes(4, 3);
                    }
                    else
                    {
                        AddBytes(4, 0);
                        AddBytes(4, 0);
                        AddBytes(4, 0);   // 0x120
                        AddBytes(4, 0);
                    }
                    AddBytes(4, conv_pool_stage.preop_type);
                    if (it->hasAttr("postOpType"))
                    {
                        if (it->getAttr("postOpType").getContent<mv::OpType>() == mv::OpType::ReLU)
                        {
                            //std::cout << "--relu found for " << it->getName() << std::endl;
                            AddBytes(4, 0x06);    // 0x12c , postop relu
                            AddBytes(4, 0x00);
                            AddBytes(4, 0x00);
                            AddBytes(4, 0x00);
                        }
                        else 
                        {
                            std::cout << "ERROR: NON-relu postOP found for " << it->getName() << std::endl;
                        }

                    }
                    else
                    {
                        if (it->hasAttr("bias"))
                        {
                            //std::cout << "--bias found for " << it->getName() << std::endl;
                            AddBytes(4, 0x09);    // 0x12c , postop bias
                        }
                        else
                        { 
                            //std::cout << "--no postop attr for " << it->getName() << std::endl;
                            AddBytes(4, 0x05);    // 0x12c , no postop
                        }
                    }

                }   // end Conv case

                else if ( it->getOpType() == OpType::FullyConnected )
                {

//                    std::cout << "writing stage for FC" << std::endl;
                    op_count++;
                    if (it->hasAttr("postOpType"))
                    {
                        if (it->getAttr("postOpType").getContent<mv::OpType>() == mv::OpType::ReLU)
                        {
                            next_offset += 0xb4 + (3*4) ;
                        }
                    }
                    else
                    {
                        next_offset += 0xb4 ;
                    }

                    // determine input and output buffer numbers. Save to blob_stats and write to stage section of blob
                    conv_pool_stage.InputLocation = inbufnum_list[inlist_index];
                    conv_pool_stage.OutputLocation = outbufnum_list[outlist_index];

                    // determine address offset to input buffer
                    if (conv_pool_stage.InputLocation != 1)
                    {
                        //  find input work buffer in output lists
                        for ( uint32_t olist_index = 0; olist_index < outbufnum_list.size(); olist_index++ )
                        {
                            if (conv_pool_stage.InputLocation == outbufnum_list[olist_index] )
                            {
                                blob_stats.relocbuf_list.push_back(outbufnum_list[olist_index]);
                                blob_stats.relocadr_list.push_back(outbufadr_list[olist_index]);
                            //std::cout << "pushing reloc-table (FC in) relindex bufnum siz "<< reloc_index << " " <<  outbufnum_list[olist_index] << " " << outbufsiz_list[olist_index] << std::endl;
                                conv_pool_stage.InputOffset = reloc_index++;
                            }
                        } // end search outbufnum list 
                    }   // end node input is work buffer case 
                    else
                    {
                        conv_pool_stage.InputOffset = 0 ;   // input to node is input to graph
                    }

                    // determine address offset to output buffer
                    if (conv_pool_stage.OutputLocation != 2)
                    {
                        blob_stats.relocbuf_list.push_back(outbufnum_list[outlist_index]);
                        blob_stats.relocadr_list.push_back(outbufadr_list[outlist_index]);
                            //std::cout << "pushing reloc-table (FC out) relindex bufnum siz "<< reloc_index << " " <<  outbufnum_list[outlist_index] << " " << outbufsiz_list[outlist_index] << std::endl;
                        conv_pool_stage.OutputOffset = reloc_index++;
                        conv_pool_stage.next = next_offset ;
                    }
                    else
                    {
                        conv_pool_stage.OutputOffset = 0 ;
                        conv_pool_stage.next = 0 ;
                    }

                    outlist_index++;
                    inlist_index++;

                    AddBytes(4, conv_pool_stage.next);
                    AddBytes(4, 0x04);                                // 0x60  opcode for FC
                    AddBytes(4, conv_pool_stage.implementation);

                    AddBytes(4, it->getInputTensor(0)->getShape()[0]);  // input X-dimension size
                    AddBytes(4, it->getInputTensor(0)->getShape()[1]);  // input Y-dimension size
                    AddBytes(4, it->getInputTensor(0)->getShape()[2]);  // input Z-dimension size   (0x90)
                    AddBytes(4, blob_stats.tensor_number_size*it->getInputTensor(0)->getShape()[2]);    // InputStrideX
                    AddBytes(4, blob_stats.tensor_number_size*it->getInputTensor(0)->getShape()[2]*it->getInputTensor(0)->getShape()[0]);  // InputStrideY
                    AddBytes(4, blob_stats.tensor_number_size); // InputStrideZ
                    AddBytes(4, conv_pool_stage.InputOffset);     //  0xa0
                    AddBytes(4, conv_pool_stage.InputLocation);
                    //std::cout << "wrote stage IO info for FC" << std::endl;

//                    std::cout << "added input offset, location : " << conv_pool_stage.InputOffset << " " << conv_pool_stage.InputLocation << std::endl;
                    AddBytes(4, conv_pool_stage.InputDataType);
                    AddBytes(4, conv_pool_stage.InputOrder);

                    AddBytes(4, 0x01);  // output X-dimension size
                    AddBytes(4, 0x01);  // output Y-dimension size
                    AddBytes(4, it->getOutputTensor(0)->getShape().totalSize());  // output Z-dimension size 
                    AddBytes(4, blob_stats.tensor_number_size*it->getOutputTensor(0)->getShape().totalSize());   // output step x
                    AddBytes(4, blob_stats.tensor_number_size*it->getOutputTensor(0)->getShape().totalSize());   // output step y
                    AddBytes(4, blob_stats.tensor_number_size);   // output step z
                    AddBytes(4, conv_pool_stage.OutputOffset);
                    AddBytes(4, conv_pool_stage.OutputLocation);
//                    std::cout << "      output offset, location : " << conv_pool_stage.OutputOffset << " " << conv_pool_stage.OutputLocation << std::endl;
                    AddBytes(4, conv_pool_stage.OutputDataType);   //0xd0
                    AddBytes(4, conv_pool_stage.OutputOrder);
                    //std::cout << "wrote stage IO(out) info for FC" << std::endl;

                    AddBytes(4, 0x01);   // TAPS dim X
                    AddBytes(4, it->getInputTensor(0)->getShape().totalSize());   // TAPS dim Y
                    AddBytes(4, it->getOutputTensor(0)->getShape().totalSize());   // TAPS dim Z
                    //std::cout << "wrote stage TAPS dim info for FC" << std::endl;
                    AddBytes(4, blob_stats.tensor_number_size*it->getInputTensor(0)->getShape().totalSize()*it->getOutputTensor(0)->getShape().totalSize());   // Taps step X
                    AddBytes(4, blob_stats.tensor_number_size*it->getOutputTensor(0)->getShape().totalSize());   // Taps step Y
                    AddBytes(4, blob_stats.tensor_number_size);
                    AddBytes(4, conv_pool_stage.TBOffset);   // 0xf0
                    conv_pool_stage.TBOffset++ ;
                    AddBytes(4, conv_pool_stage.TapsLocation);
                    AddBytes(4, conv_pool_stage.TapsDataType);
                    AddBytes(4, conv_pool_stage.TapsOrder);
                    //std::cout << "wrote stage TAPS info for FC" << std::endl;

                    AddBytes(4, it->getOutputTensor(0)->getShape().totalSize());   // bias dim x
                    AddBytes(4, 0x01);       // bias dim y
                    AddBytes(4, 0x01);       // bias dim z
                    AddBytes(4, blob_stats.tensor_number_size);    // bias step x
                    AddBytes(4, blob_stats.tensor_number_size*it->getOutputTensor(0)->getShape().totalSize());   // bias step y
                    AddBytes(4, blob_stats.tensor_number_size*it->getOutputTensor(0)->getShape().totalSize());   // bias step z
                    AddBytes(4, conv_pool_stage.TBOffset);
                    conv_pool_stage.TBOffset++ ;
                    AddBytes(4, conv_pool_stage.BiasLocation);
                    AddBytes(4, conv_pool_stage.BiasDataType);   // 0x120
                    AddBytes(4, conv_pool_stage.BiasOrder);
                    //std::cout << "wrote stage bias info for FC" << std::endl;

                    AddBytes(4, conv_pool_stage.preop_type);
                    if (it->hasAttr("postOpType"))
                    {
                        if (it->getAttr("postOpType").getContent<mv::OpType>() == mv::OpType::ReLU)
                        {
                            //std::cout << "--relu found for " << it->getName() << std::endl;
                            AddBytes(4, 0x06);    // 0x12c , postop relu
                            AddBytes(4, 0x00);
                            AddBytes(4, 0x00);
                            AddBytes(4, 0x00);
                        }
                        else
                        {
                            //std::cout << "ERROR: NON-relu postOP found for " << it->getName() << std::endl;
                        }
                    }
                    else
                    {
                        if (it->hasAttr("bias"))
                        {
                            //std::cout << "--bias found for " << it->getName() << std::endl;
                            AddBytes(4, 0x09);    // 0x12c , postop bias
                        }
                        else
                        {
                            //std::cout << "--no postop attr for " << it->getName() << std::endl;
                            AddBytes(4, 0x05);    // 0x12c , no postop
                        }
                    }
                    //std::cout << "finished writing stage for FC" << std::endl;
                }   // end fully connected case

                else if ( it->getOpType() == OpType::Softmax )
                {
                    //std::cout << "writing stage for softmax" << std::endl;

                    op_count++;
                    next_offset += 0x68 ;

                    // determine input and output buffer numbers. Save to blob_stats and write to stage section of blob
                    conv_pool_stage.InputLocation = inbufnum_list[inlist_index];
                    conv_pool_stage.OutputLocation = outbufnum_list[outlist_index];

                    // determine address offset to input buffer
                    if (conv_pool_stage.InputLocation != 1)
                    {
                        //  find input work buffer in output lists
                        for ( uint32_t olist_index = 0; olist_index < outbufnum_list.size(); olist_index++ )
                        {
                            if (conv_pool_stage.InputLocation == outbufnum_list[olist_index] )
                            {
                                blob_stats.relocbuf_list.push_back(outbufnum_list[olist_index]);
                                blob_stats.relocadr_list.push_back(outbufadr_list[olist_index]);
                            //std::cout << "pushing reloc-table (softmax in)relindex bufnum siz "<< reloc_index << " " <<  outbufnum_list[olist_index] << " " << outbufsiz_list[olist_index] << std::endl;
                                conv_pool_stage.InputOffset = reloc_index++;
                            }
                        } // end search outbufnum list
                    }   // end node input is work buffer case
                    else
                    {
                        conv_pool_stage.InputOffset = 0 ;   // input to node is input to graph
                    }

                    // determine address offset to output buffer
                    if (conv_pool_stage.OutputLocation != 2)
                    {
                        blob_stats.relocbuf_list.push_back(outbufnum_list[outlist_index]);
                        blob_stats.relocadr_list.push_back(outbufadr_list[outlist_index]);
                            //std::cout << "pushing reloc-table (softmax out) relindex bufnum siz "<< reloc_index << " " <<  outbufnum_list[outlist_index] << " " << outbufsiz_list[outlist_index] << std::endl;
                        conv_pool_stage.OutputOffset = reloc_index++;
                        conv_pool_stage.next = next_offset ;
                    }
                    else
                    {
                        conv_pool_stage.OutputOffset = 0 ;
                        conv_pool_stage.next = 0 ;
                    }

                    outlist_index++;
                    inlist_index++;

                    AddBytes(4, conv_pool_stage.next);
                    AddBytes(4, 0x03);   // opcode for softmax
                    AddBytes(4, conv_pool_stage.implementation);

                    // operator specific info
                    AddBytes(4, 0x01); // softmax axis

                    AddBytes(4, 1);  // input X-dimension size
                    AddBytes(4, 1);  // input Y-dimension size
                    AddBytes(4, it->getInputTensor(0)->getShape().totalSize());  // input Z-dimension size
                    AddBytes(4, blob_stats.tensor_number_size*it->getInputTensor(0)->getShape().totalSize());  // InputStride X
                    AddBytes(4, blob_stats.tensor_number_size*it->getInputTensor(0)->getShape().totalSize()); // Input Stride Y
                    AddBytes(4, blob_stats.tensor_number_size);    // InputStride Z
                    AddBytes(4, conv_pool_stage.InputOffset);     //  0xa0
                    AddBytes(4, conv_pool_stage.InputLocation);

//                    std::cout << "added input offset, location : " << conv_pool_stage.InputOffset << " " << conv_pool_stage.InputLocation << std::endl;
                    AddBytes(4, conv_pool_stage.InputDataType);
                    AddBytes(4, conv_pool_stage.InputOrder);

                    AddBytes(4, 1);  // output X-dimension size
                    AddBytes(4, 1);  // output Y-dimension size
                    AddBytes(4, it->getOutputTensor(0)->getShape().totalSize());  // output Z-dimension size  (0xb0)
                    AddBytes(4, blob_stats.tensor_number_size*it->getOutputTensor(0)->getShape().totalSize());   // output step x
                    AddBytes(4, blob_stats.tensor_number_size*it->getOutputTensor(0)->getShape().totalSize());   // output step y
                    AddBytes(4, blob_stats.tensor_number_size);  // output step z
                    AddBytes(4, conv_pool_stage.OutputOffset);
                    AddBytes(4, conv_pool_stage.OutputLocation);
//                    std::cout << "      output offset, location : " << conv_pool_stage.OutputOffset << " " << conv_pool_stage.OutputLocation << std::endl;
                    AddBytes(4, conv_pool_stage.OutputDataType);   //0xd0
                    AddBytes(4, conv_pool_stage.OutputOrder);

//                    std::cout << "wrote stage IO info for softmax" << std::endl;

                    AddBytes(4, conv_pool_stage.preop_type);
                    AddBytes(4, conv_pool_stage.postop_type);

                }    // end softmax case
                else if ( it->getOpType() == OpType::ReLU )
                {

//                    std::cout << "writing stage for ReLU" << std::endl;
                    op_count++;
                    next_offset += 0x70 ;

                    // determine input and output buffer numbers. Save to blob_stats and write to stage section of blob
                    conv_pool_stage.InputLocation = inbufnum_list[inlist_index];
                    conv_pool_stage.OutputLocation = outbufnum_list[outlist_index];

                    // determine address offset to input buffer
                    if (conv_pool_stage.InputLocation != 1)
                    {
                        //  find input work buffer in output lists
                        for ( uint32_t olist_index = 0; olist_index < outbufnum_list.size(); olist_index++ )
                        {
                            if (conv_pool_stage.InputLocation == outbufnum_list[olist_index] )
                            {
                                blob_stats.relocbuf_list.push_back(outbufnum_list[olist_index]);
                                blob_stats.relocadr_list.push_back(outbufadr_list[olist_index]);
                            //std::cout << "pushing reloc-table (relu in) relindex bufnum siz "<< reloc_index << " " <<  outbufnum_list[olist_index] << " " << outbufsiz_list[olist_index] << std::endl;
                                conv_pool_stage.InputOffset = reloc_index++;
                            }
                        } // end search outbufnum list
                    }   // end node input is work buffer case
                    else
                    {
                        conv_pool_stage.InputOffset = 0 ;   // input to node is input to graph
                    }

                    // determine address offset to output buffer
                    if (conv_pool_stage.OutputLocation != 2)
                    {
                        blob_stats.relocbuf_list.push_back(outbufnum_list[outlist_index]);
                        blob_stats.relocadr_list.push_back(outbufadr_list[outlist_index]);
                           //std::cout << "pushing reloc-table (relu out) relindex bufnum siz "<< reloc_index << " " <<  outbufnum_list[outlist_index] << " " << outbufsiz_list[outlist_index] << std::endl;
//                            std::cout << "conv_pool_stage.OutputLocation= "<< conv_pool_stage.OutputLocation << std::endl;
                        conv_pool_stage.OutputOffset = reloc_index++;
                        conv_pool_stage.next = next_offset ;
                    }
                    else
                    {
                        conv_pool_stage.OutputOffset = 0 ;
                        conv_pool_stage.next = 0 ;
                    }

                    outlist_index++;
                    inlist_index++;

                    AddBytes(4, conv_pool_stage.next);
                    AddBytes(4, 0x06);   // opcode for ReLU
                    AddBytes(4, conv_pool_stage.implementation);

                    // operator specific info
                    AddBytes(4, 0x00); // OpX

//                    std::cout << "writing IO for relu" << std::endl;
                    add_stage_IO_info(it, conv_pool_stage);
                    AddBytes(4, 0x00); // post stride x
                    AddBytes(4, 0x00); // post stride y

                    AddBytes(4, conv_pool_stage.preop_type);
                    AddBytes(4, conv_pool_stage.postop_type);
                }    // end relu case
                else if ( it->getOpType() == OpType::MaxPool2D )
                {
                    op_count++;
                    next_offset += 0x80 ;

                    // determine input and output buffer numbers. Save to blob_stats and write to stage section of blob
                    conv_pool_stage.InputLocation = inbufnum_list[inlist_index];
                    conv_pool_stage.OutputLocation = outbufnum_list[outlist_index];

                    // determine address offset to input buffer
                    if (conv_pool_stage.InputLocation != 1)
                    {
                        //  find input work buffer in output lists
                        for ( uint32_t olist_index = 0; olist_index < outbufnum_list.size(); olist_index++ )
                        {
                            if (conv_pool_stage.InputLocation == outbufnum_list[olist_index] )
                            {
                                blob_stats.relocbuf_list.push_back(outbufnum_list[olist_index]);
                                blob_stats.relocadr_list.push_back(outbufadr_list[olist_index]);
                                //std::cout << "pushing reloc-table MPin "<< reloc_index << " " << outbufnum_list[olist_index] << " " << outbufsiz_list[olist_index] << std::endl;
                                conv_pool_stage.InputOffset = reloc_index++;
                                break;
                            }
                        } // end search outbufnum list
                    }   // end node input is work buffer case
                    else
                    {
                        conv_pool_stage.InputOffset = 0 ;   // input to node is input to graph
                    }
                    // determine address offset to output buffer
                    if (conv_pool_stage.OutputLocation != 2)
                    {
                        blob_stats.relocbuf_list.push_back(outbufnum_list[outlist_index]);
                        blob_stats.relocadr_list.push_back(outbufadr_list[outlist_index]);
                    //std::cout << "pushing reloc-table MPout "<< reloc_index << " " << outbufnum_list[outlist_index] << " " << outbufsiz_list[outlist_index] << std::endl;
                        conv_pool_stage.OutputOffset = reloc_index++;
                        conv_pool_stage.next = next_offset ;
                    }
                    else
                    {
                        conv_pool_stage.OutputOffset = 0 ;
                        conv_pool_stage.next = 0 ;
                    }

                    outlist_index++;
                    inlist_index++;

                    AddBytes(4, conv_pool_stage.next);
                    AddBytes(4, 1);             // opcode for maxpool is 1
                    AddBytes(4, conv_pool_stage.implementation);

                    // operator specific info
                    AddBytes(4, it->getAttr("kSize").getContent<mv::UnsignedVector2D>().e0); // radix X
                    AddBytes(4, it->getAttr("kSize").getContent<mv::UnsignedVector2D>().e1); // radix Y (0x140)
                    AddBytes(4, it->getAttr("stride").getContent<mv::UnsignedVector2D>().e0); //strideX
                    AddBytes(4, it->getAttr("stride").getContent<mv::UnsignedVector2D>().e1); //strideY
// TODO temp TF pad                    AddBytes(4, it->getAttr("padding").getContent<mv::UnsignedVector4D>().e0);  // padX
// TODO temp TF pad                    AddBytes(4, it->getAttr("padding").getContent<mv::UnsignedVector4D>().e2);  // padY
                    AddBytes(4, 0x00);   // padX
                    AddBytes(4, 0x00);   // padY 0x150
                    AddBytes(4, 0x02);   // padstyle

                    add_stage_IO_info(it, conv_pool_stage);
                    AddBytes(4, conv_pool_stage.preop_type);
                    AddBytes(4, 0x05);    // 0x1ac  postop type

                }
                else if ( it->getOpType() == OpType::AvgPool2D )
                {
                    op_count++;
                    next_offset += 0x80 ;

                    // determine input and output buffer numbers. Save to blob_stats and write to stage section of blob
                    conv_pool_stage.InputLocation = inbufnum_list[inlist_index];
                    conv_pool_stage.OutputLocation = outbufnum_list[outlist_index];

                    // determine address offset to input buffer
                    if (conv_pool_stage.InputLocation != 1)
                    {
                        //  find input work buffer in output lists
                        for ( uint32_t olist_index = 0; olist_index < outbufnum_list.size(); olist_index++ )
                        {
                            if (conv_pool_stage.InputLocation == outbufnum_list[olist_index] )
                            {
                                blob_stats.relocbuf_list.push_back(outbufnum_list[olist_index]);
                                blob_stats.relocadr_list.push_back(outbufadr_list[olist_index]);
                        //std::cout << "pushing reloc-table (avgpool in) "<< reloc_index  << " " << outbufnum_list[olist_index] << " " << outbufsiz_list[olist_index] << std::endl;
                        conv_pool_stage.InputOffset = reloc_index++;
                            }
                        } // end search outbufnum list
                    }   // end node input is work buffer case
                    else
                    {
                        conv_pool_stage.InputOffset = 0 ;   // input to node is input to graph
                    }

                    // determine address offset to output buffer
                    if (conv_pool_stage.OutputLocation != 2)
                    {
                        blob_stats.relocbuf_list.push_back(outbufnum_list[outlist_index]);
                        blob_stats.relocadr_list.push_back(outbufadr_list[outlist_index]);
                    //std::cout << "pushing reloc-table (avgpool out) "<< reloc_index << " "  << outbufnum_list[outlist_index] << " " << outbufsiz_list[outlist_index] << std::endl;
                        conv_pool_stage.OutputOffset = reloc_index++;
                        conv_pool_stage.next = next_offset ;
                    }
                    else
                    {
                        conv_pool_stage.OutputOffset = 0 ;
                        conv_pool_stage.next = 0 ;
                    }

                    outlist_index++;
                    inlist_index++;

                    AddBytes(4, conv_pool_stage.next);
                    AddBytes(4, 0x02);     // operation type for avgpool
                    AddBytes(4, conv_pool_stage.implementation);

                    // operator specific info
                    AddBytes(4, it->getAttr("kSize").getContent<mv::UnsignedVector2D>().e0); // radix X
                    AddBytes(4, it->getAttr("kSize").getContent<mv::UnsignedVector2D>().e1); // radix Y (0x140)
                    AddBytes(4, it->getAttr("stride").getContent<mv::UnsignedVector2D>().e0); //strideX
                    AddBytes(4, it->getAttr("stride").getContent<mv::UnsignedVector2D>().e1); //strideY
// TODO temp TF pad                    AddBytes(4, it->getAttr("padding").getContent<mv::UnsignedVector4D>().e0);  // padX
// TODO temp TF pad                    AddBytes(4, it->getAttr("padding").getContent<mv::UnsignedVector4D>().e2);  // padY
                    AddBytes(4, 0x00);   // padX
                    AddBytes(4, 0x00);   // padY 0x150
                    AddBytes(4, 0x03);   // padstyle

                    add_stage_IO_info(it, conv_pool_stage);
                    AddBytes(4, conv_pool_stage.preop_type);
                    AddBytes(4, 0x05);    // 0x1ac  postop type
                }
                else if (( it->getOpType() == OpType::Add ) || ( it->getOpType() == OpType::Multiply ) || ( it->getOpType() == OpType::Scale ))
                {
                    op_count++;
                    next_offset += 0x8c ;

                    // determine input and output buffer numbers. Save to blob_stats and write to stage section of blob
                    conv_pool_stage.OutputLocation = outbufnum_list[outlist_index];
                    uint32_t this_inputLocation ;
                    uint32_t this_inputOffset ;

                    //  write reloc table entry for 2 inputs
                    for ( int input_index = 0; input_index < 2; input_index++ )
                    {
                        if (( it->getOpType() == OpType::Scale )&&(input_index==1))
                        {
                            this_inputLocation = 3;  // second input to scale is located in the blob buff (wts-bias) 
                        }
                        else
                        {
                            this_inputLocation = inbufnum_list[inlist_index+input_index];   // input located in work buffer or input
                        }
                        // determine address offset to input buffer
                        if (this_inputLocation >= 4)
                        {
                            //  find input work buffer in output lists
                            for ( uint32_t olist_index = 0; olist_index < outbufnum_list.size(); olist_index++ )
                            {
                                if (this_inputLocation == outbufnum_list[olist_index] )
                                {
                                    blob_stats.relocbuf_list.push_back(outbufnum_list[olist_index]);
                                    blob_stats.relocadr_list.push_back(outbufadr_list[olist_index]);
                                    //std::cout << "pushing reloc-table (add in) "<< reloc_index << " " << outbufnum_list[olist_index] << " " << outbufsiz_list[olist_index] << std::endl;
                                    this_inputOffset = reloc_index++;
                                }
                            } // end search outbufnum list
                        }   // end node input is work buffer case
                        else
                        {
                            this_inputOffset = 0 ;   // input to node is input to graph
                        }

                        // 2nd input stage info is written as a TapsBuffer
                        if (input_index == 0)
                        {
                            conv_pool_stage.InputLocation = this_inputLocation;
                            conv_pool_stage.InputOffset = this_inputOffset;
                        }
                        else
                        {
                            conv_pool_stage.Input1Location = this_inputLocation;
                            conv_pool_stage.Input1Offset = this_inputOffset;
                        }

                    }   // end 2 input loop

                    // determine address offset to output buffer
                    if (conv_pool_stage.OutputLocation != 2)
                    {
                        blob_stats.relocbuf_list.push_back(outbufnum_list[outlist_index]);
                        blob_stats.relocadr_list.push_back(outbufadr_list[outlist_index]);
                    //std::cout << "pushing reloc-table (add out) "<< reloc_index << " " << outbufnum_list[outlist_index] << " " << outbufsiz_list[outlist_index] << std::endl;
                        conv_pool_stage.OutputOffset = reloc_index++;
                        conv_pool_stage.next = next_offset ;
                    }
                    else
                    {
                        conv_pool_stage.OutputOffset = 0 ;
                        conv_pool_stage.next = 0 ;
                    }

                    outlist_index++;
                    inlist_index++;
                    inlist_index++;

                    AddBytes(4, conv_pool_stage.next);

                    if (it->getOpType() == OpType::Add)
                    {
                        AddBytes(4, 0x0c);     // operation type element-wise Add
                    }
                    else if (it->getOpType() == OpType::Multiply)
                    {
                        AddBytes(4, 0x0d);     // operation type element-wise Multiply
                    }
                    else
                    {
                        AddBytes(4, 0x0f);     // operation type vector Scale
                        next_offset += 0x28 ;
                    }

                    AddBytes(4, conv_pool_stage.implementation);

                    // operator specific info
                    add_stage_IO_info(it, conv_pool_stage);

                    if (it->getOpType() == OpType::Scale)
                    {
                        // 2nd input info 
//                        AddBytes(4, it->getInputTensor(1)->getShape().totalSize());  // input X-dimension size
                        AddBytes(4, 0x00);  // input X-dimension size
                        AddBytes(4, 1);  // input Y-dimension size
                        AddBytes(4, 1);  // input Z-dimension size   (0x90)
                        AddBytes(4, blob_stats.tensor_number_size);    // InputStrideX
                        AddBytes(4, blob_stats.tensor_number_size*it->getInputTensor(1)->getShape().totalSize());  // InputStrideY
                        AddBytes(4, blob_stats.tensor_number_size); // InputStrideZ

                        AddBytes(4, conv_pool_stage.TBOffset);      // 2nd input
                        conv_pool_stage.TBOffset++; 
                        AddBytes(4, 3);    // 2nd location is bias region of blob buffer
                        AddBytes(4, conv_pool_stage.OutputDataType);
                        AddBytes(4, 3);   // output order

                        AddBytes(4, conv_pool_stage.BiasDimX);   // 0x100
                        AddBytes(4, conv_pool_stage.BiasDimY);
                        AddBytes(4, conv_pool_stage.BiasDimZ);
                        AddBytes(4, conv_pool_stage.BiasStrideX);
                        AddBytes(4, conv_pool_stage.BiasStrideY);   // 0x110
                        AddBytes(4, conv_pool_stage.BiasStrideZ);
                        AddBytes(4, 0);   // input offset
                        AddBytes(4, 0);   // input location
                        AddBytes(4, conv_pool_stage.BiasDataType);   // 0x120
                        AddBytes(4, conv_pool_stage.BiasOrder);

                    }
                    else   // add or mult
                    {
                        // 2nd input info , same as first except buffer offset and location
                        AddBytes(4, it->getInputTensor(0)->getShape()[0]);  // input X-dimension size
                        AddBytes(4, it->getInputTensor(0)->getShape()[1]);  // input Y-dimension size
                        AddBytes(4, it->getInputTensor(0)->getShape()[2]);  // input Z-dimension size   (0x90)
                        AddBytes(4, blob_stats.tensor_number_size*it->getInputTensor(0)->getShape()[2]);    // InputStrideX
                        AddBytes(4, blob_stats.tensor_number_size*it->getInputTensor(0)->getShape()[2]*it->getInputTensor(0)->getShape()[0]);  // InputStrideY
                        AddBytes(4, blob_stats.tensor_number_size); // InputStrideZ
 
                        AddBytes(4, conv_pool_stage.Input1Offset);      // 2nd input
                        AddBytes(4, conv_pool_stage.Input1Location);    // 2nd Inputr
                        AddBytes(4, conv_pool_stage.OutputDataType);
                        AddBytes(4, conv_pool_stage.OutputOrder);
                    }

                    AddBytes(4, 0x5);    //  preop
                    AddBytes(4, 0x5);    //  postop

                }

            }

            uint32_t buffer_section_offset = align(next_offset,0x10) ;
            uint32_t stage_pad_size = buffer_section_offset - next_offset  ;
            AddBytes(stage_pad_size, 0x00000000);

            //std::cout << "Finished writing stages section of blob" << std::endl;
        }

       void write_buffer_section(mv::ControlModel& cm)
       {
            uint32_t buffer_header_pad_size = 3 ;
            uint32_t buffer_header_pad_val = 0x002a ;
            uint8_t buffer_pad_val = 0x00 ;
            uint8_t buffer_wpad_val = 0x00 ;
            Float16Compressor cvtr ;

            // buffer section header
            AddBytes(4, (blob_stats.buffer_header_size + blob_stats.buffer_data_size));

            for (unsigned i=0; i<buffer_header_pad_size; i++)
            {
                AddBytes(4, buffer_header_pad_val);
            }

            for (mv::Control::OpDFSIterator it = cm.getFirst(); it != cm.opEnd(); ++it)
            {
                if (( it->getOpType() == OpType::Conv2D ) || ( it->getOpType() == OpType::FullyConnected ))
                {
                    // buffer data section for convolution has 3 regions: taps, bias, and params
                    // size of TAP region = align((roundUp(8,#kernels)*kernelX*kernelY*kernelZ)*dataSize),0x40)

                    // TAPS region
                    // calculate buffer sizes etc related to weights
                    uint32_t kernel_sizeX = 0 ;
                    uint32_t kernel_sizeY = 1 ;
                    uint32_t kernel_sizeZ = 1 ;
                    uint32_t kernel_sizeN = 1 ;

                    if ( it->getOpType() == OpType::Conv2D )
                    {
                        kernel_sizeX = it->getInputTensor(1)->getShape()[0] ;
                        kernel_sizeY = it->getInputTensor(1)->getShape()[1] ;
                        kernel_sizeZ = it->getInputTensor(1)->getShape()[2] ;
                        kernel_sizeN = it->getInputTensor(1)->getShape()[3] ;
                    }
                    else    //fc
                    {
                        kernel_sizeX = it->getInputTensor(1)->getShape().totalSize();
                    }

//                    std::cout << "this weights shape = " << kernel_sizeX << " " << kernel_sizeY << " " << kernel_sizeZ << " " << kernel_sizeN << std::endl;
                    uint32_t weights_number_size = 2 ;          // TODO assume FP16
                    uint32_t buffer_taps_weights_len = kernel_sizeX*kernel_sizeY*kernel_sizeZ*kernel_sizeN;
                    uint32_t buffer_taps_weights_size = buffer_taps_weights_len*blob_stats.weights_number_size;
                    uint32_t weights_region_size = align8(kernel_sizeN)*kernel_sizeX*kernel_sizeY*kernel_sizeZ*blob_stats.weights_number_size ;
                    weights_region_size = align(weights_region_size,64) ;
                    uint32_t weights_region_pad_size = weights_region_size - buffer_taps_weights_size ;

                    uint32_t printcount=0 ;
                    //std::cout << "first 8 wts(fp32) (0xfp16) of  " << it->getName() << std::endl;
                    // write weights and pad to file
                    for (unsigned i=0; i< buffer_taps_weights_len; i++)
                    {
//                        uint16_t cur_weight = f32Tof16((it->getInputTensor(1)->getData()[i])) ;  // TODO assume fp16
                        uint16_t new_weight = cvtr.compress((it->getInputTensor(1)->getData()[i])) ;  // TODO assume fp16
                        if (printcount<8) 
                        {
//                            std::cout << "     " << (it->getInputTensor(1)->getData()[i]) << "  " << std::hex << (it->getInputTensor(1)->getData()[i]) << "  " << new_weight <<std::endl;
                            printcount++;
                        }
                        AddBytes(weights_number_size, new_weight) ;
                    }

                    for (unsigned i=0; i< weights_region_pad_size; i++)
                    {
                        AddBytes(1, buffer_wpad_val);
                    }

                    // BIAS region
                    uint32_t bias_number_size = 2 ;             // TODO assume FP16
                    uint16_t buffer_bias_val = 0x0000 ;  // TODO bias = 0 hardcoded
                    uint32_t buffer_bias_values_len = 1;        // TODO use 1 for now (same bias all outputs)

                    if (it->hasAttr("bias"))
                    {
                        //std::cout << "writing bias values for "<< it->getName() << std::endl;
                        buffer_bias_values_len = it->getAttr("bias").getContent<mv::dynamic_vector<float>>().size() ;
                        for (unsigned i = 0; i < buffer_bias_values_len; ++i)
                        {
                            auto buffer_bias_val32 =  it->getAttr("bias").getContent<mv::dynamic_vector<float>>()[i] ;
                            buffer_bias_val = cvtr.compress(buffer_bias_val32);
                            AddBytes(bias_number_size, buffer_bias_val);
                        }
                    }
                    else
                    {
                        for (unsigned i=0; i< buffer_bias_values_len; i++)
                        {
                            AddBytes(bias_number_size, buffer_bias_val);
                        }
                    }

                    uint32_t buffer_bias_values_size = buffer_bias_values_len*bias_number_size;
                    uint32_t buffer_bias_region_size = align(buffer_bias_values_size,64) ;
                    uint32_t buffer_bias_pad_size = buffer_bias_region_size - (buffer_bias_values_size);
                    //std::cout << "    bias region size =  "<<  buffer_bias_region_size << std::endl;

                    for (unsigned i=0; i< buffer_bias_pad_size; i++)
                    {
                        AddBytes(1, buffer_pad_val);
                    }

                    // PARAMS region
                    uint32_t params_number_size = 4 ;           // assume int32 for postop param
//                    uint32_t buffer_params_val = 0x00000001;    // TODO always use bias postop
                    uint32_t buffer_params_val = 0x00000000;    // TODO always use bias postop
                    uint32_t buffer_params_values_len = 1;      // TODO use 1 for now (same bias all outputs)
                    uint32_t buffer_params_values_size = buffer_params_values_len*params_number_size;
                    uint32_t buffer_params_region_size = align(buffer_params_values_size,64) ;
                    uint32_t buffer_params_pad_size = buffer_params_region_size - (buffer_params_values_size);
                    for (unsigned i=0; i< buffer_params_values_len; i++)
                    {
                        AddBytes(params_number_size, buffer_params_val);
                    }
                    for (unsigned i=0; i< buffer_params_pad_size; i++)
                    {
                        AddBytes(1, buffer_pad_val);
                    }
                }  //  end conv or FC  case
                else if ( it->getOpType() == OpType::Scale ) // scale vector 
                {
                    // BIAS region
                    uint32_t bias_number_size = 2 ;             // TODO assume FP16
                    uint16_t buffer_bias_val = 0x0000;  // TODO bias = 0 hardcoded
                    uint32_t buffer_bias_values_len = it->getInputTensor(1)->getShape().totalSize();

                    for (unsigned i = 0; i < buffer_bias_values_len; ++i)
                    {
//                        buffer_bias_val = f32Tof16(it->getInputTensor(1)->getData()[i]);
                        buffer_bias_val = cvtr.compress(it->getInputTensor(1)->getData()[i]);
                        AddBytes(bias_number_size, buffer_bias_val);
//                        std::cout << "scale index value " << i << " " << buffer_bias_val << std::endl;
                    }

                    uint32_t buffer_bias_values_size = buffer_bias_values_len*bias_number_size;
                    uint32_t buffer_bias_region_size = align(buffer_bias_values_size,64) ;
                    uint32_t buffer_bias_pad_size = buffer_bias_region_size - (buffer_bias_values_size);

                    for (unsigned i=0; i< buffer_bias_pad_size; i++)
                    {
                        AddBytes(1, buffer_pad_val);
                    }
                }   // end scale case
            }
       }

       void write_relocation_section(mv::ControlModel& cm)
       {
            uint32_t relocation_section_header_size = 20 ;
            uint32_t blob_buffer_reloc_size = 8*blob_stats.conv_count ;
            uint32_t work_buffer_reloc_size = 0x10 * (blob_stats.stage_count-1);
            uint32_t blob_buffer_reloc_offset = blob_stats.blob_file_size - blob_stats.relocation_section_size + relocation_section_header_size ;
            uint32_t work_buffer_reloc_offset = blob_buffer_reloc_offset + blob_buffer_reloc_size ;

            // write relocation section header
            AddBytes(4, blob_stats.relocation_section_size );
            AddBytes(4, blob_buffer_reloc_offset);
            AddBytes(4, blob_buffer_reloc_size);
            AddBytes(4, work_buffer_reloc_offset);
            AddBytes(4, work_buffer_reloc_size);

            // write buffer data relocation info
            uint32_t running_offset = 0 ;
            uint32_t node_index = 0 ;

            for (mv::Control::OpDFSIterator it = cm.getFirst(); it != cm.opEnd(); ++it)
            {
                if (( it->getOpType() == OpType::Conv2D ) || ( it->getOpType() == OpType::FullyConnected ))
                {
                    // calculate buffer sizes etc related to weights
                    uint32_t kernel_sizeX = 0 ;
                    uint32_t kernel_sizeY = 1 ;
                    uint32_t kernel_sizeZ = 1 ;
                    uint32_t kernel_sizeN = 1 ;
                    if ( it->getOpType() == OpType::Conv2D )
                    {
                        kernel_sizeX = it->getInputTensor(1)->getShape()[0] ;
                        kernel_sizeY = it->getInputTensor(1)->getShape()[1] ;
                        kernel_sizeZ = it->getInputTensor(1)->getShape()[2] ;
                        kernel_sizeN = it->getInputTensor(1)->getShape()[3] ;
                    }
                    else
                    {
                        kernel_sizeX = it->getInputTensor(1)->getShape().totalSize() ;
                    }

                    uint32_t bias_region_size = 64 ;
                    uint32_t bias_number_size = 2 ;             // TODO assume FP16
                    uint32_t bias_values_len = 1;        // TODO use 1 for now (same bias all outputs)

                    if (it->hasAttr("bias"))
                    {
                        bias_values_len = it->getAttr("bias").getContent<mv::dynamic_vector<float>>().size() ;
                    }

                    uint32_t bias_values_size = bias_values_len*bias_number_size;
                    bias_region_size = align(bias_values_size,64) ;
                    //std::cout << "    bias region size (in reloc table) =  "<<  bias_region_size << std::endl;

                    uint32_t params_region_size = 64 ;
                    uint32_t weights_region_size = align8(kernel_sizeN)*kernel_sizeX*kernel_sizeY*kernel_sizeZ*blob_stats.weights_number_size ;
                    weights_region_size = align(weights_region_size,64) ;
                    // relocation section: blob buffer relocation information
                    // weights region
                    AddBytes(4, running_offset);  // offset from start of buffer section
                    AddBytes(4, 0x00000003);          // memory type = blob-buffer
                    running_offset += weights_region_size ;
                    // bias region offset
                    AddBytes(4, running_offset);
                    AddBytes(4, 0x00000003);          // memory type = blob-buffer
                    running_offset += bias_region_size + params_region_size ;

                }   // end convolution, FC case

                if ( it->getOpType() == OpType::Scale )
                {
                    // bias region offset
                    AddBytes(4, running_offset);
                    AddBytes(4, 0x00000003);          // memory type = blob-buffer
                    running_offset += 64 ;  
                } 
                node_index++;

           }  // end graph pass to output wts,bias buffer info

           // output work buffer relocation table
           for (unsigned j=0; j<blob_stats.relocbuf_list.size(); j++)
           {
                // relocation section: work buffer relocation information
                AddBytes(4, blob_stats.relocadr_list[j]);          // offset from start of work section
                AddBytes(4, blob_stats.relocbuf_list[j]);          // memory type =

//                cm.logger().log(mv::Logger::MessageType::MessageInfo, "writing reloc table j adr buf  = " + mv::Printable::toString(j) );

//                std::cout << "writing reloc table j adr buf  = " << j << " " << blob_stats.relocadr_list[j] << " " << blob_stats.relocbuf_list[j] << std::endl;
            }    // end loop for work buffer output

        }     // end class blob_buffer::write_relocation_section

    };   // end class blob_buffer

/**
* @brief Serializer outputs verious representations of the compute graph. Initially moviduius binary blob format is supported.
*
* @param set_serialization_mode defines the output format of the graph
*/
=======
    /// List of supported graph serialization formats
    enum serializer_mode
    {
        mvblob_mode,
        json_mode,
        flatbuffers_mode,
        dot_mode
    };

    /**
    * @brief Serializer outputs verious representations of the compute graph. Initially moviduius binary blob format is supported.
    *
    * @param set_serialization_mode defines the output format of the graph
    */
>>>>>>> 5311adaa
    class Serializer
    {

        private:
            serializer_mode output_format;
            Blob_buffer odata;

        public:

            Serializer(serializer_mode set_output_format);

<<<<<<< HEAD
            uint64_t fsize = 0 ;
            switch( output_format )
            {
                case mvblob_mode:
                    // fuse relu, bias and batchnorm as required by blob
                    /*fuseBias.run(graph_2_deploy);
                    fuseScale.run(graph_2_deploy);
                    fuseBias.run(graph_2_deploy);
                    fuseScale.run(graph_2_deploy);
                    fuseBias.run(graph_2_deploy);*/
//                    fuseRelu.run(graph_2_deploy);
                    //arrangeExecution.run(graph_2_deploy);

                    // 4 passes of graph: calculate, stages, buffer, reloc
                    // calculate sizes and offsets for headers
                    odata.calc(graph_2_deploy);
                    // write to file
                    odata.open(ofilename);
                    odata.write_elf_header();
                    odata.write_mv_header();
                    odata.write_stage_section_header();
                    odata.write_stages(graph_2_deploy);
                    odata.write_buffer_section(graph_2_deploy);
                    odata.write_relocation_section(graph_2_deploy);
                    fsize = odata.End() ;
                break;
                default:
                    std::cout << "ERROR: unsupported deployment output format " << output_format << std::endl;
                break;
            }
            return (fsize);
        }
=======
        /**
        * @brief serialize writes the specified format output file desecribing the compute model.
        *
        * @param graph_2_deploy (by reference) points to the graph you want to deploy
        */
        uint64_t serialize(mv::ControlModel& graph_2_deploy, const char* ofilename );
>>>>>>> 5311adaa

        void print_mode();
    };

<<<<<<< HEAD
}
=======
}

#endif // MV_SERIALIZER_HPP_
>>>>>>> 5311adaa
<|MERGE_RESOLUTION|>--- conflicted
+++ resolved
@@ -1,9 +1,5 @@
-<<<<<<< HEAD
-=======
 #ifndef MV_SERIALIZER_HPP_
 #define MV_SERIALIZER_HPP_
-
->>>>>>> 5311adaa
 /**
 * serializer.hpp contains classes that output to file compute graph representations in various formats.
 *
@@ -19,1671 +15,11 @@
 namespace mv
 {
 
-<<<<<<< HEAD
-/// List of supported graph serialization formats
-enum serializer_mode
-{
-    mvblob_mode,
-    json_mode,
-    flatbuffers_mode,
-    dot_mode
-};
-
-class Blob_stage
-{
-    public:
-        uint32_t next ;
-        uint32_t op_type ;
-        uint32_t implementation  ;
-        uint32_t preop_type  ;
-        uint32_t postop_type ;
-
-        uint32_t radixX;
-        uint32_t radixY;
-        uint32_t radixStrideX;
-        uint32_t radixStrideY;
-        uint32_t padX;
-        uint32_t padY;
-        uint32_t padStyle;
-        uint32_t dilation;
-
-        uint32_t InputDimX;
-        uint32_t InputDimY;
-        uint32_t InputDimZ;
-        uint32_t InputStrideX;
-        uint32_t InputStrideY;
-        uint32_t InputStrideZ;
-        uint32_t InputOffset;
-        uint32_t InputLocation;
-        uint32_t InputDataType;
-        uint32_t InputOrder;
-        uint32_t Input1Offset;
-        uint32_t Input1Location;
-        uint32_t TBOffset;
-
-        uint32_t OutputDimX;
-        uint32_t OutputDimY;
-        uint32_t OutputDimZ;
-        uint32_t OutputStrideX;
-        uint32_t OutputStrideY;
-        uint32_t OutputStrideZ;
-        uint32_t OutputOffset;
-        uint32_t OutputLocation;
-        uint32_t OutputDataType;
-        uint32_t OutputOrder;
-
-        uint32_t TapsDimX;
-        uint32_t TapsDimY;
-        uint32_t TapsDimZ;
-        uint32_t TapsStrideX;
-        uint32_t TapsStrideY;
-        uint32_t TapsStrideZ;
-        uint32_t TapsOffset;
-        uint32_t TapsLocation;
-        uint32_t TapsDataType;
-        uint32_t TapsOrder;
-
-        uint32_t BiasDimX;
-        uint32_t BiasDimY;
-        uint32_t BiasDimZ;
-        uint32_t BiasStrideX;
-        uint32_t BiasStrideY;
-        uint32_t BiasStrideZ;
-        uint32_t BiasOffset;
-        uint32_t BiasLocation;
-        uint32_t BiasDataType;
-        uint32_t BiasOrder;
-
-        Blob_stage()
-        {
-            next = 0x0000 ;
-            op_type = 0x0000;
-            implementation = 0x80000000 ;
-
-            radixX = 3 ;
-            radixY = 3 ;
-            radixStrideX = 2 ;
-            radixStrideY = 2 ;
-            padX = 0 ;
-            padY = 0 ;
-            padStyle = 2 ;
-//            padStyle = 1 ;
-            dilation = 1 ;
-
-            InputDimX = 32 ;
-            InputDimY = 32 ;
-            InputDimZ = 3 ;
-            InputStrideX = 2 ;
-            InputStrideY = 64 ;
-            InputStrideZ = 2 ;
-            InputOffset = 0 ;
-            InputLocation = 1 ;
-            InputDataType = 0 ;
-            InputOrder = 0 ;
-
-            OutputDimX = 16 ;
-            OutputDimY = 16 ;
-            OutputDimZ = 8 ;
-            OutputStrideX = 2 ;
-            OutputStrideY = 0x10 ;
-            OutputStrideZ = 2 ;
-            OutputOffset = 0 ;
-            OutputLocation = 2 ;
-            OutputDataType = 0 ;
-            OutputOrder = 0 ;
-
-            TapsDimX = 9 ;
-            TapsDimY = 1 ;
-            TapsDimZ = 1 ;
-            TapsStrideX = 2 ;
-            TapsStrideY = 2 ;
-            TapsStrideZ = 2 ;
-            TapsOffset = 0 ;
-            TBOffset = 0 ;
-            TapsLocation = 3 ;
-            TapsDataType = 0 ;
-            TapsOrder = 3 ;
-
-            BiasDimX = 64 ;
-            BiasDimY = 1 ;
-            BiasDimZ = 1 ;
-            BiasStrideX = 2 ;
-            BiasStrideY = 128 ;
-            BiasStrideZ = 128 ;
-            BiasOffset = 0 ;
-            BiasLocation = 3 ;
-            BiasDataType = 0 ;
-            BiasOrder = 1 ;
-
-            preop_type = 5 ;
-            postop_type = 5 ;
-        }
-};
-
-struct blob_summary {
-    uint32_t elf_header_size;
-    uint32_t mv_header_size;
-    uint32_t header_pad_size;
-    uint32_t stage_section_size;
-    uint32_t buffer_header_size;
-    uint32_t buffer_data_size;
-    uint32_t relocation_section_size;
-    uint32_t weights_region_size;
-    uint32_t weights_region_pad_size;
-    uint32_t bias_region_size;
-    uint32_t params_region_size;
-    uint32_t weights_number_size;
-    uint32_t tensor_number_size;
-    uint32_t stage_count;
-    uint32_t conv_count;
-    uint32_t elt_count;
-    uint32_t input_size;
-    uint32_t output_size;
-    uint32_t blob_file_size;
-    std::vector<uint32_t> relocbuf_list = {  } ;
-    std::vector<uint32_t> relocadr_list = {  } ;
-};
-
-
-class Blob_buffer : public WBuffer
-{
-    private:
-        blob_summary blob_stats;
-
-    public:
-        Blob_buffer()
-        {
-        }
-        void calc(mv::ControlModel& cm)
-        {
-            // calculate blob statistics
-            // set input size from compute model
-            blob_stats.input_size = cm.getFirst()->getOutputTensor(0)->getShape().totalSize();
-
-            // set fixed header sizes for blob
-            blob_stats.elf_header_size = 34 ;
-            blob_stats.mv_header_size = 40 ;
-            uint32_t headers_data_size = blob_stats.elf_header_size+blob_stats.mv_header_size ;
-            blob_stats.header_pad_size = align(headers_data_size,0x10)-headers_data_size;
-            blob_stats.buffer_header_size = 0x10 ;
-            blob_stats.weights_number_size = 2 ;          // TODO assume FP16
-            blob_stats.tensor_number_size = 2 ;          // TODO assume FP16
-
-            // parse compute model to determine stage dependent sizes
-            // initialize values that will increase during parse of graph
-            blob_stats.stage_count = 0 ;
-            blob_stats.conv_count = 0 ;
-            blob_stats.elt_count = 0 ;
-            blob_stats.stage_section_size = 4*3 ;    // start count including 12 byte header
-            blob_stats.weights_region_size = 0 ;
-            blob_stats.bias_region_size = 0 ;
-            blob_stats.params_region_size = 0 ;
-
-            for (mv::Control::OpDFSIterator it = cm.getFirst(); it != cm.opEnd(); ++it)
-            {
-                if (( it->getOpType() == OpType::Conv2D ) || ( it->getOpType() == OpType::FullyConnected ))
-                {
-                    uint32_t kernel_sizeX = 0 ;
-                    uint32_t kernel_sizeY = 0 ;
-                    uint32_t kernel_sizeZ = 0 ;
-                    uint32_t kernel_sizeN = 0 ;
-
-                    if ( it->getOpType() == OpType::FullyConnected )
-                    {
-//                        std::cout << "calculating buffer sizes for fully connected"<< std::endl;
-                        kernel_sizeX = it->getInputTensor(1)->getShape().totalSize() ;
-                        kernel_sizeY = 1 ;
-                        kernel_sizeZ = 1 ;
-                        kernel_sizeN = 1 ;
-                        blob_stats.stage_section_size += (45*4) ;
-                    }
-                    else
-                    {
-//                        std::cout << "calculating buffer sizes for convolution"<< std::endl;
-                        kernel_sizeX = it->getInputTensor(1)->getShape()[0] ;
-                        kernel_sizeY = it->getInputTensor(1)->getShape()[1] ;
-                        kernel_sizeZ = it->getInputTensor(1)->getShape()[2] ;
-                        kernel_sizeN = it->getInputTensor(1)->getShape()[3] ;
-                        blob_stats.stage_section_size += (53*4) ;
-                    }
-
-                    // buffer data section for convolution has 3 regions: taps, bias, and params
-                    // size of TAP region = align((roundUp(8,#kC)*kernelX*kernelY*kN)*dataSize),0x40)
-                    //  TODO       BIAS region = align((#biases*dataSize),0x40)
-                    //  TODO       PARAMS region = align((#params*dataSize),0x40)
-
-                    // TAPS region
-                    // calculate buffer sizes etc related to weights
-//                    std::cout << "this weights shape = " << kernel_sizeX << " " << kernel_sizeY << " " << kernel_sizeZ << " " << kernel_sizeN << std::endl;
-                    uint32_t buffer_taps_weights_len = kernel_sizeX*kernel_sizeY*kernel_sizeZ*kernel_sizeN;
-                    uint32_t buffer_taps_weights_size = buffer_taps_weights_len*blob_stats.weights_number_size;
-                    uint32_t weights_region_size = align8(kernel_sizeN)*kernel_sizeX*kernel_sizeY*kernel_sizeZ*blob_stats.weights_number_size;
-                    weights_region_size = align(weights_region_size,64) ;
-//                    std::cout << "this weights_region_size = "<< weights_region_size << std::endl;
-                    blob_stats.weights_region_size += weights_region_size ;
-                    blob_stats.weights_region_pad_size = blob_stats.weights_region_size - buffer_taps_weights_size ;
-
-                    // calculate buffer size related to bias
-                    if (it->hasAttr("bias")) 
-                    {
-                        uint32_t buffer_bias_values_len = it->getAttr("bias").getContent<mv::dynamic_vector<float>>().size() ;
-                        buffer_bias_values_len = buffer_bias_values_len*blob_stats.weights_number_size;
-                        blob_stats.bias_region_size += align(buffer_bias_values_len,64) ;
-                    }
-                    else
-                    {
-                        blob_stats.bias_region_size += 64 ;
-                    }
-
-                    blob_stats.stage_count++ ;
-                    blob_stats.conv_count+=2 ;
-                    blob_stats.params_region_size += 64 ;
-                    if (it->hasAttr("postOpType"))
-                    {
-                        if (it->getAttr("postOpType").getContent<mv::OpType>() == mv::OpType::ReLU)
-                        {
-                            blob_stats.stage_section_size += (3*4) ;
-                        }
-                    }
-                }
-                else if (( it->getOpType() == OpType::MaxPool2D ) || ( it->getOpType() == OpType::AvgPool2D ))
-                {
-                    blob_stats.stage_count++ ;
-                    blob_stats.stage_section_size += (3+7+20+2)*4 ;
-                }
-                else if (( it->getOpType() == OpType::Add) || ( it->getOpType() == OpType::Multiply))
-                {
-                    blob_stats.stage_count++ ;
-                    blob_stats.elt_count++ ;
-                    blob_stats.stage_section_size += (3+32)*4 ;
-                }
-                else if (it->getOpType() == OpType::Softmax)
-                {
-                    blob_stats.stage_count++ ;
-                    blob_stats.stage_section_size += (3+21+2)*4 ;
-                }
-                else if (it->getOpType() == OpType::ReLU)
-                {
-                    blob_stats.stage_count++ ;
-                    blob_stats.stage_section_size += (3+3+20+2)*4 ;
-                }
-                else if (it->getOpType() == OpType::Scale)
-                {
-                    blob_stats.stage_count++ ;
-                    blob_stats.stage_section_size += (3+32+10)*4 ;
-                    blob_stats.conv_count++ ;   // uses buffer section (ala wts bias)
-                    uint32_t buffer_bias_values_len = ( it->getInputTensor(1)->getShape().totalSize() ) *blob_stats.weights_number_size;
-                    blob_stats.bias_region_size += align(buffer_bias_values_len,64) ;
-                }
-
-            }    // end traverse of graph
-
-            blob_stats.output_size = cm.getLast()->getInputTensor(0)->getShape().totalSize();
-//            std::cout << "output size = "<< blob_stats.output_size << std::endl;
-            blob_stats.stage_section_size = align(blob_stats.stage_section_size, 16) ;
-            blob_stats.buffer_data_size = blob_stats.weights_region_size + blob_stats.bias_region_size + blob_stats.params_region_size ;
-
-            blob_stats.relocation_section_size = 20 + 8*blob_stats.conv_count + 16*(blob_stats.stage_count-1) + (8*blob_stats.elt_count) ;
-//            std::cout << "headers_data_size = "<< headers_data_size << std::endl;
-//            std::cout << "blob_stats.header_pad_size = "<< blob_stats.header_pad_size << std::endl;
-//            std::cout << "blob_stats.stage_section_size = "<< blob_stats.stage_section_size << std::endl;
-//            std::cout << "blob_stats.buffer_header_size = "<< blob_stats.buffer_header_size << std::endl;
-//            std::cout << "blob_stats.buffer_data_size = "<< blob_stats.buffer_data_size << std::endl;
-//            std::cout << "    weights region = "<< blob_stats.weights_region_size << std::endl;
-//            std::cout << "    bias region = "<< blob_stats.bias_region_size << std::endl;
-//            std::cout << "    params region = "<< blob_stats.params_region_size << std::endl;
-//            std::cout << "blob_stats.relocation_section_size = "<< blob_stats.relocation_section_size << std::endl;
-            blob_stats.blob_file_size = headers_data_size+blob_stats.header_pad_size+blob_stats.stage_section_size+blob_stats.buffer_header_size+blob_stats.buffer_data_size+blob_stats.relocation_section_size ;
-//            std::cout << "blob_stats.blob_file_size = "<< blob_stats.blob_file_size << std::endl;
-//            std::cout << "finished calc" << std::endl;
-
-        }
-
-        void write_elf_header()
-        {
-
-            AddBytes(2, 0x0000);  // 0x00
-            AddBytes(2, 0x0001);
-            AddBytes(2, 0x0002);
-            AddBytes(2, 0x0001);
-            AddBytes(2, 0x0000);
-            AddBytes(2, 0x0000);
-            AddBytes(2, 0x0000);
-            AddBytes(2, 0x0000);
-
-            AddBytes(2, 0x0000);  // 0x10
-            AddBytes(2, 0x0000);
-            AddBytes(2, 0x0000);
-            AddBytes(2, 0x0110);
-            AddBytes(2, 0x0000);
-            AddBytes(2, 0x0000);
-            AddBytes(2, 0x0000);
-            AddBytes(2, 0x0000);
-
-            AddBytes(2, 0x0000);  // 0x20
-
-
-/* disable zero elf header
-            int j;
-            const int elfhdr_length = 34 ;
-            for (j=0; j< elfhdr_length; j++)
-                {
-                   AddBytes(1, 0x00);
-                }
-*/
-/* temporarily disable valid elf header
-            // E_IDENT
-            AddBytes(4, 0x464c457f);// EI_MAG = x7f.ELF
-            AddBytes(1, 0x01) ;     // EI_CLASS = 1
-            AddBytes(1, 0x01) ;     // EI_DATA  = 1
-            AddBytes(1, 0x01) ;     // EI_VERSION = 1
-            AddBytes(10, 0x00) ;    // EI_OSABI, EI_ABIVERSION, EI_PAD = 0
-            AddBytes(2, 0x0001) ;   // E_TYPE = 1
-            AddBytes(2, 0x0002) ;   // E_MACHINE = 2
-            AddBytes(1, 0x01);      // E_VERSION = 1
-            AddBytes(15, 0x00) ;    // E_ENTRY, E_PHOFF, E_SHOFF, E_FLAGS = 0
-            AddBytes(1, 0x30 ;      // E_EHSIZE = 48 (0x30)
-            AddBytes(10, 0x00) ;    // pad
-*/
-
-        }
-
-       void write_mv_header()
-        {
-
-            uint32_t mv_magic_number = 8708 ;
-            uint32_t mv_version_major = 2 ;
-            uint32_t mv_version_minor = 3 ;
-            uint32_t mv_num_shaves = 1 ;
-
-            uint32_t mv_stage_section_offset = blob_stats.elf_header_size+blob_stats.mv_header_size+blob_stats.header_pad_size ;
-
-            uint32_t mv_buffer_section_offset = mv_stage_section_offset + blob_stats.stage_section_size ;
-            uint32_t mv_relocation_offset = mv_buffer_section_offset + blob_stats.buffer_header_size + blob_stats.buffer_data_size ;
-            uint32_t mv_permutation_enabled = 0x0000 ;
-
-            AddBytes(4, mv_magic_number);
-
-            AddBytes(4, blob_stats.blob_file_size);
-            AddBytes(4, mv_version_major);
-            AddBytes(4, mv_version_minor);
-            AddBytes(4, mv_num_shaves);             // 0x32
-            AddBytes(4, mv_stage_section_offset);
-            AddBytes(4, mv_buffer_section_offset);
-            AddBytes(4, mv_relocation_offset);
-            AddBytes(4, blob_stats.input_size);
-            AddBytes(4, mv_permutation_enabled);
-
-            AddBytes(blob_stats.header_pad_size, 0x00);
-
-        }
-
-       void write_stage_section_header()
-       {
-            AddBytes(4, blob_stats.stage_count);   // 0x50
-            AddBytes(4, blob_stats.stage_section_size);
-            AddBytes(4, blob_stats.output_size);
-       }
-
-       void add_stage_IO_info(mv::Control::OpDFSIterator it, mv::Blob_stage conv_pool_stage)
-       {
-           AddBytes(4, it->getInputTensor(0)->getShape()[0]);  // input X-dimension size
-           AddBytes(4, it->getInputTensor(0)->getShape()[1]);  // input Y-dimension size
-           AddBytes(4, it->getInputTensor(0)->getShape()[2]);  // input Z-dimension size   (0x90)
-           AddBytes(4, blob_stats.tensor_number_size*it->getInputTensor(0)->getShape()[2]);    // InputStrideX
-           AddBytes(4, blob_stats.tensor_number_size*it->getInputTensor(0)->getShape()[2]*it->getInputTensor(0)->getShape()[0]);  // InputStrideY
-           AddBytes(4, blob_stats.tensor_number_size); // InputStrideZ
-           AddBytes(4, conv_pool_stage.InputOffset);     //  0xa0
-           AddBytes(4, conv_pool_stage.InputLocation);
-
-//           std::cout << "added input offset, location : " << conv_pool_stage.InputOffset << " " << conv_pool_stage.InputLocation << std::endl;
-           AddBytes(4, conv_pool_stage.InputDataType);
-           AddBytes(4, conv_pool_stage.InputOrder);
-           AddBytes(4, it->getOutputTensor(0)->getShape()[0]);  // output X-dimension size  (0xb0)
-           AddBytes(4, it->getOutputTensor(0)->getShape()[1]);  // output Y-dimension size
-           AddBytes(4, it->getOutputTensor(0)->getShape()[2]);  // output Z-dimension size
-           AddBytes(4, blob_stats.tensor_number_size*it->getOutputTensor(0)->getShape()[2]);  // output stepX
-           AddBytes(4, blob_stats.tensor_number_size*it->getOutputTensor(0)->getShape()[0]*it->getOutputTensor(0)->getShape()[2]);   // 0xc0
-            AddBytes(4, conv_pool_stage.OutputStrideZ);
-            AddBytes(4, conv_pool_stage.OutputOffset);
-            AddBytes(4, conv_pool_stage.OutputLocation);
-//           std::cout << "      output offset, location : " << conv_pool_stage.OutputOffset << " " << conv_pool_stage.OutputLocation << std::endl;
-            AddBytes(4, conv_pool_stage.OutputDataType);   //0xd0
-            AddBytes(4, conv_pool_stage.OutputOrder);
-
-       }
-
-       void write_stages(mv::ControlModel& cm)
-       {
-//            std::cout << "in write_stages" << std::endl;
-
-            Blob_stage conv_pool_stage ;
-            uint32_t op_count = 0 ;
-            uint32_t next_offset = 12 ;
-            uint32_t work_buffer_index = 4 ;
-            std::vector<uint32_t> inbufnum_list = {  } ;
-            std::vector<string> sourcename_list = {  } ;
-            std::vector<uint32_t> outbufsiz_list = {  } ;
-            std::vector<uint32_t> outbufadr_list = {  } ;
-            std::vector<uint32_t> inbufadr_list = {  } ;
-            std::vector<uint32_t> outbufnum_list = {  } ;
-            std::vector<uint32_t> workbuffer_offsets = {  } ;
-            mv::OpModel om(cm);
-
-            // traverse graph to determine input buffer number, size and source node for each node in the computation
-            // buffer numbers: 1=input 2=output 3=blob-buffersection 4+ = bss work buffer
-            for (mv::Control::OpDFSIterator it = cm.getFirst(); it != cm.opEnd(); ++it)
-            {
-
-//                std::cout << "processing " << mv::Printable::toString(it->getOpType()) << std::endl;
-                if ((it->getOpType() == OpType::Conv2D)||(it->getOpType() == OpType::FullyConnected)||(it->getOpType() == OpType::AvgPool2D)||(it->getOpType() == OpType::MaxPool2D)||(it->getOpType() == OpType::Softmax)||(it->getOpType() == OpType::ReLU))
-                {
-                    // determine source
-                    auto parentIt = om.getSourceOp(it->getInputTensor(0));
-
-                    if (parentIt->getOpType() == OpType::Input)
-                    {
-                        inbufnum_list.push_back(1);
-                        sourcename_list.push_back("Input");
-//                        std::cout << "pushing inbuffer_list 1 Input" << std::endl;
-                    }
-                    else
-                    {
-                        // determine if source buffer is already defined
-                        bool branch_input = false ;
-                        uint32_t source_list_size = sourcename_list.size() ; 
-                        for ( uint32_t source_index = 0; source_index < source_list_size; source_index++ )
-                        {
-                            if (parentIt->getName() == sourcename_list[source_index])
-                            {
-                                branch_input = true ;
-                                uint32_t common_node = inbufnum_list[source_index];
-                                inbufnum_list.push_back(common_node);
-                                sourcename_list.push_back(parentIt->getName());
-                                //std::cout << "pushing inbuffer_list (branch input) "<< work_buffer_index-1 << " " << parentIt->getName() << std::endl;
-                            }
-                        }
-                        if (!branch_input)    // new buffer needed
-                        {
-                            inbufnum_list.push_back(work_buffer_index++);
-                            sourcename_list.push_back(parentIt->getName());
-                            workbuffer_offsets.push_back(1);   // create unsized buffer position at index=num-4
-                            //std::cout << "pushing inbuffer_list "<< work_buffer_index-1 << " " << parentIt->getName() << std::endl;
-                            //std::cout << "   WBO_list size = "<<  workbuffer_offsets.size() << std::endl;
-                        }
-                    }
-                } // end single input operator case
-
-                else if ((it->getOpType() == OpType::Add) || (it->getOpType() == OpType::Multiply) || (it->getOpType() == OpType::Scale))
-                {
-
-                    for ( int input_index = 0; input_index <2; input_index++ )
-                    {
-                        // determine source 0
-                        auto parentIt = om.getSourceOp(it->getInputTensor(input_index));
-
-                        if (parentIt->getOpType() == OpType::Input)
-                        {
-                            inbufnum_list.push_back(1);
-                            sourcename_list.push_back("Input");
-                            //std::cout << "pushing inbuffer_list 1 Input 0" << std::endl;
-                        }
-                        else
-                        {
-                            // determine if source buffer is already defined
-                            bool branch_input = false ;
-                            uint32_t source_list_size = sourcename_list.size() ;
-                            for ( uint32_t source_index = 0; source_index < source_list_size; source_index++ )
-                            {
-                                if (parentIt->getName() == sourcename_list[source_index])
-                                {
-                                    branch_input = true ;
-                                    uint32_t common_node = inbufnum_list[source_index];
-                                    inbufnum_list.push_back(common_node);
-                                    sourcename_list.push_back(parentIt->getName());
-                                    //std::cout << "pushing inbuffer_list (branch input) "<< common_node << " " << parentIt->getName() << std::endl;
-                                }
-                            }
-                            if (!branch_input)    // new buffer needed
-                            {
-                                inbufnum_list.push_back(work_buffer_index++);
-                                sourcename_list.push_back(parentIt->getName());
-                                workbuffer_offsets.push_back(1);   // create unsized buffer position at index=num-4
-                                //std::cout << "pushing inbuffer_list "<< work_buffer_index-1 << " " << parentIt->getName() << std::endl;
-                                //std::cout << "   WBO_list size = "<<  workbuffer_offsets.size() << std::endl;
-                            }
-                        }
-                    }  // end for loop over inputs to ADD node
-                }   // end 2-input, no pad  case
-
-                else if (it->getOpType() == OpType::Output)
-                {
-                    // determine source
-                    auto parentIt = om.getSourceOp(it->getInputTensor(0));
-
-                    if (parentIt->getOpType() == OpType::Input)
-                    {
-                        inbufnum_list.push_back(1);
-                        sourcename_list.push_back("Input");
-                        //std::cout << "pushing inbuffer_list 1 Input" << std::endl;
-                    }
-                    else
-                    {
-                        inbufnum_list.push_back(2);
-                        sourcename_list.push_back(parentIt->getName());
-                        workbuffer_offsets.push_back(1);   // create unsized buffer position at index=num-4
-                        //std::cout << "pushing inbuffer_list 2 "<< parentIt->getName() << std::endl;
-                        //    std::cout << "   WBO_list size = "<<  workbuffer_offsets.size() << std::endl;
-                    }
-                } // end output node case
-
-            }    // end input buffer calculation pass
-//            std::cout << "    finished input buffer calculation pass" << std::endl;
-
-            // traverse graph to determine output buffer number and size for each node in the computation
-            // buffer numbers retreived from input buffer list with matching source name
-            // store size and buffer number for later
-            uint32_t running_offset = 0 ;
-            for (mv::Control::OpDFSIterator it = cm.getFirst(); it != cm.opEnd(); ++it)
-            {
-                int work_buffer_size = 0 ;
-                if (it->getOpType() != OpType::Output)
-                {
-                    int padX = 0;
-                    int padY = 0;
-//                    std::cout << "outbuf list traverse for  "<< it->getName() << std::endl;
-
-                    if (it->getOpType() == OpType::Conv2D)
-                    {
-                        padX = ((((it->getInputTensor(1)->getShape()[0])/2)+1)*2) ;   // compatibility pad allowing conv output overrun
-                        padY = 0;
-//                        padX = it->getAttr("padding").getContent<mv::UnsignedVector4D>().e0 + 4 ;
-//                        padY = it->getAttr("padding").getContent<mv::UnsignedVector4D>().e2 ;
-//                        std::cout << "----kernel size/2 *2  "<< (((it->getInputTensor(1)->getShape()[0])/2)*2) << std::endl;
-                    // determine size of work buffer including pad for alignment and number format size
-                        int X_size = it->getOutputTensor(0)->getShape()[0]+padX ;
-                        int Y_size = it->getOutputTensor(0)->getShape()[1]+padY ;
-                        int C_size = it->getOutputTensor(0)->getShape()[2] ;
-                        work_buffer_size=align(((X_size)*(Y_size)*(C_size)*blob_stats.tensor_number_size),64) ;
-                    }
-                    else if ((it->getOpType() == OpType::AvgPool2D)||(it->getOpType() == OpType::MaxPool2D))
-                    {
-                        padX = it->getAttr("padding").getContent<mv::UnsignedVector4D>().e0 + 2 ;
-                        padY = it->getAttr("padding").getContent<mv::UnsignedVector4D>().e2 ;
-//                        padX = (((it->getAttr("kSize").getContent<mv::UnsignedVector2D>().e0)/2)*1) ;
-//                        padY = (((it->getAttr("kSize").getContent<mv::UnsignedVector2D>().e1)/2)*1) ;
-                        // determine size of work buffer including pad for alignment and number format size
-                        int X_size = it->getOutputTensor(0)->getShape()[0]+padX ;
-                        int Y_size = it->getOutputTensor(0)->getShape()[1]+padY ;
-                        int C_size = it->getOutputTensor(0)->getShape()[2] ;
-                        work_buffer_size=align(((X_size)*(Y_size)*(C_size)*blob_stats.tensor_number_size),64) ;
-                    } // end padded output operator case
-                    else
-                    {
-                        work_buffer_size=align((it->getOutputTensor(0)->getShape().totalSize() * blob_stats.tensor_number_size),64) ;
-                    }
-
-                    // find output buffer name in source_name list
-                    for ( uint32_t list_index = 0; list_index < inbufnum_list.size(); list_index++ )
-                    {
-                        if (sourcename_list[list_index] == it->getName())
-                        {
-            //std::cout << "    obuf calc for " << inbufnum_list[list_index] << std::endl;
-                            if (inbufnum_list[list_index]>=4)
-                            {
-                                if (workbuffer_offsets[inbufnum_list[list_index]-4] == 1)
-                                {
-                //std::cout << "        wbo_list[" << inbufnum_list[list_index]-4 << "]= " << workbuffer_offsets[inbufnum_list[list_index]-4] << std::endl;
-                                    outbufnum_list.push_back(inbufnum_list[list_index]);
-                                    outbufsiz_list.push_back(work_buffer_size);
-                                    //std::cout << "pushing outbuf list num size "<< inbufnum_list[list_index] << " " << work_buffer_size << std::endl;
-                                    //std::cout << "   new  workbuffer_offsets[ "<< inbufnum_list[list_index]-4 << "]= " << running_offset << std::endl;
-                                    workbuffer_offsets[inbufnum_list[list_index]-4]=running_offset;
-                                    running_offset += work_buffer_size; 
-                                }
-                            }
-                            else if (inbufnum_list[list_index]==2)
-                            {
-            //std::cout << "        NOT a WB " << inbufnum_list[list_index] << std::endl;
-                                outbufnum_list.push_back(2);
-                                outbufsiz_list.push_back(0);
-                                //std::cout << "pushing outbuf list num size 2 0"<< std::endl;
-                           }
-                        }
-                    }   // end search inbuflist for match
-                }   // end not-output case (no output tensor from output node)
-            }   // end pass to fill outbuf lists
-
-            //std::cout << "    finished output buffer calculation pass" << std::endl;
-
-            // calculate address offset for each work buffer in inbufnum_list
-            // find buffer size from outbufsiz_list
-            for ( uint32_t inbuf_index = 0; inbuf_index < inbufnum_list.size(); inbuf_index++ )
-            {
-                uint32_t bufr2size = inbufnum_list[inbuf_index];
-                if ( bufr2size >= 4 )
-                {
-                    inbufadr_list.push_back(workbuffer_offsets[bufr2size-4]);
-                    //std::cout << "pushing bufr adr(in) list: in_index bufnum off "<< inbuf_index << " " << bufr2size << " " << workbuffer_offsets[bufr2size-4] << std::endl;
-                }     // end if WORK buffer
-                else
-                {
-                    inbufadr_list.push_back(0);
-                    //std::cout << "pushing bufr adr(in) list: in_index bufnum off "<< inbuf_index << " " << bufr2size << " 0" << std::endl;   
-                }
-            }   // end inbuflist loop
-
-            //  fill outbufadr_list
-            for ( uint32_t obuf_index = 0; obuf_index < outbufnum_list.size(); obuf_index++ )
-            {
-                uint32_t bufr2copy = outbufnum_list[obuf_index];
-                if (bufr2copy >= 4)
-                {   
-                    outbufadr_list.push_back(workbuffer_offsets[bufr2copy-4]);
-                    //std::cout << "pushing bufr adr(out) list: out_index bufnum off "<< obuf_index << " " << bufr2copy << " " << workbuffer_offsets[bufr2copy-4] << std::endl;   
-                }     // end if WORK buffer
-                else
-                {
-                    outbufadr_list.push_back(0);
-                    //std::cout << "pushing bufr adr(=out) list: out_index bufnum off "<< obuf_index << " " << bufr2copy << " 0" << std::endl;       
-                }
-            }   // end outbuf list loop
-
-            // pass to output stage info -----------------------------------
-            int outlist_index = 0 ;
-            int inlist_index = 0 ;
-            int reloc_index = 0 ;
-            for (mv::Control::OpDFSIterator it = cm.getFirst(); it != cm.opEnd(); ++it)
-            {
-
-//                std::cout << "in write_stage_loop op_count = " << op_count << std::endl;
-
-                if ( it->getOpType() == OpType::Conv2D )
-                {
-
-                    op_count++;
-                    if (it->hasAttr("postOpType"))
-                    {
-                        if (it->getAttr("postOpType").getContent<mv::OpType>() == mv::OpType::ReLU)
-                        {
-                            next_offset += 0xd4 + (3*4) ;
-                        }
-                    }
-                    else
-                    {
-                        next_offset += 0xd4 ;
-                    }
-
-                    // determine input and output buffer numbers. Save to blob_stats and write to stage section of blob
-                    conv_pool_stage.InputLocation = inbufnum_list[inlist_index];
-                    conv_pool_stage.OutputLocation = outbufnum_list[outlist_index];
-
-                    // determine address offset to input buffer
-                    if (conv_pool_stage.InputLocation != 1)
-                    {
-                        //  find input work buffer in output lists
-                        for ( uint32_t olist_index = 0; olist_index < outbufnum_list.size(); olist_index++ )
-                        {
-                            if (conv_pool_stage.InputLocation == outbufnum_list[olist_index] )
-                            {
-                                blob_stats.relocbuf_list.push_back(outbufnum_list[olist_index]);
-                                blob_stats.relocadr_list.push_back(outbufadr_list[olist_index]);
-                            //std::cout << "pushing reloc-table (conv in) relindex bufnum siz "<< reloc_index << " " <<  outbufnum_list[olist_index] << " " << outbufsiz_list[olist_index] << std::endl;
-                                conv_pool_stage.InputOffset = reloc_index++;
-                            }
-                        } // end search outbufnum list
-                    }   // end node input is work buffer case
-                    else
-                    {
-                       conv_pool_stage.InputOffset = 0 ;   // input to node is input to graph
-                    }
-
-                    // determine address offset to output buffer
-                    if (conv_pool_stage.OutputLocation != 2)
-
-                    {
-                        blob_stats.relocbuf_list.push_back(outbufnum_list[outlist_index]); 
-                        blob_stats.relocadr_list.push_back(outbufadr_list[outlist_index]); 
-                            //std::cout << "pushing reloc-table (conv out) relindex bufnum siz "<< reloc_index << " " <<  outbufnum_list[outlist_index] << " " << outbufsiz_list[outlist_index] << std::endl;
-                        conv_pool_stage.OutputOffset = reloc_index++;
-                        conv_pool_stage.next = next_offset ;
-                    }
-                    else
-                    {
-                        conv_pool_stage.OutputOffset = 0 ;
-                        conv_pool_stage.next = 0 ;
-                    }
-
-                    outlist_index++;
-                    inlist_index++;
-
-                    AddBytes(4, conv_pool_stage.next);
-                    AddBytes(4, 0x00);                                // 0x60
-                    AddBytes(4, conv_pool_stage.implementation);
-
-                    // operator specific info
-                    AddBytes(4, it->getInputTensor(1)->getShape()[0]); //radixX
-                    AddBytes(4, it->getInputTensor(1)->getShape()[1]); //radixY
-                    AddBytes(4, it->getAttr("stride").getContent<mv::UnsignedVector2D>().e0); //strideX  (0x70)
-                    AddBytes(4, it->getAttr("stride").getContent<mv::UnsignedVector2D>().e1); //strideY
-                    // Ignore asymmetric padding (ignore elements elements p_r and p_b from padding = [p_l, p_r, p_t, p_b])
-                    AddBytes(4, it->getAttr("padding").getContent<mv::UnsignedVector4D>().e0);  // padX
-                    AddBytes(4, it->getAttr("padding").getContent<mv::UnsignedVector4D>().e2);  // padY
-                    AddBytes(4, conv_pool_stage.padStyle);   // 0x80
-                    AddBytes(4, conv_pool_stage.dilation);
-
-                    add_stage_IO_info(it, conv_pool_stage);
-
-                    AddBytes(4, it->getInputTensor(1)->getShape()[0]*it->getInputTensor(1)->getShape()[1]);
-                    AddBytes(4, it->getInputTensor(1)->getShape()[2]);
-                    AddBytes(4, it->getInputTensor(1)->getShape()[3]);     // 0xe0   TapsDImZ
-
-                    AddBytes(4, blob_stats.tensor_number_size*it->getInputTensor(1)->getShape()[2]*it->getInputTensor(1)->getShape()[3]);   // Taps step X
-                    AddBytes(4, blob_stats.tensor_number_size*it->getInputTensor(1)->getShape()[3]);   // Taps step Y
-                    AddBytes(4, conv_pool_stage.TapsStrideZ);
-                    AddBytes(4, conv_pool_stage.TBOffset);   // 0xf0
-                    conv_pool_stage.TBOffset++ ; 
-                    AddBytes(4, conv_pool_stage.TapsLocation);
-                    AddBytes(4, conv_pool_stage.TapsDataType);
-                    AddBytes(4, conv_pool_stage.TapsOrder);
-
-                    if (it->hasAttr("bias"))
-                    {
-                          conv_pool_stage.BiasDimX = it->getAttr("bias").getContent<mv::dynamic_vector<float>>().size() ;
-                          conv_pool_stage.BiasStrideY = conv_pool_stage.BiasStrideX*conv_pool_stage.BiasDimX;
-                          conv_pool_stage.BiasStrideZ = conv_pool_stage.BiasStrideY;
-                    }
-                    AddBytes(4, conv_pool_stage.BiasDimX);   // 0x100
-                    AddBytes(4, conv_pool_stage.BiasDimY);
-                    AddBytes(4, conv_pool_stage.BiasDimZ);
-                    AddBytes(4, conv_pool_stage.BiasStrideX);
-                    AddBytes(4, conv_pool_stage.BiasStrideY);   // 0x110
-                    AddBytes(4, conv_pool_stage.BiasStrideZ);
-                    if (it->hasAttr("bias"))
-                    {
-                        AddBytes(4, conv_pool_stage.TBOffset);
-                        conv_pool_stage.TBOffset++ ;
-                        AddBytes(4, conv_pool_stage.BiasLocation);
-                        AddBytes(4, conv_pool_stage.BiasDataType);   // 0x120
-                        AddBytes(4, 3);
-                    }
-                    else
-                    {
-                        AddBytes(4, 0);
-                        AddBytes(4, 0);
-                        AddBytes(4, 0);   // 0x120
-                        AddBytes(4, 0);
-                    }
-                    AddBytes(4, conv_pool_stage.preop_type);
-                    if (it->hasAttr("postOpType"))
-                    {
-                        if (it->getAttr("postOpType").getContent<mv::OpType>() == mv::OpType::ReLU)
-                        {
-                            //std::cout << "--relu found for " << it->getName() << std::endl;
-                            AddBytes(4, 0x06);    // 0x12c , postop relu
-                            AddBytes(4, 0x00);
-                            AddBytes(4, 0x00);
-                            AddBytes(4, 0x00);
-                        }
-                        else 
-                        {
-                            std::cout << "ERROR: NON-relu postOP found for " << it->getName() << std::endl;
-                        }
-
-                    }
-                    else
-                    {
-                        if (it->hasAttr("bias"))
-                        {
-                            //std::cout << "--bias found for " << it->getName() << std::endl;
-                            AddBytes(4, 0x09);    // 0x12c , postop bias
-                        }
-                        else
-                        { 
-                            //std::cout << "--no postop attr for " << it->getName() << std::endl;
-                            AddBytes(4, 0x05);    // 0x12c , no postop
-                        }
-                    }
-
-                }   // end Conv case
-
-                else if ( it->getOpType() == OpType::FullyConnected )
-                {
-
-//                    std::cout << "writing stage for FC" << std::endl;
-                    op_count++;
-                    if (it->hasAttr("postOpType"))
-                    {
-                        if (it->getAttr("postOpType").getContent<mv::OpType>() == mv::OpType::ReLU)
-                        {
-                            next_offset += 0xb4 + (3*4) ;
-                        }
-                    }
-                    else
-                    {
-                        next_offset += 0xb4 ;
-                    }
-
-                    // determine input and output buffer numbers. Save to blob_stats and write to stage section of blob
-                    conv_pool_stage.InputLocation = inbufnum_list[inlist_index];
-                    conv_pool_stage.OutputLocation = outbufnum_list[outlist_index];
-
-                    // determine address offset to input buffer
-                    if (conv_pool_stage.InputLocation != 1)
-                    {
-                        //  find input work buffer in output lists
-                        for ( uint32_t olist_index = 0; olist_index < outbufnum_list.size(); olist_index++ )
-                        {
-                            if (conv_pool_stage.InputLocation == outbufnum_list[olist_index] )
-                            {
-                                blob_stats.relocbuf_list.push_back(outbufnum_list[olist_index]);
-                                blob_stats.relocadr_list.push_back(outbufadr_list[olist_index]);
-                            //std::cout << "pushing reloc-table (FC in) relindex bufnum siz "<< reloc_index << " " <<  outbufnum_list[olist_index] << " " << outbufsiz_list[olist_index] << std::endl;
-                                conv_pool_stage.InputOffset = reloc_index++;
-                            }
-                        } // end search outbufnum list 
-                    }   // end node input is work buffer case 
-                    else
-                    {
-                        conv_pool_stage.InputOffset = 0 ;   // input to node is input to graph
-                    }
-
-                    // determine address offset to output buffer
-                    if (conv_pool_stage.OutputLocation != 2)
-                    {
-                        blob_stats.relocbuf_list.push_back(outbufnum_list[outlist_index]);
-                        blob_stats.relocadr_list.push_back(outbufadr_list[outlist_index]);
-                            //std::cout << "pushing reloc-table (FC out) relindex bufnum siz "<< reloc_index << " " <<  outbufnum_list[outlist_index] << " " << outbufsiz_list[outlist_index] << std::endl;
-                        conv_pool_stage.OutputOffset = reloc_index++;
-                        conv_pool_stage.next = next_offset ;
-                    }
-                    else
-                    {
-                        conv_pool_stage.OutputOffset = 0 ;
-                        conv_pool_stage.next = 0 ;
-                    }
-
-                    outlist_index++;
-                    inlist_index++;
-
-                    AddBytes(4, conv_pool_stage.next);
-                    AddBytes(4, 0x04);                                // 0x60  opcode for FC
-                    AddBytes(4, conv_pool_stage.implementation);
-
-                    AddBytes(4, it->getInputTensor(0)->getShape()[0]);  // input X-dimension size
-                    AddBytes(4, it->getInputTensor(0)->getShape()[1]);  // input Y-dimension size
-                    AddBytes(4, it->getInputTensor(0)->getShape()[2]);  // input Z-dimension size   (0x90)
-                    AddBytes(4, blob_stats.tensor_number_size*it->getInputTensor(0)->getShape()[2]);    // InputStrideX
-                    AddBytes(4, blob_stats.tensor_number_size*it->getInputTensor(0)->getShape()[2]*it->getInputTensor(0)->getShape()[0]);  // InputStrideY
-                    AddBytes(4, blob_stats.tensor_number_size); // InputStrideZ
-                    AddBytes(4, conv_pool_stage.InputOffset);     //  0xa0
-                    AddBytes(4, conv_pool_stage.InputLocation);
-                    //std::cout << "wrote stage IO info for FC" << std::endl;
-
-//                    std::cout << "added input offset, location : " << conv_pool_stage.InputOffset << " " << conv_pool_stage.InputLocation << std::endl;
-                    AddBytes(4, conv_pool_stage.InputDataType);
-                    AddBytes(4, conv_pool_stage.InputOrder);
-
-                    AddBytes(4, 0x01);  // output X-dimension size
-                    AddBytes(4, 0x01);  // output Y-dimension size
-                    AddBytes(4, it->getOutputTensor(0)->getShape().totalSize());  // output Z-dimension size 
-                    AddBytes(4, blob_stats.tensor_number_size*it->getOutputTensor(0)->getShape().totalSize());   // output step x
-                    AddBytes(4, blob_stats.tensor_number_size*it->getOutputTensor(0)->getShape().totalSize());   // output step y
-                    AddBytes(4, blob_stats.tensor_number_size);   // output step z
-                    AddBytes(4, conv_pool_stage.OutputOffset);
-                    AddBytes(4, conv_pool_stage.OutputLocation);
-//                    std::cout << "      output offset, location : " << conv_pool_stage.OutputOffset << " " << conv_pool_stage.OutputLocation << std::endl;
-                    AddBytes(4, conv_pool_stage.OutputDataType);   //0xd0
-                    AddBytes(4, conv_pool_stage.OutputOrder);
-                    //std::cout << "wrote stage IO(out) info for FC" << std::endl;
-
-                    AddBytes(4, 0x01);   // TAPS dim X
-                    AddBytes(4, it->getInputTensor(0)->getShape().totalSize());   // TAPS dim Y
-                    AddBytes(4, it->getOutputTensor(0)->getShape().totalSize());   // TAPS dim Z
-                    //std::cout << "wrote stage TAPS dim info for FC" << std::endl;
-                    AddBytes(4, blob_stats.tensor_number_size*it->getInputTensor(0)->getShape().totalSize()*it->getOutputTensor(0)->getShape().totalSize());   // Taps step X
-                    AddBytes(4, blob_stats.tensor_number_size*it->getOutputTensor(0)->getShape().totalSize());   // Taps step Y
-                    AddBytes(4, blob_stats.tensor_number_size);
-                    AddBytes(4, conv_pool_stage.TBOffset);   // 0xf0
-                    conv_pool_stage.TBOffset++ ;
-                    AddBytes(4, conv_pool_stage.TapsLocation);
-                    AddBytes(4, conv_pool_stage.TapsDataType);
-                    AddBytes(4, conv_pool_stage.TapsOrder);
-                    //std::cout << "wrote stage TAPS info for FC" << std::endl;
-
-                    AddBytes(4, it->getOutputTensor(0)->getShape().totalSize());   // bias dim x
-                    AddBytes(4, 0x01);       // bias dim y
-                    AddBytes(4, 0x01);       // bias dim z
-                    AddBytes(4, blob_stats.tensor_number_size);    // bias step x
-                    AddBytes(4, blob_stats.tensor_number_size*it->getOutputTensor(0)->getShape().totalSize());   // bias step y
-                    AddBytes(4, blob_stats.tensor_number_size*it->getOutputTensor(0)->getShape().totalSize());   // bias step z
-                    AddBytes(4, conv_pool_stage.TBOffset);
-                    conv_pool_stage.TBOffset++ ;
-                    AddBytes(4, conv_pool_stage.BiasLocation);
-                    AddBytes(4, conv_pool_stage.BiasDataType);   // 0x120
-                    AddBytes(4, conv_pool_stage.BiasOrder);
-                    //std::cout << "wrote stage bias info for FC" << std::endl;
-
-                    AddBytes(4, conv_pool_stage.preop_type);
-                    if (it->hasAttr("postOpType"))
-                    {
-                        if (it->getAttr("postOpType").getContent<mv::OpType>() == mv::OpType::ReLU)
-                        {
-                            //std::cout << "--relu found for " << it->getName() << std::endl;
-                            AddBytes(4, 0x06);    // 0x12c , postop relu
-                            AddBytes(4, 0x00);
-                            AddBytes(4, 0x00);
-                            AddBytes(4, 0x00);
-                        }
-                        else
-                        {
-                            //std::cout << "ERROR: NON-relu postOP found for " << it->getName() << std::endl;
-                        }
-                    }
-                    else
-                    {
-                        if (it->hasAttr("bias"))
-                        {
-                            //std::cout << "--bias found for " << it->getName() << std::endl;
-                            AddBytes(4, 0x09);    // 0x12c , postop bias
-                        }
-                        else
-                        {
-                            //std::cout << "--no postop attr for " << it->getName() << std::endl;
-                            AddBytes(4, 0x05);    // 0x12c , no postop
-                        }
-                    }
-                    //std::cout << "finished writing stage for FC" << std::endl;
-                }   // end fully connected case
-
-                else if ( it->getOpType() == OpType::Softmax )
-                {
-                    //std::cout << "writing stage for softmax" << std::endl;
-
-                    op_count++;
-                    next_offset += 0x68 ;
-
-                    // determine input and output buffer numbers. Save to blob_stats and write to stage section of blob
-                    conv_pool_stage.InputLocation = inbufnum_list[inlist_index];
-                    conv_pool_stage.OutputLocation = outbufnum_list[outlist_index];
-
-                    // determine address offset to input buffer
-                    if (conv_pool_stage.InputLocation != 1)
-                    {
-                        //  find input work buffer in output lists
-                        for ( uint32_t olist_index = 0; olist_index < outbufnum_list.size(); olist_index++ )
-                        {
-                            if (conv_pool_stage.InputLocation == outbufnum_list[olist_index] )
-                            {
-                                blob_stats.relocbuf_list.push_back(outbufnum_list[olist_index]);
-                                blob_stats.relocadr_list.push_back(outbufadr_list[olist_index]);
-                            //std::cout << "pushing reloc-table (softmax in)relindex bufnum siz "<< reloc_index << " " <<  outbufnum_list[olist_index] << " " << outbufsiz_list[olist_index] << std::endl;
-                                conv_pool_stage.InputOffset = reloc_index++;
-                            }
-                        } // end search outbufnum list
-                    }   // end node input is work buffer case
-                    else
-                    {
-                        conv_pool_stage.InputOffset = 0 ;   // input to node is input to graph
-                    }
-
-                    // determine address offset to output buffer
-                    if (conv_pool_stage.OutputLocation != 2)
-                    {
-                        blob_stats.relocbuf_list.push_back(outbufnum_list[outlist_index]);
-                        blob_stats.relocadr_list.push_back(outbufadr_list[outlist_index]);
-                            //std::cout << "pushing reloc-table (softmax out) relindex bufnum siz "<< reloc_index << " " <<  outbufnum_list[outlist_index] << " " << outbufsiz_list[outlist_index] << std::endl;
-                        conv_pool_stage.OutputOffset = reloc_index++;
-                        conv_pool_stage.next = next_offset ;
-                    }
-                    else
-                    {
-                        conv_pool_stage.OutputOffset = 0 ;
-                        conv_pool_stage.next = 0 ;
-                    }
-
-                    outlist_index++;
-                    inlist_index++;
-
-                    AddBytes(4, conv_pool_stage.next);
-                    AddBytes(4, 0x03);   // opcode for softmax
-                    AddBytes(4, conv_pool_stage.implementation);
-
-                    // operator specific info
-                    AddBytes(4, 0x01); // softmax axis
-
-                    AddBytes(4, 1);  // input X-dimension size
-                    AddBytes(4, 1);  // input Y-dimension size
-                    AddBytes(4, it->getInputTensor(0)->getShape().totalSize());  // input Z-dimension size
-                    AddBytes(4, blob_stats.tensor_number_size*it->getInputTensor(0)->getShape().totalSize());  // InputStride X
-                    AddBytes(4, blob_stats.tensor_number_size*it->getInputTensor(0)->getShape().totalSize()); // Input Stride Y
-                    AddBytes(4, blob_stats.tensor_number_size);    // InputStride Z
-                    AddBytes(4, conv_pool_stage.InputOffset);     //  0xa0
-                    AddBytes(4, conv_pool_stage.InputLocation);
-
-//                    std::cout << "added input offset, location : " << conv_pool_stage.InputOffset << " " << conv_pool_stage.InputLocation << std::endl;
-                    AddBytes(4, conv_pool_stage.InputDataType);
-                    AddBytes(4, conv_pool_stage.InputOrder);
-
-                    AddBytes(4, 1);  // output X-dimension size
-                    AddBytes(4, 1);  // output Y-dimension size
-                    AddBytes(4, it->getOutputTensor(0)->getShape().totalSize());  // output Z-dimension size  (0xb0)
-                    AddBytes(4, blob_stats.tensor_number_size*it->getOutputTensor(0)->getShape().totalSize());   // output step x
-                    AddBytes(4, blob_stats.tensor_number_size*it->getOutputTensor(0)->getShape().totalSize());   // output step y
-                    AddBytes(4, blob_stats.tensor_number_size);  // output step z
-                    AddBytes(4, conv_pool_stage.OutputOffset);
-                    AddBytes(4, conv_pool_stage.OutputLocation);
-//                    std::cout << "      output offset, location : " << conv_pool_stage.OutputOffset << " " << conv_pool_stage.OutputLocation << std::endl;
-                    AddBytes(4, conv_pool_stage.OutputDataType);   //0xd0
-                    AddBytes(4, conv_pool_stage.OutputOrder);
-
-//                    std::cout << "wrote stage IO info for softmax" << std::endl;
-
-                    AddBytes(4, conv_pool_stage.preop_type);
-                    AddBytes(4, conv_pool_stage.postop_type);
-
-                }    // end softmax case
-                else if ( it->getOpType() == OpType::ReLU )
-                {
-
-//                    std::cout << "writing stage for ReLU" << std::endl;
-                    op_count++;
-                    next_offset += 0x70 ;
-
-                    // determine input and output buffer numbers. Save to blob_stats and write to stage section of blob
-                    conv_pool_stage.InputLocation = inbufnum_list[inlist_index];
-                    conv_pool_stage.OutputLocation = outbufnum_list[outlist_index];
-
-                    // determine address offset to input buffer
-                    if (conv_pool_stage.InputLocation != 1)
-                    {
-                        //  find input work buffer in output lists
-                        for ( uint32_t olist_index = 0; olist_index < outbufnum_list.size(); olist_index++ )
-                        {
-                            if (conv_pool_stage.InputLocation == outbufnum_list[olist_index] )
-                            {
-                                blob_stats.relocbuf_list.push_back(outbufnum_list[olist_index]);
-                                blob_stats.relocadr_list.push_back(outbufadr_list[olist_index]);
-                            //std::cout << "pushing reloc-table (relu in) relindex bufnum siz "<< reloc_index << " " <<  outbufnum_list[olist_index] << " " << outbufsiz_list[olist_index] << std::endl;
-                                conv_pool_stage.InputOffset = reloc_index++;
-                            }
-                        } // end search outbufnum list
-                    }   // end node input is work buffer case
-                    else
-                    {
-                        conv_pool_stage.InputOffset = 0 ;   // input to node is input to graph
-                    }
-
-                    // determine address offset to output buffer
-                    if (conv_pool_stage.OutputLocation != 2)
-                    {
-                        blob_stats.relocbuf_list.push_back(outbufnum_list[outlist_index]);
-                        blob_stats.relocadr_list.push_back(outbufadr_list[outlist_index]);
-                           //std::cout << "pushing reloc-table (relu out) relindex bufnum siz "<< reloc_index << " " <<  outbufnum_list[outlist_index] << " " << outbufsiz_list[outlist_index] << std::endl;
-//                            std::cout << "conv_pool_stage.OutputLocation= "<< conv_pool_stage.OutputLocation << std::endl;
-                        conv_pool_stage.OutputOffset = reloc_index++;
-                        conv_pool_stage.next = next_offset ;
-                    }
-                    else
-                    {
-                        conv_pool_stage.OutputOffset = 0 ;
-                        conv_pool_stage.next = 0 ;
-                    }
-
-                    outlist_index++;
-                    inlist_index++;
-
-                    AddBytes(4, conv_pool_stage.next);
-                    AddBytes(4, 0x06);   // opcode for ReLU
-                    AddBytes(4, conv_pool_stage.implementation);
-
-                    // operator specific info
-                    AddBytes(4, 0x00); // OpX
-
-//                    std::cout << "writing IO for relu" << std::endl;
-                    add_stage_IO_info(it, conv_pool_stage);
-                    AddBytes(4, 0x00); // post stride x
-                    AddBytes(4, 0x00); // post stride y
-
-                    AddBytes(4, conv_pool_stage.preop_type);
-                    AddBytes(4, conv_pool_stage.postop_type);
-                }    // end relu case
-                else if ( it->getOpType() == OpType::MaxPool2D )
-                {
-                    op_count++;
-                    next_offset += 0x80 ;
-
-                    // determine input and output buffer numbers. Save to blob_stats and write to stage section of blob
-                    conv_pool_stage.InputLocation = inbufnum_list[inlist_index];
-                    conv_pool_stage.OutputLocation = outbufnum_list[outlist_index];
-
-                    // determine address offset to input buffer
-                    if (conv_pool_stage.InputLocation != 1)
-                    {
-                        //  find input work buffer in output lists
-                        for ( uint32_t olist_index = 0; olist_index < outbufnum_list.size(); olist_index++ )
-                        {
-                            if (conv_pool_stage.InputLocation == outbufnum_list[olist_index] )
-                            {
-                                blob_stats.relocbuf_list.push_back(outbufnum_list[olist_index]);
-                                blob_stats.relocadr_list.push_back(outbufadr_list[olist_index]);
-                                //std::cout << "pushing reloc-table MPin "<< reloc_index << " " << outbufnum_list[olist_index] << " " << outbufsiz_list[olist_index] << std::endl;
-                                conv_pool_stage.InputOffset = reloc_index++;
-                                break;
-                            }
-                        } // end search outbufnum list
-                    }   // end node input is work buffer case
-                    else
-                    {
-                        conv_pool_stage.InputOffset = 0 ;   // input to node is input to graph
-                    }
-                    // determine address offset to output buffer
-                    if (conv_pool_stage.OutputLocation != 2)
-                    {
-                        blob_stats.relocbuf_list.push_back(outbufnum_list[outlist_index]);
-                        blob_stats.relocadr_list.push_back(outbufadr_list[outlist_index]);
-                    //std::cout << "pushing reloc-table MPout "<< reloc_index << " " << outbufnum_list[outlist_index] << " " << outbufsiz_list[outlist_index] << std::endl;
-                        conv_pool_stage.OutputOffset = reloc_index++;
-                        conv_pool_stage.next = next_offset ;
-                    }
-                    else
-                    {
-                        conv_pool_stage.OutputOffset = 0 ;
-                        conv_pool_stage.next = 0 ;
-                    }
-
-                    outlist_index++;
-                    inlist_index++;
-
-                    AddBytes(4, conv_pool_stage.next);
-                    AddBytes(4, 1);             // opcode for maxpool is 1
-                    AddBytes(4, conv_pool_stage.implementation);
-
-                    // operator specific info
-                    AddBytes(4, it->getAttr("kSize").getContent<mv::UnsignedVector2D>().e0); // radix X
-                    AddBytes(4, it->getAttr("kSize").getContent<mv::UnsignedVector2D>().e1); // radix Y (0x140)
-                    AddBytes(4, it->getAttr("stride").getContent<mv::UnsignedVector2D>().e0); //strideX
-                    AddBytes(4, it->getAttr("stride").getContent<mv::UnsignedVector2D>().e1); //strideY
-// TODO temp TF pad                    AddBytes(4, it->getAttr("padding").getContent<mv::UnsignedVector4D>().e0);  // padX
-// TODO temp TF pad                    AddBytes(4, it->getAttr("padding").getContent<mv::UnsignedVector4D>().e2);  // padY
-                    AddBytes(4, 0x00);   // padX
-                    AddBytes(4, 0x00);   // padY 0x150
-                    AddBytes(4, 0x02);   // padstyle
-
-                    add_stage_IO_info(it, conv_pool_stage);
-                    AddBytes(4, conv_pool_stage.preop_type);
-                    AddBytes(4, 0x05);    // 0x1ac  postop type
-
-                }
-                else if ( it->getOpType() == OpType::AvgPool2D )
-                {
-                    op_count++;
-                    next_offset += 0x80 ;
-
-                    // determine input and output buffer numbers. Save to blob_stats and write to stage section of blob
-                    conv_pool_stage.InputLocation = inbufnum_list[inlist_index];
-                    conv_pool_stage.OutputLocation = outbufnum_list[outlist_index];
-
-                    // determine address offset to input buffer
-                    if (conv_pool_stage.InputLocation != 1)
-                    {
-                        //  find input work buffer in output lists
-                        for ( uint32_t olist_index = 0; olist_index < outbufnum_list.size(); olist_index++ )
-                        {
-                            if (conv_pool_stage.InputLocation == outbufnum_list[olist_index] )
-                            {
-                                blob_stats.relocbuf_list.push_back(outbufnum_list[olist_index]);
-                                blob_stats.relocadr_list.push_back(outbufadr_list[olist_index]);
-                        //std::cout << "pushing reloc-table (avgpool in) "<< reloc_index  << " " << outbufnum_list[olist_index] << " " << outbufsiz_list[olist_index] << std::endl;
-                        conv_pool_stage.InputOffset = reloc_index++;
-                            }
-                        } // end search outbufnum list
-                    }   // end node input is work buffer case
-                    else
-                    {
-                        conv_pool_stage.InputOffset = 0 ;   // input to node is input to graph
-                    }
-
-                    // determine address offset to output buffer
-                    if (conv_pool_stage.OutputLocation != 2)
-                    {
-                        blob_stats.relocbuf_list.push_back(outbufnum_list[outlist_index]);
-                        blob_stats.relocadr_list.push_back(outbufadr_list[outlist_index]);
-                    //std::cout << "pushing reloc-table (avgpool out) "<< reloc_index << " "  << outbufnum_list[outlist_index] << " " << outbufsiz_list[outlist_index] << std::endl;
-                        conv_pool_stage.OutputOffset = reloc_index++;
-                        conv_pool_stage.next = next_offset ;
-                    }
-                    else
-                    {
-                        conv_pool_stage.OutputOffset = 0 ;
-                        conv_pool_stage.next = 0 ;
-                    }
-
-                    outlist_index++;
-                    inlist_index++;
-
-                    AddBytes(4, conv_pool_stage.next);
-                    AddBytes(4, 0x02);     // operation type for avgpool
-                    AddBytes(4, conv_pool_stage.implementation);
-
-                    // operator specific info
-                    AddBytes(4, it->getAttr("kSize").getContent<mv::UnsignedVector2D>().e0); // radix X
-                    AddBytes(4, it->getAttr("kSize").getContent<mv::UnsignedVector2D>().e1); // radix Y (0x140)
-                    AddBytes(4, it->getAttr("stride").getContent<mv::UnsignedVector2D>().e0); //strideX
-                    AddBytes(4, it->getAttr("stride").getContent<mv::UnsignedVector2D>().e1); //strideY
-// TODO temp TF pad                    AddBytes(4, it->getAttr("padding").getContent<mv::UnsignedVector4D>().e0);  // padX
-// TODO temp TF pad                    AddBytes(4, it->getAttr("padding").getContent<mv::UnsignedVector4D>().e2);  // padY
-                    AddBytes(4, 0x00);   // padX
-                    AddBytes(4, 0x00);   // padY 0x150
-                    AddBytes(4, 0x03);   // padstyle
-
-                    add_stage_IO_info(it, conv_pool_stage);
-                    AddBytes(4, conv_pool_stage.preop_type);
-                    AddBytes(4, 0x05);    // 0x1ac  postop type
-                }
-                else if (( it->getOpType() == OpType::Add ) || ( it->getOpType() == OpType::Multiply ) || ( it->getOpType() == OpType::Scale ))
-                {
-                    op_count++;
-                    next_offset += 0x8c ;
-
-                    // determine input and output buffer numbers. Save to blob_stats and write to stage section of blob
-                    conv_pool_stage.OutputLocation = outbufnum_list[outlist_index];
-                    uint32_t this_inputLocation ;
-                    uint32_t this_inputOffset ;
-
-                    //  write reloc table entry for 2 inputs
-                    for ( int input_index = 0; input_index < 2; input_index++ )
-                    {
-                        if (( it->getOpType() == OpType::Scale )&&(input_index==1))
-                        {
-                            this_inputLocation = 3;  // second input to scale is located in the blob buff (wts-bias) 
-                        }
-                        else
-                        {
-                            this_inputLocation = inbufnum_list[inlist_index+input_index];   // input located in work buffer or input
-                        }
-                        // determine address offset to input buffer
-                        if (this_inputLocation >= 4)
-                        {
-                            //  find input work buffer in output lists
-                            for ( uint32_t olist_index = 0; olist_index < outbufnum_list.size(); olist_index++ )
-                            {
-                                if (this_inputLocation == outbufnum_list[olist_index] )
-                                {
-                                    blob_stats.relocbuf_list.push_back(outbufnum_list[olist_index]);
-                                    blob_stats.relocadr_list.push_back(outbufadr_list[olist_index]);
-                                    //std::cout << "pushing reloc-table (add in) "<< reloc_index << " " << outbufnum_list[olist_index] << " " << outbufsiz_list[olist_index] << std::endl;
-                                    this_inputOffset = reloc_index++;
-                                }
-                            } // end search outbufnum list
-                        }   // end node input is work buffer case
-                        else
-                        {
-                            this_inputOffset = 0 ;   // input to node is input to graph
-                        }
-
-                        // 2nd input stage info is written as a TapsBuffer
-                        if (input_index == 0)
-                        {
-                            conv_pool_stage.InputLocation = this_inputLocation;
-                            conv_pool_stage.InputOffset = this_inputOffset;
-                        }
-                        else
-                        {
-                            conv_pool_stage.Input1Location = this_inputLocation;
-                            conv_pool_stage.Input1Offset = this_inputOffset;
-                        }
-
-                    }   // end 2 input loop
-
-                    // determine address offset to output buffer
-                    if (conv_pool_stage.OutputLocation != 2)
-                    {
-                        blob_stats.relocbuf_list.push_back(outbufnum_list[outlist_index]);
-                        blob_stats.relocadr_list.push_back(outbufadr_list[outlist_index]);
-                    //std::cout << "pushing reloc-table (add out) "<< reloc_index << " " << outbufnum_list[outlist_index] << " " << outbufsiz_list[outlist_index] << std::endl;
-                        conv_pool_stage.OutputOffset = reloc_index++;
-                        conv_pool_stage.next = next_offset ;
-                    }
-                    else
-                    {
-                        conv_pool_stage.OutputOffset = 0 ;
-                        conv_pool_stage.next = 0 ;
-                    }
-
-                    outlist_index++;
-                    inlist_index++;
-                    inlist_index++;
-
-                    AddBytes(4, conv_pool_stage.next);
-
-                    if (it->getOpType() == OpType::Add)
-                    {
-                        AddBytes(4, 0x0c);     // operation type element-wise Add
-                    }
-                    else if (it->getOpType() == OpType::Multiply)
-                    {
-                        AddBytes(4, 0x0d);     // operation type element-wise Multiply
-                    }
-                    else
-                    {
-                        AddBytes(4, 0x0f);     // operation type vector Scale
-                        next_offset += 0x28 ;
-                    }
-
-                    AddBytes(4, conv_pool_stage.implementation);
-
-                    // operator specific info
-                    add_stage_IO_info(it, conv_pool_stage);
-
-                    if (it->getOpType() == OpType::Scale)
-                    {
-                        // 2nd input info 
-//                        AddBytes(4, it->getInputTensor(1)->getShape().totalSize());  // input X-dimension size
-                        AddBytes(4, 0x00);  // input X-dimension size
-                        AddBytes(4, 1);  // input Y-dimension size
-                        AddBytes(4, 1);  // input Z-dimension size   (0x90)
-                        AddBytes(4, blob_stats.tensor_number_size);    // InputStrideX
-                        AddBytes(4, blob_stats.tensor_number_size*it->getInputTensor(1)->getShape().totalSize());  // InputStrideY
-                        AddBytes(4, blob_stats.tensor_number_size); // InputStrideZ
-
-                        AddBytes(4, conv_pool_stage.TBOffset);      // 2nd input
-                        conv_pool_stage.TBOffset++; 
-                        AddBytes(4, 3);    // 2nd location is bias region of blob buffer
-                        AddBytes(4, conv_pool_stage.OutputDataType);
-                        AddBytes(4, 3);   // output order
-
-                        AddBytes(4, conv_pool_stage.BiasDimX);   // 0x100
-                        AddBytes(4, conv_pool_stage.BiasDimY);
-                        AddBytes(4, conv_pool_stage.BiasDimZ);
-                        AddBytes(4, conv_pool_stage.BiasStrideX);
-                        AddBytes(4, conv_pool_stage.BiasStrideY);   // 0x110
-                        AddBytes(4, conv_pool_stage.BiasStrideZ);
-                        AddBytes(4, 0);   // input offset
-                        AddBytes(4, 0);   // input location
-                        AddBytes(4, conv_pool_stage.BiasDataType);   // 0x120
-                        AddBytes(4, conv_pool_stage.BiasOrder);
-
-                    }
-                    else   // add or mult
-                    {
-                        // 2nd input info , same as first except buffer offset and location
-                        AddBytes(4, it->getInputTensor(0)->getShape()[0]);  // input X-dimension size
-                        AddBytes(4, it->getInputTensor(0)->getShape()[1]);  // input Y-dimension size
-                        AddBytes(4, it->getInputTensor(0)->getShape()[2]);  // input Z-dimension size   (0x90)
-                        AddBytes(4, blob_stats.tensor_number_size*it->getInputTensor(0)->getShape()[2]);    // InputStrideX
-                        AddBytes(4, blob_stats.tensor_number_size*it->getInputTensor(0)->getShape()[2]*it->getInputTensor(0)->getShape()[0]);  // InputStrideY
-                        AddBytes(4, blob_stats.tensor_number_size); // InputStrideZ
- 
-                        AddBytes(4, conv_pool_stage.Input1Offset);      // 2nd input
-                        AddBytes(4, conv_pool_stage.Input1Location);    // 2nd Inputr
-                        AddBytes(4, conv_pool_stage.OutputDataType);
-                        AddBytes(4, conv_pool_stage.OutputOrder);
-                    }
-
-                    AddBytes(4, 0x5);    //  preop
-                    AddBytes(4, 0x5);    //  postop
-
-                }
-
-            }
-
-            uint32_t buffer_section_offset = align(next_offset,0x10) ;
-            uint32_t stage_pad_size = buffer_section_offset - next_offset  ;
-            AddBytes(stage_pad_size, 0x00000000);
-
-            //std::cout << "Finished writing stages section of blob" << std::endl;
-        }
-
-       void write_buffer_section(mv::ControlModel& cm)
-       {
-            uint32_t buffer_header_pad_size = 3 ;
-            uint32_t buffer_header_pad_val = 0x002a ;
-            uint8_t buffer_pad_val = 0x00 ;
-            uint8_t buffer_wpad_val = 0x00 ;
-            Float16Compressor cvtr ;
-
-            // buffer section header
-            AddBytes(4, (blob_stats.buffer_header_size + blob_stats.buffer_data_size));
-
-            for (unsigned i=0; i<buffer_header_pad_size; i++)
-            {
-                AddBytes(4, buffer_header_pad_val);
-            }
-
-            for (mv::Control::OpDFSIterator it = cm.getFirst(); it != cm.opEnd(); ++it)
-            {
-                if (( it->getOpType() == OpType::Conv2D ) || ( it->getOpType() == OpType::FullyConnected ))
-                {
-                    // buffer data section for convolution has 3 regions: taps, bias, and params
-                    // size of TAP region = align((roundUp(8,#kernels)*kernelX*kernelY*kernelZ)*dataSize),0x40)
-
-                    // TAPS region
-                    // calculate buffer sizes etc related to weights
-                    uint32_t kernel_sizeX = 0 ;
-                    uint32_t kernel_sizeY = 1 ;
-                    uint32_t kernel_sizeZ = 1 ;
-                    uint32_t kernel_sizeN = 1 ;
-
-                    if ( it->getOpType() == OpType::Conv2D )
-                    {
-                        kernel_sizeX = it->getInputTensor(1)->getShape()[0] ;
-                        kernel_sizeY = it->getInputTensor(1)->getShape()[1] ;
-                        kernel_sizeZ = it->getInputTensor(1)->getShape()[2] ;
-                        kernel_sizeN = it->getInputTensor(1)->getShape()[3] ;
-                    }
-                    else    //fc
-                    {
-                        kernel_sizeX = it->getInputTensor(1)->getShape().totalSize();
-                    }
-
-//                    std::cout << "this weights shape = " << kernel_sizeX << " " << kernel_sizeY << " " << kernel_sizeZ << " " << kernel_sizeN << std::endl;
-                    uint32_t weights_number_size = 2 ;          // TODO assume FP16
-                    uint32_t buffer_taps_weights_len = kernel_sizeX*kernel_sizeY*kernel_sizeZ*kernel_sizeN;
-                    uint32_t buffer_taps_weights_size = buffer_taps_weights_len*blob_stats.weights_number_size;
-                    uint32_t weights_region_size = align8(kernel_sizeN)*kernel_sizeX*kernel_sizeY*kernel_sizeZ*blob_stats.weights_number_size ;
-                    weights_region_size = align(weights_region_size,64) ;
-                    uint32_t weights_region_pad_size = weights_region_size - buffer_taps_weights_size ;
-
-                    uint32_t printcount=0 ;
-                    //std::cout << "first 8 wts(fp32) (0xfp16) of  " << it->getName() << std::endl;
-                    // write weights and pad to file
-                    for (unsigned i=0; i< buffer_taps_weights_len; i++)
-                    {
-//                        uint16_t cur_weight = f32Tof16((it->getInputTensor(1)->getData()[i])) ;  // TODO assume fp16
-                        uint16_t new_weight = cvtr.compress((it->getInputTensor(1)->getData()[i])) ;  // TODO assume fp16
-                        if (printcount<8) 
-                        {
-//                            std::cout << "     " << (it->getInputTensor(1)->getData()[i]) << "  " << std::hex << (it->getInputTensor(1)->getData()[i]) << "  " << new_weight <<std::endl;
-                            printcount++;
-                        }
-                        AddBytes(weights_number_size, new_weight) ;
-                    }
-
-                    for (unsigned i=0; i< weights_region_pad_size; i++)
-                    {
-                        AddBytes(1, buffer_wpad_val);
-                    }
-
-                    // BIAS region
-                    uint32_t bias_number_size = 2 ;             // TODO assume FP16
-                    uint16_t buffer_bias_val = 0x0000 ;  // TODO bias = 0 hardcoded
-                    uint32_t buffer_bias_values_len = 1;        // TODO use 1 for now (same bias all outputs)
-
-                    if (it->hasAttr("bias"))
-                    {
-                        //std::cout << "writing bias values for "<< it->getName() << std::endl;
-                        buffer_bias_values_len = it->getAttr("bias").getContent<mv::dynamic_vector<float>>().size() ;
-                        for (unsigned i = 0; i < buffer_bias_values_len; ++i)
-                        {
-                            auto buffer_bias_val32 =  it->getAttr("bias").getContent<mv::dynamic_vector<float>>()[i] ;
-                            buffer_bias_val = cvtr.compress(buffer_bias_val32);
-                            AddBytes(bias_number_size, buffer_bias_val);
-                        }
-                    }
-                    else
-                    {
-                        for (unsigned i=0; i< buffer_bias_values_len; i++)
-                        {
-                            AddBytes(bias_number_size, buffer_bias_val);
-                        }
-                    }
-
-                    uint32_t buffer_bias_values_size = buffer_bias_values_len*bias_number_size;
-                    uint32_t buffer_bias_region_size = align(buffer_bias_values_size,64) ;
-                    uint32_t buffer_bias_pad_size = buffer_bias_region_size - (buffer_bias_values_size);
-                    //std::cout << "    bias region size =  "<<  buffer_bias_region_size << std::endl;
-
-                    for (unsigned i=0; i< buffer_bias_pad_size; i++)
-                    {
-                        AddBytes(1, buffer_pad_val);
-                    }
-
-                    // PARAMS region
-                    uint32_t params_number_size = 4 ;           // assume int32 for postop param
-//                    uint32_t buffer_params_val = 0x00000001;    // TODO always use bias postop
-                    uint32_t buffer_params_val = 0x00000000;    // TODO always use bias postop
-                    uint32_t buffer_params_values_len = 1;      // TODO use 1 for now (same bias all outputs)
-                    uint32_t buffer_params_values_size = buffer_params_values_len*params_number_size;
-                    uint32_t buffer_params_region_size = align(buffer_params_values_size,64) ;
-                    uint32_t buffer_params_pad_size = buffer_params_region_size - (buffer_params_values_size);
-                    for (unsigned i=0; i< buffer_params_values_len; i++)
-                    {
-                        AddBytes(params_number_size, buffer_params_val);
-                    }
-                    for (unsigned i=0; i< buffer_params_pad_size; i++)
-                    {
-                        AddBytes(1, buffer_pad_val);
-                    }
-                }  //  end conv or FC  case
-                else if ( it->getOpType() == OpType::Scale ) // scale vector 
-                {
-                    // BIAS region
-                    uint32_t bias_number_size = 2 ;             // TODO assume FP16
-                    uint16_t buffer_bias_val = 0x0000;  // TODO bias = 0 hardcoded
-                    uint32_t buffer_bias_values_len = it->getInputTensor(1)->getShape().totalSize();
-
-                    for (unsigned i = 0; i < buffer_bias_values_len; ++i)
-                    {
-//                        buffer_bias_val = f32Tof16(it->getInputTensor(1)->getData()[i]);
-                        buffer_bias_val = cvtr.compress(it->getInputTensor(1)->getData()[i]);
-                        AddBytes(bias_number_size, buffer_bias_val);
-//                        std::cout << "scale index value " << i << " " << buffer_bias_val << std::endl;
-                    }
-
-                    uint32_t buffer_bias_values_size = buffer_bias_values_len*bias_number_size;
-                    uint32_t buffer_bias_region_size = align(buffer_bias_values_size,64) ;
-                    uint32_t buffer_bias_pad_size = buffer_bias_region_size - (buffer_bias_values_size);
-
-                    for (unsigned i=0; i< buffer_bias_pad_size; i++)
-                    {
-                        AddBytes(1, buffer_pad_val);
-                    }
-                }   // end scale case
-            }
-       }
-
-       void write_relocation_section(mv::ControlModel& cm)
-       {
-            uint32_t relocation_section_header_size = 20 ;
-            uint32_t blob_buffer_reloc_size = 8*blob_stats.conv_count ;
-            uint32_t work_buffer_reloc_size = 0x10 * (blob_stats.stage_count-1);
-            uint32_t blob_buffer_reloc_offset = blob_stats.blob_file_size - blob_stats.relocation_section_size + relocation_section_header_size ;
-            uint32_t work_buffer_reloc_offset = blob_buffer_reloc_offset + blob_buffer_reloc_size ;
-
-            // write relocation section header
-            AddBytes(4, blob_stats.relocation_section_size );
-            AddBytes(4, blob_buffer_reloc_offset);
-            AddBytes(4, blob_buffer_reloc_size);
-            AddBytes(4, work_buffer_reloc_offset);
-            AddBytes(4, work_buffer_reloc_size);
-
-            // write buffer data relocation info
-            uint32_t running_offset = 0 ;
-            uint32_t node_index = 0 ;
-
-            for (mv::Control::OpDFSIterator it = cm.getFirst(); it != cm.opEnd(); ++it)
-            {
-                if (( it->getOpType() == OpType::Conv2D ) || ( it->getOpType() == OpType::FullyConnected ))
-                {
-                    // calculate buffer sizes etc related to weights
-                    uint32_t kernel_sizeX = 0 ;
-                    uint32_t kernel_sizeY = 1 ;
-                    uint32_t kernel_sizeZ = 1 ;
-                    uint32_t kernel_sizeN = 1 ;
-                    if ( it->getOpType() == OpType::Conv2D )
-                    {
-                        kernel_sizeX = it->getInputTensor(1)->getShape()[0] ;
-                        kernel_sizeY = it->getInputTensor(1)->getShape()[1] ;
-                        kernel_sizeZ = it->getInputTensor(1)->getShape()[2] ;
-                        kernel_sizeN = it->getInputTensor(1)->getShape()[3] ;
-                    }
-                    else
-                    {
-                        kernel_sizeX = it->getInputTensor(1)->getShape().totalSize() ;
-                    }
-
-                    uint32_t bias_region_size = 64 ;
-                    uint32_t bias_number_size = 2 ;             // TODO assume FP16
-                    uint32_t bias_values_len = 1;        // TODO use 1 for now (same bias all outputs)
-
-                    if (it->hasAttr("bias"))
-                    {
-                        bias_values_len = it->getAttr("bias").getContent<mv::dynamic_vector<float>>().size() ;
-                    }
-
-                    uint32_t bias_values_size = bias_values_len*bias_number_size;
-                    bias_region_size = align(bias_values_size,64) ;
-                    //std::cout << "    bias region size (in reloc table) =  "<<  bias_region_size << std::endl;
-
-                    uint32_t params_region_size = 64 ;
-                    uint32_t weights_region_size = align8(kernel_sizeN)*kernel_sizeX*kernel_sizeY*kernel_sizeZ*blob_stats.weights_number_size ;
-                    weights_region_size = align(weights_region_size,64) ;
-                    // relocation section: blob buffer relocation information
-                    // weights region
-                    AddBytes(4, running_offset);  // offset from start of buffer section
-                    AddBytes(4, 0x00000003);          // memory type = blob-buffer
-                    running_offset += weights_region_size ;
-                    // bias region offset
-                    AddBytes(4, running_offset);
-                    AddBytes(4, 0x00000003);          // memory type = blob-buffer
-                    running_offset += bias_region_size + params_region_size ;
-
-                }   // end convolution, FC case
-
-                if ( it->getOpType() == OpType::Scale )
-                {
-                    // bias region offset
-                    AddBytes(4, running_offset);
-                    AddBytes(4, 0x00000003);          // memory type = blob-buffer
-                    running_offset += 64 ;  
-                } 
-                node_index++;
-
-           }  // end graph pass to output wts,bias buffer info
-
-           // output work buffer relocation table
-           for (unsigned j=0; j<blob_stats.relocbuf_list.size(); j++)
-           {
-                // relocation section: work buffer relocation information
-                AddBytes(4, blob_stats.relocadr_list[j]);          // offset from start of work section
-                AddBytes(4, blob_stats.relocbuf_list[j]);          // memory type =
-
-//                cm.logger().log(mv::Logger::MessageType::MessageInfo, "writing reloc table j adr buf  = " + mv::Printable::toString(j) );
-
-//                std::cout << "writing reloc table j adr buf  = " << j << " " << blob_stats.relocadr_list[j] << " " << blob_stats.relocbuf_list[j] << std::endl;
-            }    // end loop for work buffer output
-
-        }     // end class blob_buffer::write_relocation_section
-
-    };   // end class blob_buffer
-
-/**
-* @brief Serializer outputs verious representations of the compute graph. Initially moviduius binary blob format is supported.
-*
-* @param set_serialization_mode defines the output format of the graph
-*/
-=======
+    /**
+    * @brief Serializer outputs verious representations of the compute graph. Initially moviduius binary blob format is supported.
+    *
+    * @param set_serialization_mode defines the output format of the graph
+    */
     /// List of supported graph serialization formats
     enum serializer_mode
     {
@@ -1698,7 +34,6 @@
     *
     * @param set_serialization_mode defines the output format of the graph
     */
->>>>>>> 5311adaa
     class Serializer
     {
 
@@ -1710,55 +45,16 @@
 
             Serializer(serializer_mode set_output_format);
 
-<<<<<<< HEAD
-            uint64_t fsize = 0 ;
-            switch( output_format )
-            {
-                case mvblob_mode:
-                    // fuse relu, bias and batchnorm as required by blob
-                    /*fuseBias.run(graph_2_deploy);
-                    fuseScale.run(graph_2_deploy);
-                    fuseBias.run(graph_2_deploy);
-                    fuseScale.run(graph_2_deploy);
-                    fuseBias.run(graph_2_deploy);*/
-//                    fuseRelu.run(graph_2_deploy);
-                    //arrangeExecution.run(graph_2_deploy);
-
-                    // 4 passes of graph: calculate, stages, buffer, reloc
-                    // calculate sizes and offsets for headers
-                    odata.calc(graph_2_deploy);
-                    // write to file
-                    odata.open(ofilename);
-                    odata.write_elf_header();
-                    odata.write_mv_header();
-                    odata.write_stage_section_header();
-                    odata.write_stages(graph_2_deploy);
-                    odata.write_buffer_section(graph_2_deploy);
-                    odata.write_relocation_section(graph_2_deploy);
-                    fsize = odata.End() ;
-                break;
-                default:
-                    std::cout << "ERROR: unsupported deployment output format " << output_format << std::endl;
-                break;
-            }
-            return (fsize);
-        }
-=======
         /**
         * @brief serialize writes the specified format output file desecribing the compute model.
         *
         * @param graph_2_deploy (by reference) points to the graph you want to deploy
         */
         uint64_t serialize(mv::ControlModel& graph_2_deploy, const char* ofilename );
->>>>>>> 5311adaa
 
         void print_mode();
     };
 
-<<<<<<< HEAD
-}
-=======
 }
 
-#endif // MV_SERIALIZER_HPP_
->>>>>>> 5311adaa
+#endif // MV_SERIALIZER_HPP_