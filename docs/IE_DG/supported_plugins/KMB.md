# KMB Plugin

## Introducing KMB Plugin

The Inference Engine KMB plugin is developed for inference of neural networks on Intel&reg; Movidius&trade; VPU Code-Named Keem Bay.

## Supported networks

The Inference Engine KMB plugin supports the following models:

**INT8 quantized:**

* Inception v1, v3
* MobileNet v2
* ResNet-50
* SqueezeNet v1.1
* YOLO Tiny v2
* YOLO v2

Currently, the KMD plugin supports only quantized models. To quantize the model, you can use the Post-Training Optimization Tool delivered with the Intel® Distribution of OpenVINO™ toolkit release package.

## Supported Configuration Parameters

The KMB plugin accepts the following options:

| Parameter Name        | Parameter Values | Default Value    | Description                                                                        |
| :---                  | :---             | :---       | :---                                                                               |
| `VPU_COMPILER_LOG_LEVEL`    | `LOG_LEVEL_ERROR`/ `LOG_LEVEL_WARNING`/ `LOG_LEVEL_INFO`/ `LOG_LEVEL_TRACE`/ `LOG_LEVEL_NONE` | `LOG_LEVEL_INFO` | Set log level for mcmCompiler |
| `VPU_COMPILER_ELTWISE_SCALES_ALIGNMENT`    | `YES`/`NO` | `YES` | Enable or disable eltwise scales alignment |
| `VPU_COMPILER_CONCAT_SCALES_ALIGNMENT`    | `YES`/`NO` | `YES` | Enable or disable concat scales alignment |
| `VPU_COMPILER_WEIGHTS_ZERO_POINTS_ALIGNMENT`    | `YES`/`NO` | `YES` | Enable or disable weights zero points alignment |
| `VPU_KMB_PLATFORM`    | `VPU_2490` | `VPU_2490` | Set the target device |
| `VPU_KMB_THROUGHPUT_STREAMS`    | positive integer | 1 | Set the umber of threads to use for model execution |
| `VPU_KMB_LOAD_NETWORK_AFTER_COMPILATION`    | `YES`/`NO` | `NO` | Enable or disable blob transfer to device if LoadNetwork is called |
| `VPU_KMB_PREPROCESSING_SHAVES`    | positive integer | 4 | Number of SHAVEs to be used during preprocessing |
| `VPU_KMB_PREPROCESSING_LPI`    | positive integer | 8 | Lines per iteration value to be used during preprocessing |
<<<<<<< HEAD
| `VPU_COMPILER_COMPILATION_PASS_BAN_LIST` | std::string | empty | List of mcm passes to be removed from mcm compilation descriptor (value example: kmb_adapt,KMBQuantizeConversion;adapt,TileOps) |
| `VPU_COMPILER_CUSTOM_LAYERS` | std::string | empty | Path to custom layer binding xml file. Custom layer has higher priority over native implementation. |
=======
| `VPU_KMB_COMPILATION_DESCRIPTOR_PATH`    | string | 'mcm_config/compilation' | Path to folder with compilation config files |
| `VPU_KMB_COMPILATION_DESCRIPTOR`    | string | 'release_kmb' | Name of config file for network compilation |
| `VPU_KMB_TARGET_DESCRIPTOR_PATH`    | string | 'mcm_config/target' | Path to folder with target config files |
| `VPU_KMB_TARGET_DESCRIPTOR`    | string | 'release_kmb' | Name of config file for target device |
>>>>>>> e5755752

## See Also

* [Inference Engine introduction](https://gitlab-icv.inn.intel.com/inference-engine/dldt/blob/master/docs/IE_DG/inference_engine_intro.md)<|MERGE_RESOLUTION|>--- conflicted
+++ resolved
@@ -34,15 +34,12 @@
 | `VPU_KMB_LOAD_NETWORK_AFTER_COMPILATION`    | `YES`/`NO` | `NO` | Enable or disable blob transfer to device if LoadNetwork is called |
 | `VPU_KMB_PREPROCESSING_SHAVES`    | positive integer | 4 | Number of SHAVEs to be used during preprocessing |
 | `VPU_KMB_PREPROCESSING_LPI`    | positive integer | 8 | Lines per iteration value to be used during preprocessing |
-<<<<<<< HEAD
 | `VPU_COMPILER_COMPILATION_PASS_BAN_LIST` | std::string | empty | List of mcm passes to be removed from mcm compilation descriptor (value example: kmb_adapt,KMBQuantizeConversion;adapt,TileOps) |
 | `VPU_COMPILER_CUSTOM_LAYERS` | std::string | empty | Path to custom layer binding xml file. Custom layer has higher priority over native implementation. |
-=======
 | `VPU_KMB_COMPILATION_DESCRIPTOR_PATH`    | string | 'mcm_config/compilation' | Path to folder with compilation config files |
 | `VPU_KMB_COMPILATION_DESCRIPTOR`    | string | 'release_kmb' | Name of config file for network compilation |
 | `VPU_KMB_TARGET_DESCRIPTOR_PATH`    | string | 'mcm_config/target' | Path to folder with target config files |
 | `VPU_KMB_TARGET_DESCRIPTOR`    | string | 'release_kmb' | Name of config file for target device |
->>>>>>> e5755752
 
 ## See Also
 
