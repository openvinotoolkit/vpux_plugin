--- conflicted
+++ resolved
@@ -27,14 +27,9 @@
 | `PERF_COUNT` | `YES`/`NO` | `NO` | Enable or disable performance counter |
 | `DEVICE_ID`    | `VPU-0`/ `VPU-1`/ `VPU-2`/ `VPU-3` | `VPU-0` | `VPU-0` | Device identifier |
 | `VPUX_PLATFORM`    | `MA2490`/ `MA2490_B0`/ `MA3100`/ `MA3720` | `MA2490` | Device platform |
-<<<<<<< HEAD
-| `VPUX_THROUGHPUT_STREAMS`    | positive integer | 4 | Set the number of threads to use for model execution |
-| `KMB_THROUGHPUT_STREAMS`    | positive integer | 1 | **[Deprecated]** Set the number of threads to use for model execution |
-=======
 | `VPUX_THROUGHPUT_STREAMS`    | positive integer | 2 | Set the number of threads to use for model execution |
 | `KMB_THROUGHPUT_STREAMS`    | positive integer | 2 | **[Deprecated]** Set the number of threads to use for model execution |
 | `VPUX_INFERENCE_SHAVES`    | positive integer | 0 | Set the number of shaves to be used by NNCore plug-in during inference. 0 - use default value |
->>>>>>> 01e9f910
 | `VPU_COMPILER_LOG_LEVEL`    | `LOG_LEVEL_NONE`/ `LOG_LEVEL_ERROR`/ `LOG_LEVEL_WARNING`/ `LOG_LEVEL_INFO`/ `LOG_LEVEL_TRACE` | `LOG_LEVEL_INFO` | Set log level for mcmCompiler |
 | `VPU_COMPILER_CUSTOM_LAYERS` | std::string | empty | Path to custom layer binding xml file. Custom layer has higher priority over native implementation |
 | `VPU_COMPILER_COMPILATION_DESCRIPTOR_PATH`    | string | 'mcm_config/compilation' | Path to folder with compilation config files |
